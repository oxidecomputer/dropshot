// Copyright 2023 Oxide Computer Company

//! Support for HTTP `#[endpoint]` macros.

use proc_macro2::TokenStream;
use quote::format_ident;
use quote::quote;
use quote::quote_spanned;
use quote::ToTokens;
use serde::Deserialize;
use serde_tokenstream::from_tokenstream;
use serde_tokenstream::Error;
use syn::spanned::Spanned;

use crate::doc::ExtractedDoc;
use crate::error_store::ErrorSink;
use crate::error_store::ErrorStore;
use crate::syn_parsing::ItemFnForSignature;
use crate::util::get_crate;
use crate::util::ValidContentType;

/// Endpoint usage message, produced if there were parameter errors.
const USAGE: &str = "endpoint handlers must have the following signature:
    async fn(
        rqctx: dropshot::RequestContext<MyContext>,
        [query_params: Query<Q>,]
        [path_params: Path<P>,]
        [body_param: TypedBody<J>,]
        [body_param: UntypedBody,]
        [body_param: StreamingBody,]
        [raw_request: RawRequest,]
    ) -> Result<HttpResponse*, HttpError>";

pub(crate) fn do_endpoint(
    attr: proc_macro2::TokenStream,
    item: proc_macro2::TokenStream,
) -> (proc_macro2::TokenStream, Vec<Error>) {
    let mut error_store = ErrorStore::new();
    let errors = error_store.sink();

    // Parse attributes. (Do this before parsing the function since that's the
    // order they're in, in source code.)
    let metadata = match from_tokenstream(&attr) {
        Ok(metadata) => Some(metadata),
        Err(e) => {
            // If there is an error while parsing the metadata, report it, but
            // continue to generate the original function.
            errors.push(e);
            None
        }
    };

    // Attempt to parse the function.
    let item_fn = match syn::parse2::<ItemFnForSignature>(item.clone()) {
        Ok(item_fn) => Some(item_fn),
        Err(e) => {
            errors.push(e);
            None
        }
    };

    let output = match (metadata, item_fn.as_ref()) {
        (Some(metadata), Some(item_fn)) => {
            // The happy path.
            do_endpoint_inner(metadata, attr, item, &item_fn, errors)
        }
        (None, Some(_)) => {
            // In this case, continue to generate the original function (but not
            // the attribute proc macro).
            EndpointOutput {
                output: quote! { #item },
                // We don't validate parameters, so we don't know if there are
                // errors in them.
                has_param_errors: false,
            }
        }
        (_, None) => {
            // Can't do anything here, just return errors.
            EndpointOutput { output: quote! {}, has_param_errors: false }
        }
    };

    let mut errors = error_store.into_inner();

    // If there are any errors, we also want to provide a usage message as an error.
    if output.has_param_errors {
        let item_fn = item_fn
            .as_ref()
            .expect("has_param_errors is true => item_fn is Some");
        errors.insert(0, Error::new_spanned(&item_fn.sig, USAGE));
    }

    (output.output, errors)
}

/// The result of calling `do_endpoint_inner`.
pub(crate) struct EndpointOutput {
    /// The actual output.
    pub(crate) output: TokenStream,

    /// Whether there were any parameter-related errors.
    ///
    /// If there were, then we provide a usage message.
    pub(crate) has_param_errors: bool,
}

// The return value is the ItemFnForSignature and the TokenStream.
pub(crate) fn do_endpoint_inner(
    metadata: EndpointMetadata,
    attr: proc_macro2::TokenStream,
    item: proc_macro2::TokenStream,
    item_fn: &ItemFnForSignature,
    errors: ErrorSink<'_, Error>,
) -> EndpointOutput {
    let dropshot = metadata.dropshot_crate();

    let name = &ast.sig.ident;
    let name_str = name.to_string();

    // Perform validations first.
<<<<<<< HEAD
    let metadata = metadata.validate(&name_str, &attr, &errors);
    let params = EndpointParams::new(&ast.sig, &errors);

    let visibility = &ast.vis;
=======
    let metadata = metadata.validate(&attr, &errors);
    let params = EndpointParams::new(&item_fn.sig, &errors);

    let name = &item_fn.sig.ident;
    let name_str = name.to_string();
    let visibility = &item_fn.vis;
>>>>>>> e1ca8dc2

    let doc = ExtractedDoc::from_attrs(&item_fn.attrs);
    let comment_text = doc.comment_text(&name_str);

    let description_doc_comment = quote! {
        #[doc = #comment_text]
    };

    // If the metadata is valid, output the corresponding ApiEndpoint.
    let construct = if let Some(metadata) = metadata {
        metadata.to_api_endpoint_fn(&dropshot, &name_str, name, &doc)
    } else {
        quote! {
            unreachable!()
        }
    };

    // If the params are valid, output the corresponding type checks and impl
    // statement.
    let (has_param_errors, type_checks, from_impl) =
        if let Some(params) = &params {
            let type_checks = params.to_type_checks(&dropshot);
            let impl_checks = params.to_impl_checks(name);

            let rqctx_context = params.rqctx_context(&dropshot);

            let from_impl = quote! {
                impl From<#name>
                    for #dropshot::ApiEndpoint< #rqctx_context >
                {
                    fn from(_: #name) -> Self {
                        #[allow(clippy::unused_async)]
                        #item

                        // The checks on the implementation require #name to be in
                        // scope, which is provided by #item, hence we place these
                        // checks here instead of above with the others.
                        #impl_checks

                        #construct
                    }
                }
            };

            (false, type_checks, from_impl)
        } else {
            (true, quote! {}, quote! {})
        };

    // For reasons that are not well understood unused constants that use the
    // (default) call_site() Span do not trigger the dead_code lint. Because
    // defining but not using an endpoint is likely a programming error, we
    // want to be sure to have the compiler flag this. We force this by using
    // the span from the name of the function to which this macro was applied.
    let span = item_fn.sig.ident.span();
    let const_struct = quote_spanned! {span=>
        #visibility const #name: #name = #name {};
    };

    // The final TokenStream returned will have a few components that reference
    // `#name`, the name of the function to which this macro was applied...
    let stream = quote! {
        // ... type validation for parameter and return types
        #type_checks

        // ... a struct type called `#name` that has no members
        #[allow(non_camel_case_types, missing_docs)]
        #description_doc_comment
        #visibility struct #name {}
        // ... a constant of type `#name` whose identifier is also #name
        #[allow(non_upper_case_globals, missing_docs)]
        #description_doc_comment
        #const_struct

        // ... an impl of `From<#name>` for ApiEndpoint that allows the constant
        // `#name` to be passed into `ApiDescription::register()`
        #from_impl
    };

    EndpointOutput { output: stream, has_param_errors }
}

/// Request and return types for an endpoint.
struct EndpointParams<'ast> {
    rqctx_ty: &'ast syn::Type,
    shared_extractors: Vec<&'ast syn::Type>,
    // This is the last request argument -- it could also be a shared extractor,
    // because shared extractors are also exclusive.
    exclusive_extractor: Option<&'ast syn::Type>,
    ret_ty: &'ast syn::Type,
}

impl<'ast> EndpointParams<'ast> {
    /// Creates a new EndpointParams from an ItemFnForSignature.
    ///
    /// Validates that the AST looks reasonable and that all the types make
    /// sense, and return None if it does not.
    fn new(
        sig: &'ast syn::Signature,
        errors: &ErrorSink<'_, Error>,
    ) -> Option<Self> {
        let name_str = sig.ident.to_string();
        let errors = errors.new();

        // Perform AST validations.
        if sig.constness.is_some() {
            errors.push(Error::new_spanned(
                &sig.constness,
                format!("endpoint `{name_str}` must not be a const fn"),
            ));
        }

        if sig.asyncness.is_none() {
            errors.push(Error::new_spanned(
                &sig.fn_token,
                format!("endpoint `{name_str}` must be async"),
            ));
        }

        if sig.unsafety.is_some() {
            errors.push(Error::new_spanned(
                &sig.unsafety,
                format!("endpoint `{name_str}` must not be unsafe"),
            ));
        }

        if sig.abi.is_some() {
            errors.push(Error::new_spanned(
                &sig.abi,
                format!("endpoint `{name_str}` must not use an alternate ABI"),
            ));
        }

        if !sig.generics.params.is_empty() {
            errors.push(Error::new_spanned(
                &sig.generics,
                format!("endpoint `{name_str}` must not have generics"),
            ));
        }

        if sig.variadic.is_some() {
            errors.push(Error::new_spanned(
                &sig.variadic,
                format!(
                    "endpoint `{name_str}` must not have a variadic argument",
                ),
            ));
        }

        let mut inputs = sig.inputs.iter();

        let rqctx_ty = match inputs.next() {
            Some(syn::FnArg::Typed(syn::PatType {
                attrs: _,
                pat: _,
                colon_token: _,
                ty,
            })) => Some(&**ty),
            Some(first_arg @ syn::FnArg::Receiver(_)) => {
                errors.push(Error::new_spanned(
                    first_arg,
                    format!(
                        "endpoint `{name_str}` must not have a `self` argument"
                    ),
                ));
                None
            }
            None => {
                errors.push(Error::new(
                    sig.paren_token.span.join(),
                    format!(
                        "endpoint `{name_str}` must have at least one \
                         RequestContext argument"
                    ),
                ));
                None
            }
        };

        // Subsequent parameters other than the last one must impl
        // SharedExtractor.
        let mut shared_extractors = Vec::new();
        while let Some(syn::FnArg::Typed(pat)) = inputs.next() {
            shared_extractors.push(&*pat.ty);
        }

        // Pop the last one off the iterator -- it must impl ExclusiveExtractor.
        // (A SharedExtractor can impl ExclusiveExtractor too.)
        let exclusive_extractor = shared_extractors.pop();

        let ret_ty = match &sig.output {
            syn::ReturnType::Default => {
                errors.push(Error::new_spanned(
                    sig,
                    format!("endpoint `{name_str}` must return a Result"),
                ));
                None
            }
            syn::ReturnType::Type(_, ty) => Some(&**ty),
        };

        // errors.has_errors() must be checked first, because it's possible for
        // rqctx_ty and ret_ty to both be Some, but one of the extractors to
        // have errored out.
        if errors.has_errors() {
            None
        } else if let (Some(rqctx_ty), Some(ret_ty)) = (rqctx_ty, ret_ty) {
            Some(Self {
                rqctx_ty,
                shared_extractors,
                exclusive_extractor,
                ret_ty,
            })
        } else {
            unreachable!("no param errors, but rqctx_ty or ret_ty is None");
        }
    }

    /// Returns a token stream that obtains the rqctx context type.
    fn rqctx_context(&self, dropshot: &TokenStream) -> TokenStream {
        let rqctx_ty = self.rqctx_ty;
        quote_spanned! { rqctx_ty.span()=>
            <#rqctx_ty as #dropshot::RequestContextArgument>::Context
        }
    }

    /// Returns a list of generated argument names.
    fn arg_names(&self) -> impl Iterator<Item = syn::Ident> + '_ {
        // The total number of arguments is 1 (rqctx) + the number of shared
        // extractors + 0 or 1 exclusive extractors.
        let arg_count = 1
            + self.shared_extractors.len()
            + self.exclusive_extractor.map_or(0, |_| 1);

        (0..arg_count).map(|i| format_ident!("arg{}", i))
    }

    /// Returns a list of all argument types, including the request context.
    fn arg_types(&self) -> impl Iterator<Item = &syn::Type> + '_ {
        std::iter::once(self.rqctx_ty)
            .chain(self.shared_extractors.iter().copied())
            .chain(self.exclusive_extractor)
    }

    /// Returns semantic type checks for the endpoint.
    ///
    /// When the user attaches this proc macro to a function with the wrong type
    /// signature, the resulting errors can be deeply inscrutable. To attempt to
    /// make failures easier to understand, we inject code that asserts the
    /// types of the various parameters. We do this by calling dummy functions
    /// that require a type that satisfies SharedExtractor or
    /// ExclusiveExtractor.
    fn to_type_checks(&self, dropshot: &TokenStream) -> TokenStream {
        let rqctx_context = self.rqctx_context(dropshot);
        let rqctx_check = quote_spanned! { self.rqctx_ty.span()=>
            const _: fn() = || {
                struct NeedRequestContext(#rqctx_context);
            };
        };

        let shared_extractor_checks = self.shared_extractors.iter().map(|ty| {
            quote_spanned! { ty.span()=>
                const _: fn() = || {
                    fn need_shared_extractor<T>()
                    where
                        T: ?Sized + #dropshot::SharedExtractor,
                    {
                    }
                    need_shared_extractor::<#ty>();
                };
            }
        });

        let exclusive_extractor_check = self.exclusive_extractor.map(|ty| {
            quote_spanned! { ty.span()=>
                const _: fn() = || {
                    fn need_exclusive_extractor<T>()
                    where
                        T: ?Sized + #dropshot::ExclusiveExtractor,
                    {
                    }
                    need_exclusive_extractor::<#ty>();
                };
            }
        });

        let ret_ty = self.ret_ty;
        let ret_check = quote_spanned! { ret_ty.span()=>
            const _: fn() = || {
                trait ResultTrait {
                    type T;
                    type E;
                }
                impl<TT, EE> ResultTrait for Result<TT, EE>
                where
                    TT: #dropshot::HttpResponse,
                {
                    type T = TT;
                    type E = EE;
                }
                struct NeedHttpResponse(
                    <#ret_ty as ResultTrait>::T,
                );
                trait TypeEq {
                    type This: ?Sized;
                }
                impl<T: ?Sized> TypeEq for T {
                    type This = Self;
                }
                fn validate_result_error_type<T>()
                where
                    T: ?Sized + TypeEq<This = #dropshot::HttpError>,
                {
                }
                validate_result_error_type::<
                    <#ret_ty as ResultTrait>::E,
                >();
            };
        };

        quote! {
            #rqctx_check

            #(#shared_extractor_checks)*

            #exclusive_extractor_check

            #ret_check
        }
    }

    /// Constructs implementation checks for the endpoint.
    ///
    /// These checks are placed in the same scope as the definition of the
    /// endpoint.
    fn to_impl_checks(&self, name: &syn::Ident) -> TokenStream {
        // We want to construct a function that will call the user's endpoint,
        // so we can check the future it returns for bounds that otherwise
        // produce inscrutable error messages (like returning a non-`Send`
        // future). We produce a wrapper function that takes all the same
        // argument types, which requires building up a list of argument names:
        // we can't use the original definition's argument names since they
        // could have multiple args named `_`, so we use "arg0", "arg1", etc.
        let arg_names: Vec<_> = self.arg_names().collect();
        let arg_types = self.arg_types();

        quote! {
            const _: fn() = || {
                fn future_endpoint_must_be_send<T: ::std::marker::Send>(_t: T) {}
                fn check_future_bounds(#( #arg_names: #arg_types ),*) {
                    future_endpoint_must_be_send(#name(#(#arg_names),*));
                }
            };
        }
    }
}

#[allow(non_snake_case)]
#[derive(Deserialize, Debug)]
pub(crate) enum MethodType {
    DELETE,
    GET,
    HEAD,
    PATCH,
    POST,
    PUT,
    OPTIONS,
}

impl MethodType {
    fn as_str(&self) -> &'static str {
        match self {
            MethodType::DELETE => "DELETE",
            MethodType::GET => "GET",
            MethodType::HEAD => "HEAD",
            MethodType::PATCH => "PATCH",
            MethodType::POST => "POST",
            MethodType::PUT => "PUT",
            MethodType::OPTIONS => "OPTIONS",
        }
    }
}

#[derive(Deserialize, Debug)]
pub(crate) struct EndpointMetadata {
    pub(crate) method: MethodType,
    pub(crate) path: String,
    #[serde(default)]
    pub(crate) tags: Vec<String>,
    #[serde(default)]
    pub(crate) unpublished: bool,
    #[serde(default)]
    pub(crate) deprecated: bool,
    pub(crate) content_type: Option<String>,
    pub(crate) _dropshot_crate: Option<String>,
}

impl EndpointMetadata {
    /// Returns the dropshot crate value as a TokenStream.
    pub(crate) fn dropshot_crate(&self) -> TokenStream {
        get_crate(self._dropshot_crate.as_deref())
    }

    /// Validates metadata, returning an `EndpointMetadata` if valid.
    ///
    /// Note: the only reason we pass in attr here is to provide a span for
    /// error reporting. As of Rust 1.76, just passing in `attr.span()` produces
    /// incorrect span info in error messages.
    pub(crate) fn validate(
        self,
        name_str: &str,
        attr: &dyn ToTokens,
        errors: &ErrorSink<'_, Error>,
    ) -> Option<ValidatedEndpointMetadata> {
        let errors = errors.new();

        let EndpointMetadata {
            method,
            path,
            tags,
            unpublished,
            deprecated,
            content_type,
            _dropshot_crate,
        } = self;

        if path.contains(":.*}") && !self.unpublished {
            errors.push(Error::new_spanned(
                attr,
                format!(
                    "endpoint `{name_str}` has paths that contain \
                     a wildcard match, but is not marked 'unpublished = true'",
                ),
            ));
        }

        // The content type must be one of the allowed values.
        let content_type = match content_type {
            Some(content_type) => match content_type.parse() {
                Ok(content_type) => Some(content_type),
                Err(_) => {
                    errors.push(Error::new_spanned(
                        attr,
                        format!(
                            "endpoint `{name_str}` has an invalid \
                            content type\n\
                            note: supported content types are: {}",
                            ValidContentType::to_supported_string()
                        ),
                    ));
                    None
                }
            },
            None => Some(ValidContentType::ApplicationJson),
        };

        // errors.has_errors() must be checked first, because it's possible for
        // content_type to be Some, but other errors to have occurred.
        if errors.has_errors() {
            None
        } else if let Some(content_type) = content_type {
            Some(ValidatedEndpointMetadata {
                method,
                path,
                tags,
                unpublished,
                deprecated,
                content_type,
            })
        } else {
            unreachable!("no validation errors, but content_type is None")
        }
    }
}

/// A validated form of endpoint metadata.
pub(crate) struct ValidatedEndpointMetadata {
    method: MethodType,
    path: String,
    tags: Vec<String>,
    unpublished: bool,
    deprecated: bool,
    content_type: ValidContentType,
}

impl ValidatedEndpointMetadata {
    fn to_api_endpoint_fn(
        &self,
        dropshot: &TokenStream,
        endpoint_name: &str,
        endpoint_fn: &dyn ToTokens,
        doc: &ExtractedDoc,
    ) -> TokenStream {
        let path = &self.path;
        let content_type = self.content_type;
        let method_ident = format_ident!("{}", self.method.as_str());

        let summary = doc.summary.as_ref().map(|summary| {
            quote! { .summary(#summary) }
        });
        let description = doc.description.as_ref().map(|description| {
            quote! { .description(#description) }
        });

        let tags = self
            .tags
            .iter()
            .map(|tag| {
                quote! { .tag(#tag) }
            })
            .collect::<Vec<_>>();

        let visible = self.unpublished.then(|| {
            quote! { .visible(false) }
        });

        let deprecated = self.deprecated.then(|| {
            quote! { .deprecated(true) }
        });

        quote! {
            #dropshot::ApiEndpoint::new(
                #endpoint_name.to_string(),
                #endpoint_fn,
                #dropshot::Method::#method_ident,
                #content_type,
                #path,
            )
            #summary
            #description
            #(#tags)*
            #visible
            #deprecated
        }
    }
}

#[cfg(test)]
mod tests {
    use expectorate::assert_contents;
    use syn::parse_quote;

    use super::*;

    #[test]
    fn test_endpoint_basic() {
        let (item, errors) = do_endpoint(
            quote! {
                method = GET,
                path = "/a/b/c"
            },
            quote! {
                pub async fn handler_xyz(
                    _rqctx: RequestContext<()>,
                ) -> Result<HttpResponseOk<()>, HttpError> {
                    Ok(())
                }
            },
        )
        .unwrap();

        assert!(errors.is_empty());
        assert_contents(
            "tests/output/endpoint_basic.rs",
            &prettyplease::unparse(&parse_quote! { #item }),
        );
    }

    #[test]
    fn test_endpoint_context_fully_qualified_names() {
        let (item, errors) = do_endpoint(
            quote! {
                method = GET,
                path = "/a/b/c"
            },
            quote! {
                pub async fn handler_xyz(_rqctx: dropshot::RequestContext<()>) ->
                std::Result<dropshot::HttpResponseOk<()>, dropshot::HttpError>
                {
                    Ok(())
                }
            },
        ).unwrap();

        assert!(errors.is_empty());
        assert_contents(
            "tests/output/endpoint_context_fully_qualified_names.rs",
            &prettyplease::unparse(&parse_quote! { #item }),
        );
    }

    #[test]
    fn test_endpoint_with_query() {
        let (item, errors) = do_endpoint(
            quote! {
                method = GET,
                path = "/a/b/c"
            },
            quote! {
                async fn handler_xyz(
                    _rqctx: RequestContext<std::i32>,
                    q: Query<Q>,
                ) -> Result<HttpResponseOk<()>, HttpError>
                {
                    Ok(())
                }
            },
        )
        .unwrap();

        assert!(errors.is_empty());
        assert_contents(
            "tests/output/endpoint_with_query.rs",
            &prettyplease::unparse(&parse_quote! { #item }),
        );
    }

    #[test]
    fn test_endpoint_pub_crate() {
        let (item, errors) = do_endpoint(
            quote! {
                method = GET,
                path = "/a/b/c"
            },
            quote! {
                pub(crate) async fn handler_xyz(
                    _rqctx: RequestContext<()>,
                    q: Query<Q>,
                ) -> Result<HttpResponseOk<()>, HttpError>
                {
                    Ok(())
                }
            },
        )
        .unwrap();

        assert!(errors.is_empty());
        assert_contents(
            "tests/output/endpoint_pub_crate.rs",
            &prettyplease::unparse(&parse_quote! { #item }),
        );
    }

    #[test]
    fn test_endpoint_with_tags() {
        let (item, errors) = do_endpoint(
            quote! {
                method = GET,
                path = "/a/b/c",
                tags = ["stuff", "things"],
            },
            quote! {
                async fn handler_xyz(
                    _rqctx: RequestContext<()>,
                ) -> Result<HttpResponseOk<()>, HttpError> {
                    Ok(())
                }
            },
        )
        .unwrap();

        assert!(errors.is_empty());
        assert_contents(
            "tests/output/endpoint_with_tags.rs",
            &prettyplease::unparse(&parse_quote! { #item }),
        );
    }

    #[test]
    fn test_endpoint_with_doc() {
        let (item, errors) = do_endpoint(
            quote! {
                method = GET,
                path = "/a/b/c"
            },
            quote! {
                /** handle "xyz" requests */
                async fn handler_xyz(
                    _rqctx: RequestContext<()>,
                ) -> Result<HttpResponseOk<()>, HttpError> {
                    Ok(())
                }
            },
        )
        .unwrap();

        assert!(errors.is_empty());
        assert_contents(
            "tests/output/endpoint_with_doc.rs",
            &prettyplease::unparse(&parse_quote! { #item }),
        );
    }

    #[test]
    fn test_endpoint_content_type() {
        let (item, errors) = do_endpoint(
            quote! {
                method = POST,
                path = "/a/b/c",
                content_type = "application/x-www-form-urlencoded"
            },
            quote! {
                pub async fn handler_xyz(
                    _rqctx: RequestContext<()>,
                ) -> Result<HttpResponseOk<()>, HttpError> {
                    Ok(())
                }
            },
        )
        .unwrap();

        assert!(errors.is_empty());
        assert_contents(
            "tests/output/endpoint_content_type.rs",
            &prettyplease::unparse(&parse_quote! { #item }),
        );
    }

    #[test]
    fn test_endpoint_invalid_item() {
        let ret = do_endpoint(
            quote! {
                method = GET,
                path = "/a/b/c"
            },
            quote! {
                const POTATO = "potato";
            },
        );

        let msg = format!("{}", ret.err().unwrap());
        assert_eq!("expected `fn`", msg);
    }

    #[test]
    fn test_endpoint_bad_string() {
        let ret = do_endpoint(
            quote! {
                method = GET,
                path = /a/b/c
            },
            quote! {
                const POTATO = "potato";
            },
        );

        let msg = format!("{}", ret.err().unwrap());
        assert_eq!("expected a string, but found `/`", msg);
    }

    #[test]
    fn test_endpoint_bad_metadata() {
        let ret = do_endpoint(
            quote! {
                methud = GET,
                path = "/a/b/c"
            },
            quote! {
                const POTATO = "potato";
            },
        );

        let msg = format!("{}", ret.err().unwrap());
        assert_eq!("extraneous member `methud`", msg);
    }

    #[test]
    fn test_endpoint_not_async() {
        let (_, errors) = do_endpoint(
            quote! {
                method = GET,
                path = "/a/b/c",
            },
            quote! {
                fn handler_xyz(_rqctx: RequestContext) {}
            },
        )
        .unwrap();

        assert!(!errors.is_empty());
        assert_eq!(
            errors.get(1).map(ToString::to_string),
            Some("endpoint `handler_xyz` must be async".to_string())
        );
    }

    #[test]
    fn test_endpoint_bad_context_receiver() {
        let (_, errors) = do_endpoint(
            quote! {
                method = GET,
                path = "/a/b/c",
            },
            quote! {
                async fn handler_xyz(&self) {}
            },
        )
        .unwrap();

        assert!(!errors.is_empty());
        assert_eq!(
            errors.get(1).map(ToString::to_string),
            Some(
                "endpoint `handler_xyz` must not have a `self` argument"
                    .to_string()
            )
        );
    }

    #[test]
    fn test_endpoint_no_arguments() {
        let (_, errors) = do_endpoint(
            quote! {
                method = GET,
                path = "/a/b/c",
            },
            quote! {
                async fn handler_xyz() {}
            },
        )
        .unwrap();

        assert!(!errors.is_empty());
        assert_eq!(
            errors.get(1).map(ToString::to_string),
            Some("endpoint `handler_xyz` must have at least one RequestContext argument".to_string())
        );
    }
}<|MERGE_RESOLUTION|>--- conflicted
+++ resolved
@@ -114,23 +114,14 @@
 ) -> EndpointOutput {
     let dropshot = metadata.dropshot_crate();
 
-    let name = &ast.sig.ident;
-    let name_str = name.to_string();
-
-    // Perform validations first.
-<<<<<<< HEAD
-    let metadata = metadata.validate(&name_str, &attr, &errors);
-    let params = EndpointParams::new(&ast.sig, &errors);
-
-    let visibility = &ast.vis;
-=======
-    let metadata = metadata.validate(&attr, &errors);
-    let params = EndpointParams::new(&item_fn.sig, &errors);
-
     let name = &item_fn.sig.ident;
     let name_str = name.to_string();
+
+    // Perform validations first.
+    let metadata = metadata.validate(&name_str, &attr, &errors);
+    let params = EndpointParams::new(&item_fn.sig, &errors);
+
     let visibility = &item_fn.vis;
->>>>>>> e1ca8dc2
 
     let doc = ExtractedDoc::from_attrs(&item_fn.attrs);
     let comment_text = doc.comment_text(&name_str);
