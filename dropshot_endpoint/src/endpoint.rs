--- conflicted
+++ resolved
@@ -230,7 +230,9 @@
         if sig.variadic.is_some() {
             errors.push(Error::new_spanned(
                 &sig.variadic,
-                "endpoint `{name_str}` must not have a variadic argument",
+                format!(
+                    "endpoint `{name_str}` must not have a variadic argument",
+                ),
             ));
         }
 
@@ -497,12 +499,8 @@
     /// incorrect span info in error messages.
     pub(crate) fn validate(
         self,
-<<<<<<< HEAD
         name_str: &str,
-        attr: &proc_macro2::TokenStream,
-=======
         attr: &dyn ToTokens,
->>>>>>> baacd96f
         errors: &ErrorSink<'_, Error>,
     ) -> Option<ValidatedEndpointMetadata> {
         let errors = errors.new();
