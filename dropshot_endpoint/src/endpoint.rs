// Copyright 2023 Oxide Computer Company

//! Support for HTTP `#[endpoint]` macros.

use proc_macro2::TokenStream;
use quote::format_ident;
use quote::quote;
use quote::quote_spanned;
use serde_tokenstream::from_tokenstream;
use serde_tokenstream::Error;
use syn::spanned::Spanned;

use crate::doc::ExtractedDoc;
use crate::error_store::ErrorSink;
use crate::error_store::ErrorStore;
use crate::metadata::ApiEndpointKind;
use crate::metadata::EndpointMetadata;
use crate::params::validate_fn_ast;
use crate::params::ParamValidator;
use crate::params::RqctxKind;
use crate::params::RqctxTy;
use crate::syn_parsing::ItemFnForSignature;
use crate::syn_parsing::TraitItemFnForSignature;
use crate::util::MacroKind;

/// Endpoint usage message, produced if there were parameter errors.
pub(crate) fn usage_str(context: &str) -> String {
    format!(
        "endpoint handlers must have the following signature:
    async fn(
        rqctx: dropshot::RequestContext<{context}>,
        [query_params: Query<Q>,]
        [path_params: Path<P>,]
        [body_param: TypedBody<J>,]
        [body_param: UntypedBody,]
        [body_param: StreamingBody,]
        [raw_request: RawRequest,]
    ) -> Result<HttpResponse*, HttpError>"
    )
}

pub(crate) fn do_endpoint(
    attr: proc_macro2::TokenStream,
    item: proc_macro2::TokenStream,
) -> (proc_macro2::TokenStream, Vec<Error>) {
    let mut error_store = ErrorStore::new();
    let errors = error_store.sink();

    // Attempt to parse the function as a trait function. If this is successful
    // and there's no block, then it's likely that the user has imported
    // `dropshot::endpoint` and is using that.
    if let Ok(trait_item_fn) =
        syn::parse2::<TraitItemFnForSignature>(item.clone())
    {
        if trait_item_fn.block.is_none() {
            let name = &trait_item_fn.sig.ident;
            errors.push(Error::new_spanned(
                &trait_item_fn.sig,
                format!(
                    "endpoint `{name}` appears to be a trait function\n\
                     note: did you mean to use `#[dropshot::api_description]` \
                     instead?",
                ),
            ));
            // Don't do any further validation -- just return the original item.
            return (quote! { #item }, error_store.into_inner());
        }
    }

    // Parse attributes. (Do this before parsing the function since that's the
    // order they're in, in source code.)
    let metadata = match from_tokenstream(&attr) {
        Ok(metadata) => Some(metadata),
        Err(e) => {
            // If there is an error while parsing the metadata, report it, but
            // continue to generate the original function.
            errors.push(e);
            None
        }
    };

    // Attempt to parse the function.
    let item_fn = match syn::parse2::<ItemFnForSignature>(item.clone()) {
        Ok(item_fn) => Some(item_fn),
        Err(e) => {
            errors.push(e);
            None
        }
    };

    let output = match (metadata, item_fn.as_ref()) {
        (Some(metadata), Some(item_fn)) => {
            // The happy path.
            do_endpoint_inner(metadata, attr, item, &item_fn, errors)
        }
        (None, Some(_)) => {
            // In this case, continue to generate the original function (but not
            // the attribute proc macro).
            EndpointOutput {
                output: quote! { #item },
                // We don't validate parameters, so we don't know if there are
                // errors in them.
                has_param_errors: false,
            }
        }
        (_, None) => {
            // Can't do anything here, just return errors.
            EndpointOutput { output: quote! {}, has_param_errors: false }
        }
    };

    let mut errors = error_store.into_inner();

    // If there are any errors, we also want to provide a usage message as an error.
    if output.has_param_errors {
        let item_fn = item_fn
            .as_ref()
            .expect("has_param_errors is true => item_fn is Some");
        errors.insert(
            0,
            Error::new_spanned(&item_fn.sig, usage_str("MyContext")),
        );
    }

    (output.output, errors)
}

/// The result of calling `do_endpoint_inner`.
pub(crate) struct EndpointOutput {
    /// The actual output.
    pub(crate) output: TokenStream,

    /// Whether there were any parameter-related errors.
    ///
    /// If there were, then we provide a usage message.
    pub(crate) has_param_errors: bool,
}

// The return value is the ItemFnForSignature and the TokenStream.
pub(crate) fn do_endpoint_inner(
    metadata: EndpointMetadata,
    attr: proc_macro2::TokenStream,
    item: proc_macro2::TokenStream,
    item_fn: &ItemFnForSignature,
    errors: ErrorSink<'_, Error>,
) -> EndpointOutput {
    let dropshot = metadata.dropshot_crate();

    let name = &item_fn.sig.ident;
    let name_str = name.to_string();

    // Perform validations first.
    let metadata =
        metadata.validate(&name_str, &attr, MacroKind::Function, &errors);
    let params = EndpointParams::new(
        &dropshot,
        &item_fn.sig,
        RqctxKind::Function,
        &errors,
    );

    let visibility = &item_fn.vis;

    let doc = ExtractedDoc::from_attrs(&item_fn.attrs);
    let comment_text = doc.comment_text(&name_str);

    let description_doc_comment = quote! {
        #[doc = #comment_text]
    };

    // If the params are valid, output the corresponding type checks and impl
    // statement.
    let (has_param_errors, type_checks, from_impl) =
        if let Some(params) = &params {
            let type_checks = params.to_type_checks();
            let impl_checks = params.to_impl_checks(name);

            let rqctx_context = params.rqctx_context();

            // If the metadata is valid, output the corresponding ApiEndpoint.
            let construct = if let Some(metadata) = metadata {
                metadata.to_api_endpoint_fn(
                    &dropshot,
                    &name_str,
                    &ApiEndpointKind::Regular(name),
                    &doc,
                )
            } else {
                quote! {
                    unreachable!()
                }
            };

            let from_impl = quote! {
                impl From<#name>
                    for #dropshot::ApiEndpoint< #rqctx_context >
                {
                    fn from(_: #name) -> Self {
                        #[allow(clippy::unused_async)]
                        #item

                        // The checks on the implementation require #name to be in
                        // scope, which is provided by #item, hence we place these
                        // checks here instead of above with the others.
                        #impl_checks

                        #construct
                    }
                }
            };

            (false, type_checks, from_impl)
        } else {
            (true, quote! {}, quote! {})
        };

    // For reasons that are not well understood unused constants that use the
    // (default) call_site() Span do not trigger the dead_code lint. Because
    // defining but not using an endpoint is likely a programming error, we
    // want to be sure to have the compiler flag this. We force this by using
    // the span from the name of the function to which this macro was applied.
    let span = item_fn.sig.ident.span();
    let const_struct = quote_spanned! {span=>
        #visibility const #name: #name = #name {};
    };

    // The final TokenStream returned will have a few components that reference
    // `#name`, the name of the function to which this macro was applied...
    let stream = quote! {
        // ... type validation for parameter and return types
        #type_checks

        // ... a struct type called `#name` that has no members
        #[allow(non_camel_case_types, missing_docs)]
        #description_doc_comment
        #visibility struct #name {}
        // ... a constant of type `#name` whose identifier is also #name
        #[allow(non_upper_case_globals, missing_docs)]
        #description_doc_comment
        #const_struct

        // ... an impl of `From<#name>` for ApiEndpoint that allows the constant
        // `#name` to be passed into `ApiDescription::register()`
        #from_impl
    };

    EndpointOutput { output: stream, has_param_errors }
}

/// Request and return types for an endpoint.
pub(crate) struct EndpointParams<'ast> {
    dropshot: TokenStream,
    rqctx_ty: RqctxTy<'ast>,
    shared_extractors: Vec<&'ast syn::Type>,
    // This is the last request argument -- it could also be a shared extractor,
    // because shared extractors are also exclusive.
    exclusive_extractor: Option<&'ast syn::Type>,
    pub(crate) ret_ty: &'ast syn::Type,
}

impl<'ast> EndpointParams<'ast> {
    /// Creates a new EndpointParams from an ItemFnForSignature.
    ///
    /// Validates that the AST looks reasonable and that all the types make
    /// sense, and return None if it does not.
    pub(crate) fn new(
        dropshot: &TokenStream,
        sig: &'ast syn::Signature,
        rqctx_kind: RqctxKind<'_>,
        errors: &ErrorSink<'_, Error>,
    ) -> Option<Self> {
        let name_str = sig.ident.to_string();
        let errors = errors.new();

        validate_fn_ast(sig, &name_str, &errors);

        let mut params = ParamValidator::new(sig, &name_str);

        params.maybe_discard_self_arg(&errors);

        let rqctx_ty =
            params.next_rqctx_arg(rqctx_kind, &sig.paren_token.span, &errors);

        // Subsequent parameters other than the last one must impl
        // SharedExtractor.
        let mut shared_extractors = params.rest_extractor_args(&errors);

        // Pop the last one off the iterator -- it must impl ExclusiveExtractor.
        // (A SharedExtractor can impl ExclusiveExtractor too.)
        let exclusive_extractor = shared_extractors.pop();

        let ret_ty = params.return_type(&errors);

        // errors.has_errors() must be checked first, because it's possible for
        // rqctx_ty and ret_ty to both be Some, but one of the extractors to
        // have errored out.
        if errors.has_errors() {
            None
        } else if let (Some(rqctx_ty), Some(ret_ty)) = (rqctx_ty, ret_ty) {
            Some(Self {
                dropshot: dropshot.clone(),
                rqctx_ty,
                shared_extractors,
                exclusive_extractor,
                ret_ty,
            })
        } else {
            unreachable!("no param errors, but rqctx_ty or ret_ty is None");
        }
    }

    /// Returns a token stream that obtains the rqctx context type.
    fn rqctx_context(&self) -> TokenStream {
        self.rqctx_ty.to_context(&self.dropshot)
    }

    /// Returns a list of generated argument names.
    fn arg_names(&self) -> impl Iterator<Item = syn::Ident> + '_ {
        // The total number of arguments is 1 (rqctx) + the number of shared
        // extractors + 0 or 1 exclusive extractors.
        let arg_count = 1
            + self.shared_extractors.len()
            + self.exclusive_extractor.map_or(0, |_| 1);

        (0..arg_count).map(|i| format_ident!("arg{}", i))
    }

    /// Returns a list of all argument types, including the request context.
    fn arg_types(&self) -> impl Iterator<Item = &syn::Type> + '_ {
        std::iter::once(self.rqctx_ty.transformed_unit_type())
            .chain(self.extractor_types())
    }

    /// Returns a list of just the extractor types.
    pub(crate) fn extractor_types(
        &self,
    ) -> impl Iterator<Item = &syn::Type> + '_ {
        self.shared_extractors.iter().copied().chain(self.exclusive_extractor)
    }

    /// Returns semantic type checks for the endpoint.
    ///
    /// When the user attaches this proc macro to a function with the wrong type
    /// signature, the resulting errors can be deeply inscrutable. To attempt to
    /// make failures easier to understand, we inject code that asserts the
    /// types of the various parameters. We do this by calling dummy functions
    /// that require a type that satisfies SharedExtractor or
    /// ExclusiveExtractor.
    pub(crate) fn to_type_checks(&self) -> TokenStream {
        let dropshot = &self.dropshot;
        let rqctx_context = self.rqctx_context();
        let rqctx_check = quote_spanned! { self.rqctx_ty.orig_span()=>
            const _: fn() = || {
                struct NeedRequestContext(#rqctx_context);
            };
        };

        let shared_extractor_checks = self.shared_extractors.iter().map(|ty| {
            quote_spanned! { ty.span()=>
                const _: fn() = || {
                    fn need_shared_extractor<T>()
                    where
                        T: ?Sized + #dropshot::SharedExtractor,
                    {
                    }
                    need_shared_extractor::<#ty>();
                };
            }
        });

        let exclusive_extractor_check = self.exclusive_extractor.map(|ty| {
            quote_spanned! { ty.span()=>
                const _: fn() = || {
                    fn need_exclusive_extractor<T>()
                    where
                        T: ?Sized + #dropshot::ExclusiveExtractor,
                    {
                    }
                    need_exclusive_extractor::<#ty>();
                };
            }
        });

        let ret_ty = self.ret_ty;
        let ret_check = quote_spanned! { ret_ty.span()=>
            const _: fn() = || {
                trait ResultTrait {
                    type T;
                    type E;
                }
                impl<TT, EE> ResultTrait for Result<TT, EE>
                where
                    TT: #dropshot::HttpResponse,
                {
                    type T = TT;
                    type E = EE;
                }
                struct NeedHttpResponse(
                    <#ret_ty as ResultTrait>::T,
                );
                trait TypeEq {
                    type This: ?Sized;
                }
                impl<T: ?Sized> TypeEq for T {
                    type This = Self;
                }
                fn validate_result_error_type<T>()
                where
                    T: ?Sized + TypeEq<This = #dropshot::HttpError>,
                {
                }
                validate_result_error_type::<
                    <#ret_ty as ResultTrait>::E,
                >();
            };
        };

        quote! {
            #rqctx_check

            #(#shared_extractor_checks)*

            #exclusive_extractor_check

            #ret_check
        }
    }

    /// Constructs implementation checks for the endpoint.
    ///
    /// These checks are placed in the same scope as the definition of the
    /// endpoint.
    fn to_impl_checks(&self, name: &syn::Ident) -> TokenStream {
        // We want to construct a function that will call the user's endpoint,
        // so we can check the future it returns for bounds that otherwise
        // produce inscrutable error messages (like returning a non-`Send`
        // future). We produce a wrapper function that takes all the same
        // argument types, which requires building up a list of argument names:
        // we can't use the original definition's argument names since they
        // could have multiple args named `_`, so we use "arg0", "arg1", etc.
        let arg_names: Vec<_> = self.arg_names().collect();
        let arg_types = self.arg_types();

        quote! {
            const _: fn() = || {
                fn future_endpoint_must_be_send<T: ::std::marker::Send>(_t: T) {}
                fn check_future_bounds(#( #arg_names: #arg_types ),*) {
                    future_endpoint_must_be_send(#name(#(#arg_names),*));
                }
            };
        }
    }
}

<<<<<<< HEAD
=======
#[allow(non_snake_case)]
#[derive(Deserialize, Debug)]
pub(crate) enum MethodType {
    DELETE,
    GET,
    HEAD,
    PATCH,
    POST,
    PUT,
    OPTIONS,
}

impl MethodType {
    pub(crate) fn as_str(&self) -> &'static str {
        match self {
            MethodType::DELETE => "DELETE",
            MethodType::GET => "GET",
            MethodType::HEAD => "HEAD",
            MethodType::PATCH => "PATCH",
            MethodType::POST => "POST",
            MethodType::PUT => "PUT",
            MethodType::OPTIONS => "OPTIONS",
        }
    }
}

#[derive(Deserialize, Debug)]
pub(crate) struct EndpointMetadata {
    pub(crate) method: MethodType,
    pub(crate) path: String,
    #[serde(default)]
    pub(crate) tags: Vec<String>,
    #[serde(default)]
    pub(crate) unpublished: bool,
    #[serde(default)]
    pub(crate) deprecated: bool,
    pub(crate) content_type: Option<String>,
    pub(crate) _dropshot_crate: Option<String>,
}

impl EndpointMetadata {
    /// Returns the dropshot crate value as a TokenStream.
    pub(crate) fn dropshot_crate(&self) -> TokenStream {
        get_crate(self._dropshot_crate.as_deref())
    }

    /// Validates metadata, returning an `EndpointMetadata` if valid.
    ///
    /// Note: the only reason we pass in attr here is to provide a span for
    /// error reporting. As of Rust 1.76, just passing in `attr.span()` produces
    /// incorrect span info in error messages.
    pub(crate) fn validate(
        self,
        name_str: &str,
        attr: &dyn ToTokens,
        kind: MacroKind,
        errors: &ErrorSink<'_, Error>,
    ) -> Option<ValidatedEndpointMetadata> {
        let errors = errors.new();

        let EndpointMetadata {
            method,
            path,
            tags,
            unpublished,
            deprecated,
            content_type,
            _dropshot_crate,
        } = self;

        if kind == MacroKind::Trait && _dropshot_crate.is_some() {
            errors.push(Error::new_spanned(
                attr,
                format!(
                    "endpoint `{name_str}` must not specify `_dropshot_crate`\n\
                     note: specify this as an argument to `#[server]` instead",
                ),
            ));
        }

        if path.contains(":.*}") && !self.unpublished {
            errors.push(Error::new_spanned(
                attr,
                format!(
                    "endpoint `{name_str}` has paths that contain \
                     a wildcard match, but is not marked 'unpublished = true'",
                ),
            ));
        }

        // The content type must be one of the allowed values.
        let content_type = match content_type {
            Some(content_type) => match content_type.parse() {
                Ok(content_type) => Some(content_type),
                Err(_) => {
                    errors.push(Error::new_spanned(
                        attr,
                        format!(
                            "endpoint `{name_str}` has an invalid \
                            content type\n\
                            note: supported content types are: {}",
                            ValidContentType::to_supported_string()
                        ),
                    ));
                    None
                }
            },
            None => Some(ValidContentType::ApplicationJson),
        };

        // errors.has_errors() must be checked first, because it's possible for
        // content_type to be Some, but other errors to have occurred.
        if errors.has_errors() {
            None
        } else if let Some(content_type) = content_type {
            Some(ValidatedEndpointMetadata {
                method,
                path,
                tags,
                unpublished,
                deprecated,
                content_type,
            })
        } else {
            unreachable!("no validation errors, but content_type is None")
        }
    }
}

/// A validated form of endpoint metadata.
pub(crate) struct ValidatedEndpointMetadata {
    method: MethodType,
    path: String,
    tags: Vec<String>,
    unpublished: bool,
    deprecated: bool,
    content_type: ValidContentType,
}

impl ValidatedEndpointMetadata {
    pub(crate) fn to_api_endpoint_fn(
        &self,
        dropshot: &TokenStream,
        endpoint_name: &str,
        kind: &ApiEndpointKind<'_>,
        doc: &ExtractedDoc,
    ) -> TokenStream {
        let path = &self.path;
        let content_type = self.content_type;
        let method_ident = format_ident!("{}", self.method.as_str());

        let summary = doc.summary.as_ref().map(|summary| {
            quote! { .summary(#summary) }
        });
        let description = doc.description.as_ref().map(|description| {
            quote! { .description(#description) }
        });

        let tags = self
            .tags
            .iter()
            .map(|tag| {
                quote! { .tag(#tag) }
            })
            .collect::<Vec<_>>();

        let visible = self.unpublished.then(|| {
            quote! { .visible(false) }
        });

        let deprecated = self.deprecated.then(|| {
            quote! { .deprecated(true) }
        });

        let fn_call = match kind {
            ApiEndpointKind::Regular(endpoint_fn) => {
                quote_spanned! {endpoint_fn.span()=>
                    #dropshot::ApiEndpoint::new(
                        #endpoint_name.to_string(),
                        #endpoint_fn,
                        #dropshot::Method::#method_ident,
                        #content_type,
                        #path,
                    )
                }
            }
            ApiEndpointKind::Stub { attr, extractor_types, ret_ty } => {
                // We need to point at the closest possible span to the actual
                // error, but we can't point at something nice like the
                // function name. That's because if we do, rust-analyzer will
                // produce a lot of irrelevant results when ctrl-clicking on
                // the function name.
                //
                // So we point at the `#`, which seems out-of-the-way enough
                // for successful generation while being close by for errors.
                // Seems pretty unobjectionable.
                quote_spanned! {attr.pound_token.span()=>
                    #dropshot::ApiEndpoint::new_for_types::<(#(#extractor_types,)*), #ret_ty>(
                        #endpoint_name.to_string(),
                        #dropshot::Method::#method_ident,
                        #content_type,
                        #path,
                    )
                }
            }
        };

        quote! {
            #fn_call
            #summary
            #description
            #(#tags)*
            #visible
            #deprecated
        }
    }
}

/// The kind of API endpoint call to generate.
#[derive(Clone)]
pub(crate) enum ApiEndpointKind<'ast> {
    /// A regular API endpoint. The argument is the function identifier or path.
    Regular(&'ast dyn ToTokens),
    /// A stub API endpoint. This is used for #[server].
    Stub {
        /// The attribute, used for span information.
        attr: &'ast syn::Attribute,

        /// The extractor types in use.
        extractor_types: Vec<&'ast syn::Type>,

        /// The return type.
        ret_ty: &'ast syn::Type,
    },
}

>>>>>>> fc08c090
#[cfg(test)]
mod tests {
    use expectorate::assert_contents;
    use syn::parse_quote;

    use crate::{
        test_util::{assert_banned_idents, find_idents},
        util::DROPSHOT,
    };

    use super::*;

    #[test]
    fn test_endpoint_basic() {
        let (item, errors) = do_endpoint(
            quote! {
                method = GET,
                path = "/a/b/c"
            },
            quote! {
                pub async fn handler_xyz(
                    _rqctx: RequestContext<()>,
                ) -> Result<HttpResponseOk<()>, HttpError> {
                    Ok(())
                }
            },
        );

        assert!(errors.is_empty());
        assert_contents(
            "tests/output/endpoint_basic.rs",
            &prettyplease::unparse(&parse_quote! { #item }),
        );
    }

    #[test]
    fn test_endpoint_context_fully_qualified_names() {
        let (item, errors) = do_endpoint(
            quote! {
                method = GET,
                path = "/a/b/c"
            },
            quote! {
                pub async fn handler_xyz(_rqctx: dropshot::RequestContext<()>) ->
                std::Result<dropshot::HttpResponseOk<()>, dropshot::HttpError>
                {
                    Ok(())
                }
            },
        );

        assert!(errors.is_empty());
        assert_contents(
            "tests/output/endpoint_context_fully_qualified_names.rs",
            &prettyplease::unparse(&parse_quote! { #item }),
        );
    }

    /// An empty where clause is a no-op and therefore permitted.
    #[test]
    fn test_endpoint_with_empty_where_clause() {
        let (item, errors) = do_endpoint(
            quote! {
                method = GET,
                path = "/a/b/c"
            },
            quote! {
                pub async fn handler_xyz(
                    _rqctx: RequestContext<()>,
                ) -> Result<HttpResponseOk<()>, HttpError>
                where
                {
                    Ok(())
                }
            },
        );

        assert!(errors.is_empty());
        assert_contents(
            "tests/output/endpoint_with_empty_where_clause.rs",
            &prettyplease::unparse(&parse_quote! { #item }),
        );
    }

    #[test]
    fn test_endpoint_with_query() {
        let (item, errors) = do_endpoint(
            quote! {
                method = GET,
                path = "/a/b/c"
            },
            quote! {
                async fn handler_xyz(
                    _rqctx: RequestContext<std::i32>,
                    q: Query<Q>,
                ) -> Result<HttpResponseOk<()>, HttpError>
                {
                    Ok(())
                }
            },
        );

        assert!(errors.is_empty());
        assert_contents(
            "tests/output/endpoint_with_query.rs",
            &prettyplease::unparse(&parse_quote! { #item }),
        );
    }

    #[test]
    fn test_endpoint_pub_crate() {
        let (item, errors) = do_endpoint(
            quote! {
                method = GET,
                path = "/a/b/c"
            },
            quote! {
                pub(crate) async fn handler_xyz(
                    _rqctx: RequestContext<()>,
                    q: Query<Q>,
                ) -> Result<HttpResponseOk<()>, HttpError>
                {
                    Ok(())
                }
            },
        );

        assert!(errors.is_empty());
        assert_contents(
            "tests/output/endpoint_pub_crate.rs",
            &prettyplease::unparse(&parse_quote! { #item }),
        );
    }

    #[test]
    fn test_endpoint_with_tags() {
        let (item, errors) = do_endpoint(
            quote! {
                method = GET,
                path = "/a/b/c",
                tags = ["stuff", "things"],
            },
            quote! {
                async fn handler_xyz(
                    _rqctx: RequestContext<()>,
                ) -> Result<HttpResponseOk<()>, HttpError> {
                    Ok(())
                }
            },
        );

        assert!(errors.is_empty());
        assert_contents(
            "tests/output/endpoint_with_tags.rs",
            &prettyplease::unparse(&parse_quote! { #item }),
        );
    }

    #[test]
    fn test_endpoint_with_doc() {
        let (item, errors) = do_endpoint(
            quote! {
                method = GET,
                path = "/a/b/c"
            },
            quote! {
                /** handle "xyz" requests */
                async fn handler_xyz(
                    _rqctx: RequestContext<()>,
                ) -> Result<HttpResponseOk<()>, HttpError> {
                    Ok(())
                }
            },
        );

        assert!(errors.is_empty());
        assert_contents(
            "tests/output/endpoint_with_doc.rs",
            &prettyplease::unparse(&parse_quote! { #item }),
        );
    }

    #[test]
    fn test_endpoint_content_type() {
        let (item, errors) = do_endpoint(
            quote! {
                method = POST,
                path = "/a/b/c",
                content_type = "application/x-www-form-urlencoded"
            },
            quote! {
                pub async fn handler_xyz(
                    _rqctx: RequestContext<()>,
                ) -> Result<HttpResponseOk<()>, HttpError> {
                    Ok(())
                }
            },
        );

        assert!(errors.is_empty());
        assert_contents(
            "tests/output/endpoint_content_type.rs",
            &prettyplease::unparse(&parse_quote! { #item }),
        );
    }

    // These argument types are close to being invalid, but are either okay or
    // we're not sure.
    //
    // * `MyRequestContext` might be a type alias, which is legal for
    //   function-based servers.
    // * We don't support non-'static lifetimes, but 'static is fine.
    // * We don't support generic types within extractors, but `<X as Y>::Z` is
    //   actually a concrete, non-generic type.
    #[test]
    fn test_endpoint_weird_but_ok_arg_types_1() {
        let (item, errors) = do_endpoint(
            quote! {
                method = GET,
                path = "/a/b/c"
            },
            quote! {
                /** handle "xyz" requests */
                async fn handler_xyz(
                    _rqctx: MyRequestContext,
                    query: Query<QueryParams<'static>>,
                    path: Path<<X as Y>::Z>,
                ) -> Result<HttpResponseUpdatedNoContent, HttpError> {
                    Ok(())
                }
            },
        );

        assert!(errors.is_empty());
        assert_contents(
            "tests/output/endpoint_weird_but_ok_arg_types_1.rs",
            &prettyplease::unparse(&parse_quote! { #item }),
        );
    }

    // These are also close to being invalid.
    //
    // * We ban `RequestContext<A, B>` because `RequestContext` can only have
    //   one type parameter -- but `(A, B)` is a single type. In general, for
    //   function-based macros we allow any type in that position (but not a
    //   lifetime).
    #[test]
    fn test_endpoint_weird_but_ok_arg_types_2() {
        let (item, errors) = do_endpoint(
            quote! {
                method = GET,
                path = "/a/b/c"
            },
            quote! {
                /** handle "xyz" requests */
                async fn handler_xyz(
                    _rqctx: RequestContext<(A, B)>,
                ) -> Result<HttpResponseUpdatedNoContent, HttpError> {
                    Ok(())
                }
            },
        );

        assert!(errors.is_empty());
        assert_contents(
            "tests/output/endpoint_weird_but_ok_arg_types_2.rs",
            &prettyplease::unparse(&parse_quote! { #item }),
        );
    }

    #[test]
    fn test_endpoint_with_custom_params() {
        let input = quote! {
            async fn handler_xyz(
                _rqctx: RequestContext<()>,
                query: Query<Q>,
                path: Path<P>,
            ) -> Result<HttpResponseOk<()>, HttpError> {
                Ok(())
            }
        };

        // With _dropshot_crate, the input should not contain "dropshot".
        let (item, errors) = do_endpoint(
            quote! {
                method = GET,
                path = "/a/b/c",
                _dropshot_crate = "topspin"
            },
            input.clone(),
        );

        assert!(errors.is_empty());

        let file = parse_quote! { #item };
        // Write out the file before checking it for banned idents, so that we
        // can see what it looks like.
        assert_contents(
            "tests/output/endpoint_with_custom_params.rs",
            &prettyplease::unparse(&file),
        );

        // Check banned identifiers.
        let banned = [DROPSHOT];
        assert_banned_idents(&file, banned);

        // Without _dropshot_crate, the generated output must contain
        // "dropshot".
        let (item, errors) = do_endpoint(
            quote! {
                method = GET,
                path = "/a/b/c",
            },
            input,
        );

        assert!(errors.is_empty());
        let file = parse_quote! { #item };
        assert_eq!(
            find_idents(&file, banned).into_iter().collect::<Vec<_>>(),
            banned
        );
    }

    #[test]
    fn test_endpoint_with_unnamed_params() {
        let (item, errors) = do_endpoint(
            quote! {
                method = GET,
                path = "/test",
            },
            quote! {
                async fn handler_xyz(
                    _: RequestContext<()>,
                    _: Query<Q>,
                    _: Path<P>,
                    _: TypedBody<T>,
                ) -> Result<HttpResponseUpdatedNoContent, HttpError> {
                    Ok(())
                }
            },
        );

        assert!(errors.is_empty());
        assert_contents(
            "tests/output/endpoint_with_unnamed_params.rs",
            &prettyplease::unparse(&parse_quote! { #item }),
        );
    }

    #[test]
    fn test_endpoint_invalid_item() {
        let (_, errors) = do_endpoint(
            quote! {
                method = GET,
                path = "/a/b/c"
            },
            quote! {
                const POTATO = "potato";
            },
        );

        assert_eq!(errors.len(), 1);
        let msg = format!("{}", errors.first().unwrap());
        assert_eq!("expected `fn`", msg);
    }

    #[test]
    fn test_endpoint_bad_string() {
        let (_, errors) = do_endpoint(
            quote! {
                method = GET,
                path = /a/b/c
            },
            quote! {
                const POTATO = "potato";
            },
        );

        assert_eq!(errors.len(), 2);

        let msg = format!("{}", errors.first().unwrap());
        assert_eq!("expected a string, but found `/`", msg);

        let msg = format!("{}", errors.last().unwrap());
        assert_eq!("expected `fn`", msg);
    }

    #[test]
    fn test_endpoint_bad_metadata() {
        let (_, errors) = do_endpoint(
            quote! {
                methud = GET,
                path = "/a/b/c"
            },
            quote! {
                const POTATO = "potato";
            },
        );

        assert_eq!(errors.len(), 2);

        let msg = format!("{}", errors.first().unwrap());
        assert_eq!("extraneous member `methud`", msg);

        let msg = format!("{}", errors.last().unwrap());
        assert_eq!("expected `fn`", msg);
    }

    #[test]
    fn test_endpoint_not_async() {
        let (_, errors) = do_endpoint(
            quote! {
                method = GET,
                path = "/a/b/c",
            },
            quote! {
                fn handler_xyz(_rqctx: RequestContext) {}
            },
        );

        assert!(!errors.is_empty());
        assert_eq!(
            errors.get(1).map(ToString::to_string),
            Some("endpoint `handler_xyz` must be async".to_string())
        );
    }

    #[test]
    fn test_endpoint_bad_context_receiver() {
        let (_, errors) = do_endpoint(
            quote! {
                method = GET,
                path = "/a/b/c",
            },
            quote! {
                async fn handler_xyz(&self) {}
            },
        );

        assert!(!errors.is_empty());
        assert_eq!(
            errors.get(1).map(ToString::to_string),
            Some(
                "endpoint `handler_xyz` must not have a `self` argument"
                    .to_string()
            )
        );
    }

    #[test]
    fn test_endpoint_no_arguments() {
        let (_, errors) = do_endpoint(
            quote! {
                method = GET,
                path = "/a/b/c",
            },
            quote! {
                async fn handler_xyz() {}
            },
        );

        assert!(!errors.is_empty());
        assert_eq!(
            errors.get(1).map(ToString::to_string),
            Some("endpoint `handler_xyz` must have at least one RequestContext argument".to_string())
        );
    }
}<|MERGE_RESOLUTION|>--- conflicted
+++ resolved
@@ -452,245 +452,6 @@
     }
 }
 
-<<<<<<< HEAD
-=======
-#[allow(non_snake_case)]
-#[derive(Deserialize, Debug)]
-pub(crate) enum MethodType {
-    DELETE,
-    GET,
-    HEAD,
-    PATCH,
-    POST,
-    PUT,
-    OPTIONS,
-}
-
-impl MethodType {
-    pub(crate) fn as_str(&self) -> &'static str {
-        match self {
-            MethodType::DELETE => "DELETE",
-            MethodType::GET => "GET",
-            MethodType::HEAD => "HEAD",
-            MethodType::PATCH => "PATCH",
-            MethodType::POST => "POST",
-            MethodType::PUT => "PUT",
-            MethodType::OPTIONS => "OPTIONS",
-        }
-    }
-}
-
-#[derive(Deserialize, Debug)]
-pub(crate) struct EndpointMetadata {
-    pub(crate) method: MethodType,
-    pub(crate) path: String,
-    #[serde(default)]
-    pub(crate) tags: Vec<String>,
-    #[serde(default)]
-    pub(crate) unpublished: bool,
-    #[serde(default)]
-    pub(crate) deprecated: bool,
-    pub(crate) content_type: Option<String>,
-    pub(crate) _dropshot_crate: Option<String>,
-}
-
-impl EndpointMetadata {
-    /// Returns the dropshot crate value as a TokenStream.
-    pub(crate) fn dropshot_crate(&self) -> TokenStream {
-        get_crate(self._dropshot_crate.as_deref())
-    }
-
-    /// Validates metadata, returning an `EndpointMetadata` if valid.
-    ///
-    /// Note: the only reason we pass in attr here is to provide a span for
-    /// error reporting. As of Rust 1.76, just passing in `attr.span()` produces
-    /// incorrect span info in error messages.
-    pub(crate) fn validate(
-        self,
-        name_str: &str,
-        attr: &dyn ToTokens,
-        kind: MacroKind,
-        errors: &ErrorSink<'_, Error>,
-    ) -> Option<ValidatedEndpointMetadata> {
-        let errors = errors.new();
-
-        let EndpointMetadata {
-            method,
-            path,
-            tags,
-            unpublished,
-            deprecated,
-            content_type,
-            _dropshot_crate,
-        } = self;
-
-        if kind == MacroKind::Trait && _dropshot_crate.is_some() {
-            errors.push(Error::new_spanned(
-                attr,
-                format!(
-                    "endpoint `{name_str}` must not specify `_dropshot_crate`\n\
-                     note: specify this as an argument to `#[server]` instead",
-                ),
-            ));
-        }
-
-        if path.contains(":.*}") && !self.unpublished {
-            errors.push(Error::new_spanned(
-                attr,
-                format!(
-                    "endpoint `{name_str}` has paths that contain \
-                     a wildcard match, but is not marked 'unpublished = true'",
-                ),
-            ));
-        }
-
-        // The content type must be one of the allowed values.
-        let content_type = match content_type {
-            Some(content_type) => match content_type.parse() {
-                Ok(content_type) => Some(content_type),
-                Err(_) => {
-                    errors.push(Error::new_spanned(
-                        attr,
-                        format!(
-                            "endpoint `{name_str}` has an invalid \
-                            content type\n\
-                            note: supported content types are: {}",
-                            ValidContentType::to_supported_string()
-                        ),
-                    ));
-                    None
-                }
-            },
-            None => Some(ValidContentType::ApplicationJson),
-        };
-
-        // errors.has_errors() must be checked first, because it's possible for
-        // content_type to be Some, but other errors to have occurred.
-        if errors.has_errors() {
-            None
-        } else if let Some(content_type) = content_type {
-            Some(ValidatedEndpointMetadata {
-                method,
-                path,
-                tags,
-                unpublished,
-                deprecated,
-                content_type,
-            })
-        } else {
-            unreachable!("no validation errors, but content_type is None")
-        }
-    }
-}
-
-/// A validated form of endpoint metadata.
-pub(crate) struct ValidatedEndpointMetadata {
-    method: MethodType,
-    path: String,
-    tags: Vec<String>,
-    unpublished: bool,
-    deprecated: bool,
-    content_type: ValidContentType,
-}
-
-impl ValidatedEndpointMetadata {
-    pub(crate) fn to_api_endpoint_fn(
-        &self,
-        dropshot: &TokenStream,
-        endpoint_name: &str,
-        kind: &ApiEndpointKind<'_>,
-        doc: &ExtractedDoc,
-    ) -> TokenStream {
-        let path = &self.path;
-        let content_type = self.content_type;
-        let method_ident = format_ident!("{}", self.method.as_str());
-
-        let summary = doc.summary.as_ref().map(|summary| {
-            quote! { .summary(#summary) }
-        });
-        let description = doc.description.as_ref().map(|description| {
-            quote! { .description(#description) }
-        });
-
-        let tags = self
-            .tags
-            .iter()
-            .map(|tag| {
-                quote! { .tag(#tag) }
-            })
-            .collect::<Vec<_>>();
-
-        let visible = self.unpublished.then(|| {
-            quote! { .visible(false) }
-        });
-
-        let deprecated = self.deprecated.then(|| {
-            quote! { .deprecated(true) }
-        });
-
-        let fn_call = match kind {
-            ApiEndpointKind::Regular(endpoint_fn) => {
-                quote_spanned! {endpoint_fn.span()=>
-                    #dropshot::ApiEndpoint::new(
-                        #endpoint_name.to_string(),
-                        #endpoint_fn,
-                        #dropshot::Method::#method_ident,
-                        #content_type,
-                        #path,
-                    )
-                }
-            }
-            ApiEndpointKind::Stub { attr, extractor_types, ret_ty } => {
-                // We need to point at the closest possible span to the actual
-                // error, but we can't point at something nice like the
-                // function name. That's because if we do, rust-analyzer will
-                // produce a lot of irrelevant results when ctrl-clicking on
-                // the function name.
-                //
-                // So we point at the `#`, which seems out-of-the-way enough
-                // for successful generation while being close by for errors.
-                // Seems pretty unobjectionable.
-                quote_spanned! {attr.pound_token.span()=>
-                    #dropshot::ApiEndpoint::new_for_types::<(#(#extractor_types,)*), #ret_ty>(
-                        #endpoint_name.to_string(),
-                        #dropshot::Method::#method_ident,
-                        #content_type,
-                        #path,
-                    )
-                }
-            }
-        };
-
-        quote! {
-            #fn_call
-            #summary
-            #description
-            #(#tags)*
-            #visible
-            #deprecated
-        }
-    }
-}
-
-/// The kind of API endpoint call to generate.
-#[derive(Clone)]
-pub(crate) enum ApiEndpointKind<'ast> {
-    /// A regular API endpoint. The argument is the function identifier or path.
-    Regular(&'ast dyn ToTokens),
-    /// A stub API endpoint. This is used for #[server].
-    Stub {
-        /// The attribute, used for span information.
-        attr: &'ast syn::Attribute,
-
-        /// The extractor types in use.
-        extractor_types: Vec<&'ast syn::Type>,
-
-        /// The return type.
-        ret_ty: &'ast syn::Type,
-    },
-}
-
->>>>>>> fc08c090
 #[cfg(test)]
 mod tests {
     use expectorate::assert_contents;
