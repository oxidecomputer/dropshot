// Copyright 2023 Oxide Computer Company

//! Support for HTTP `#[endpoint]` macros.

use proc_macro2::TokenStream;
use quote::format_ident;
use quote::quote;
use quote::quote_spanned;
use serde_tokenstream::from_tokenstream;
use serde_tokenstream::Error;
use syn::spanned::Spanned;

use crate::doc::ExtractedDoc;
use crate::error_store::ErrorSink;
use crate::error_store::ErrorStore;
use crate::metadata::ApiEndpointKind;
use crate::metadata::EndpointMetadata;
use crate::params::validate_fn_ast;
use crate::params::ParamValidator;
use crate::params::RqctxKind;
use crate::params::RqctxTy;
use crate::syn_parsing::ItemFnForSignature;
use crate::syn_parsing::TraitItemFnForSignature;
use crate::util::MacroKind;

/// Endpoint usage message, produced if there were parameter errors.
pub(crate) fn usage_str(context: &str) -> String {
    format!(
        "endpoint handlers must have the following signature:
    async fn(
        rqctx: dropshot::RequestContext<{context}>,
        [query_params: Query<Q>,]
        [path_params: Path<P>,]
        [body_param: TypedBody<J>,]
        [body_param: UntypedBody,]
        [body_param: StreamingBody,]
        [raw_request: RawRequest,]
    ) -> Result<HttpResponse*, HttpError>"
    )
}

pub(crate) fn do_endpoint(
    attr: proc_macro2::TokenStream,
    item: proc_macro2::TokenStream,
) -> (proc_macro2::TokenStream, Vec<Error>) {
    let mut error_store = ErrorStore::new();
    let errors = error_store.sink();

    // Attempt to parse the function as a trait function. If this is successful
    // and there's no block, then it's likely that the user has imported
    // `dropshot::endpoint` and is using that.
    if let Ok(trait_item_fn) =
        syn::parse2::<TraitItemFnForSignature>(item.clone())
    {
        if trait_item_fn.block.is_none() {
            let name = &trait_item_fn.sig.ident;
            errors.push(Error::new_spanned(
                &trait_item_fn.sig,
                format!(
                    "endpoint `{name}` appears to be a trait function\n\
<<<<<<< HEAD
                     note: did you mean to use `#[dropshot::server]` \
=======
                     note: did you mean to use `#[dropshot::api_description]` \
>>>>>>> 5ba58196
                     instead?",
                ),
            ));
            // Don't do any further validation -- just return the original item.
            return (quote! { #item }, error_store.into_inner());
        }
    }

    // Parse attributes. (Do this before parsing the function since that's the
    // order they're in, in source code.)
    let metadata = match from_tokenstream(&attr) {
        Ok(metadata) => Some(metadata),
        Err(e) => {
            // If there is an error while parsing the metadata, report it, but
            // continue to generate the original function.
            errors.push(e);
            None
        }
    };

    // Attempt to parse the function.
    let item_fn = match syn::parse2::<ItemFnForSignature>(item.clone()) {
        Ok(item_fn) => Some(item_fn),
        Err(e) => {
            errors.push(e);
            None
        }
    };

    let output = match (metadata, item_fn.as_ref()) {
        (Some(metadata), Some(item_fn)) => {
            // The happy path.
            do_endpoint_inner(metadata, attr, item, &item_fn, errors)
        }
        (None, Some(_)) => {
            // In this case, continue to generate the original function (but not
            // the attribute proc macro).
            EndpointOutput {
                output: quote! { #item },
                // We don't validate parameters, so we don't know if there are
                // errors in them.
                has_param_errors: false,
            }
        }
        (_, None) => {
            // Can't do anything here, just return errors.
            EndpointOutput { output: quote! {}, has_param_errors: false }
        }
    };

    let mut errors = error_store.into_inner();

    // If there are any errors, we also want to provide a usage message as an error.
    if output.has_param_errors {
        let item_fn = item_fn
            .as_ref()
            .expect("has_param_errors is true => item_fn is Some");
        errors.insert(
            0,
            Error::new_spanned(&item_fn.sig, usage_str("MyContext")),
        );
    }

    (output.output, errors)
}

/// The result of calling `do_endpoint_inner`.
pub(crate) struct EndpointOutput {
    /// The actual output.
    pub(crate) output: TokenStream,

    /// Whether there were any parameter-related errors.
    ///
    /// If there were, then we provide a usage message.
    pub(crate) has_param_errors: bool,
}

// The return value is the ItemFnForSignature and the TokenStream.
fn do_endpoint_inner(
    metadata: EndpointMetadata,
    attr: proc_macro2::TokenStream,
    item: proc_macro2::TokenStream,
    item_fn: &ItemFnForSignature,
    errors: ErrorSink<'_, Error>,
) -> EndpointOutput {
    let dropshot = metadata.dropshot_crate();

    let name = &item_fn.sig.ident;
    let name_str = name.to_string();

    // Perform validations first.
    let metadata =
        metadata.validate(&name_str, &attr, MacroKind::Function, &errors);
    let params = EndpointParams::new(
        &dropshot,
        &item_fn.sig,
        RqctxKind::Function,
        &errors,
    );

    let visibility = &item_fn.vis;

    let doc = ExtractedDoc::from_attrs(&item_fn.attrs);
    let comment_text = doc.comment_text(&name_str);

    let description_doc_comment = quote! {
        #[doc = #comment_text]
    };

    // If the params are valid, output the corresponding type checks and impl
    // statement.
    let (has_param_errors, type_checks, from_impl) =
        if let Some(params) = &params {
            let type_checks = params.to_type_checks();
            let impl_checks = params.to_impl_checks(name);

            let rqctx_context = params.rqctx_context();

            // If the metadata is valid, output the corresponding ApiEndpoint.
            let construct = if let Some(metadata) = metadata {
                metadata.to_api_endpoint_fn(
                    &dropshot,
                    &name_str,
                    &ApiEndpointKind::Regular(name),
                    &doc,
                )
            } else {
                quote! {
                    unreachable!()
                }
            };

            let from_impl = quote! {
                impl From<#name>
                    for #dropshot::ApiEndpoint< #rqctx_context >
                {
                    fn from(_: #name) -> Self {
                        #[allow(clippy::unused_async)]
                        #item

                        // The checks on the implementation require #name to be in
                        // scope, which is provided by #item, hence we place these
                        // checks here instead of above with the others.
                        #impl_checks

                        #construct
                    }
                }
            };

            (false, type_checks, from_impl)
        } else {
            (true, quote! {}, quote! {})
        };

    // For reasons that are not well understood unused constants that use the
    // (default) call_site() Span do not trigger the dead_code lint. Because
    // defining but not using an endpoint is likely a programming error, we
    // want to be sure to have the compiler flag this. We force this by using
    // the span from the name of the function to which this macro was applied.
    let span = item_fn.sig.ident.span();
    let const_struct = quote_spanned! {span=>
        #visibility const #name: #name = #name {};
    };

    // The final TokenStream returned will have a few components that reference
    // `#name`, the name of the function to which this macro was applied...
    let stream = quote! {
        // ... type validation for parameter and return types
        #type_checks

        // ... a struct type called `#name` that has no members
        #[allow(non_camel_case_types, missing_docs)]
        #description_doc_comment
        #visibility struct #name {}
        // ... a constant of type `#name` whose identifier is also #name
        #[allow(non_upper_case_globals, missing_docs)]
        #description_doc_comment
        #const_struct

        // ... an impl of `From<#name>` for ApiEndpoint that allows the constant
        // `#name` to be passed into `ApiDescription::register()`
        #from_impl
    };

    EndpointOutput { output: stream, has_param_errors }
}

/// Request and return types for an endpoint.
pub(crate) struct EndpointParams<'ast> {
    dropshot: TokenStream,
    rqctx_ty: RqctxTy<'ast>,
    shared_extractors: Vec<&'ast syn::Type>,
    // This is the last request argument -- it could also be a shared extractor,
    // because shared extractors are also exclusive.
    exclusive_extractor: Option<&'ast syn::Type>,
    pub(crate) ret_ty: &'ast syn::Type,
}

impl<'ast> EndpointParams<'ast> {
    /// Creates a new EndpointParams from an ItemFnForSignature.
    ///
    /// Validates that the AST looks reasonable and that all the types make
    /// sense, and return None if it does not.
    pub(crate) fn new(
        dropshot: &TokenStream,
        sig: &'ast syn::Signature,
        rqctx_kind: RqctxKind<'_>,
        errors: &ErrorSink<'_, Error>,
    ) -> Option<Self> {
        let name_str = sig.ident.to_string();
        let errors = errors.new();

        validate_fn_ast(sig, &name_str, &errors);

        let mut params = ParamValidator::new(sig, &name_str);

        params.maybe_discard_self_arg(&errors);

        let rqctx_ty =
            params.next_rqctx_arg(rqctx_kind, &sig.paren_token.span, &errors);

        // Subsequent parameters other than the last one must impl
        // SharedExtractor.
        let mut shared_extractors = params.rest_extractor_args(&errors);

        // Pop the last one off the iterator -- it must impl ExclusiveExtractor.
        // (A SharedExtractor can impl ExclusiveExtractor too.)
        let exclusive_extractor = shared_extractors.pop();

        let ret_ty = params.return_type(&errors);

        // errors.has_errors() must be checked first, because it's possible for
        // rqctx_ty and ret_ty to both be Some, but one of the extractors to
        // have errored out.
        if errors.has_errors() {
            None
        } else if let (Some(rqctx_ty), Some(ret_ty)) = (rqctx_ty, ret_ty) {
            Some(Self {
                dropshot: dropshot.clone(),
                rqctx_ty,
                shared_extractors,
                exclusive_extractor,
                ret_ty,
            })
        } else {
            unreachable!("no param errors, but rqctx_ty or ret_ty is None");
        }
    }

    /// Returns a token stream that obtains the rqctx context type.
    fn rqctx_context(&self) -> TokenStream {
        self.rqctx_ty.to_context(&self.dropshot)
    }

    /// Returns a list of generated argument names.
    fn arg_names(&self) -> impl Iterator<Item = syn::Ident> + '_ {
        // The total number of arguments is 1 (rqctx) + the number of shared
        // extractors + 0 or 1 exclusive extractors.
        let arg_count = 1
            + self.shared_extractors.len()
            + self.exclusive_extractor.map_or(0, |_| 1);

        (0..arg_count).map(|i| format_ident!("arg{}", i))
    }

    /// Returns a list of all argument types, including the request context.
    fn arg_types(&self) -> impl Iterator<Item = &syn::Type> + '_ {
        std::iter::once(self.rqctx_ty.transformed_unit_type())
            .chain(self.extractor_types())
    }

    /// Returns a list of just the extractor types.
    pub(crate) fn extractor_types(
        &self,
    ) -> impl Iterator<Item = &syn::Type> + '_ {
        self.shared_extractors.iter().copied().chain(self.exclusive_extractor)
    }

    /// Returns semantic type checks for the endpoint.
    ///
    /// When the user attaches this proc macro to a function with the wrong type
    /// signature, the resulting errors can be deeply inscrutable. To attempt to
    /// make failures easier to understand, we inject code that asserts the
    /// types of the various parameters. We do this by calling dummy functions
    /// that require a type that satisfies SharedExtractor or
    /// ExclusiveExtractor.
    pub(crate) fn to_type_checks(&self) -> TokenStream {
        let dropshot = &self.dropshot;
        let rqctx_context = self.rqctx_context();
        let rqctx_check = quote_spanned! { self.rqctx_ty.orig_span()=>
            const _: fn() = || {
                struct NeedRequestContext(#rqctx_context);
            };
        };

        let shared_extractor_checks = self.shared_extractors.iter().map(|ty| {
            quote_spanned! { ty.span()=>
                const _: fn() = || {
                    fn need_shared_extractor<T>()
                    where
                        T: ?Sized + #dropshot::SharedExtractor,
                    {
                    }
                    need_shared_extractor::<#ty>();
                };
            }
        });

        let exclusive_extractor_check = self.exclusive_extractor.map(|ty| {
            quote_spanned! { ty.span()=>
                const _: fn() = || {
                    fn need_exclusive_extractor<T>()
                    where
                        T: ?Sized + #dropshot::ExclusiveExtractor,
                    {
                    }
                    need_exclusive_extractor::<#ty>();
                };
            }
        });

        let ret_ty = self.ret_ty;
        let ret_check = quote_spanned! { ret_ty.span()=>
            const _: fn() = || {
                trait ResultTrait {
                    type T;
                    type E;
                }
                impl<TT, EE> ResultTrait for Result<TT, EE>
                where
                    TT: #dropshot::HttpResponse,
                {
                    type T = TT;
                    type E = EE;
                }
                struct NeedHttpResponse(
                    <#ret_ty as ResultTrait>::T,
                );
                trait TypeEq {
                    type This: ?Sized;
                }
                impl<T: ?Sized> TypeEq for T {
                    type This = Self;
                }
                fn validate_result_error_type<T>()
                where
                    T: ?Sized + TypeEq<This = #dropshot::HttpError>,
                {
                }
                validate_result_error_type::<
                    <#ret_ty as ResultTrait>::E,
                >();
            };
        };

        quote! {
            #rqctx_check

            #(#shared_extractor_checks)*

            #exclusive_extractor_check

            #ret_check
        }
    }

    /// Constructs implementation checks for the endpoint.
    ///
    /// These checks are placed in the same scope as the definition of the
    /// endpoint.
    fn to_impl_checks(&self, name: &syn::Ident) -> TokenStream {
        // We want to construct a function that will call the user's endpoint,
        // so we can check the future it returns for bounds that otherwise
        // produce inscrutable error messages (like returning a non-`Send`
        // future). We produce a wrapper function that takes all the same
        // argument types, which requires building up a list of argument names:
        // we can't use the original definition's argument names since they
        // could have multiple args named `_`, so we use "arg0", "arg1", etc.
        let arg_names: Vec<_> = self.arg_names().collect();
        let arg_types = self.arg_types();

        quote! {
            const _: fn() = || {
                fn future_endpoint_must_be_send<T: ::std::marker::Send>(_t: T) {}
                fn check_future_bounds(#( #arg_names: #arg_types ),*) {
                    future_endpoint_must_be_send(#name(#(#arg_names),*));
                }
            };
        }
    }
}

#[cfg(test)]
mod tests {
    use expectorate::assert_contents;
    use syn::parse_quote;

    use crate::{
        test_util::{assert_banned_idents, find_idents},
        util::DROPSHOT,
    };

    use super::*;

    #[test]
    fn test_endpoint_basic() {
        let (item, errors) = do_endpoint(
            quote! {
                method = GET,
                path = "/a/b/c"
            },
            quote! {
                pub async fn handler_xyz(
                    _rqctx: RequestContext<()>,
                ) -> Result<HttpResponseOk<()>, HttpError> {
                    Ok(())
                }
            },
        );

        assert!(errors.is_empty());
        assert_contents(
            "tests/output/endpoint_basic.rs",
            &prettyplease::unparse(&parse_quote! { #item }),
        );
    }

    #[test]
    fn test_endpoint_context_fully_qualified_names() {
        let (item, errors) = do_endpoint(
            quote! {
                method = GET,
                path = "/a/b/c"
            },
            quote! {
                pub async fn handler_xyz(_rqctx: dropshot::RequestContext<()>) ->
                std::Result<dropshot::HttpResponseOk<()>, dropshot::HttpError>
                {
                    Ok(())
                }
            },
        );

        assert!(errors.is_empty());
        assert_contents(
            "tests/output/endpoint_context_fully_qualified_names.rs",
            &prettyplease::unparse(&parse_quote! { #item }),
        );
    }

    /// An empty where clause is a no-op and therefore permitted.
    #[test]
    fn test_endpoint_with_empty_where_clause() {
        let (item, errors) = do_endpoint(
            quote! {
                method = GET,
                path = "/a/b/c"
            },
            quote! {
                pub async fn handler_xyz(
                    _rqctx: RequestContext<()>,
                ) -> Result<HttpResponseOk<()>, HttpError>
                where
                {
                    Ok(())
                }
            },
        );

        assert!(errors.is_empty());
        assert_contents(
            "tests/output/endpoint_with_empty_where_clause.rs",
            &prettyplease::unparse(&parse_quote! { #item }),
        );
    }

    #[test]
    fn test_endpoint_with_query() {
        let (item, errors) = do_endpoint(
            quote! {
                method = GET,
                path = "/a/b/c"
            },
            quote! {
                async fn handler_xyz(
                    _rqctx: RequestContext<std::i32>,
                    q: Query<Q>,
                ) -> Result<HttpResponseOk<()>, HttpError>
                {
                    Ok(())
                }
            },
        );

        assert!(errors.is_empty());
        assert_contents(
            "tests/output/endpoint_with_query.rs",
            &prettyplease::unparse(&parse_quote! { #item }),
        );
    }

    #[test]
    fn test_endpoint_pub_crate() {
        let (item, errors) = do_endpoint(
            quote! {
                method = GET,
                path = "/a/b/c"
            },
            quote! {
                pub(crate) async fn handler_xyz(
                    _rqctx: RequestContext<()>,
                    q: Query<Q>,
                ) -> Result<HttpResponseOk<()>, HttpError>
                {
                    Ok(())
                }
            },
        );

        assert!(errors.is_empty());
        assert_contents(
            "tests/output/endpoint_pub_crate.rs",
            &prettyplease::unparse(&parse_quote! { #item }),
        );
    }

    #[test]
    fn test_endpoint_with_tags() {
        let (item, errors) = do_endpoint(
            quote! {
                method = GET,
                path = "/a/b/c",
                tags = ["stuff", "things"],
            },
            quote! {
                async fn handler_xyz(
                    _rqctx: RequestContext<()>,
                ) -> Result<HttpResponseOk<()>, HttpError> {
                    Ok(())
                }
            },
        );

        assert!(errors.is_empty());
        assert_contents(
            "tests/output/endpoint_with_tags.rs",
            &prettyplease::unparse(&parse_quote! { #item }),
        );
    }

    #[test]
    fn test_endpoint_with_doc() {
        let (item, errors) = do_endpoint(
            quote! {
                method = GET,
                path = "/a/b/c"
            },
            quote! {
                /** handle "xyz" requests */
                async fn handler_xyz(
                    _rqctx: RequestContext<()>,
                ) -> Result<HttpResponseOk<()>, HttpError> {
                    Ok(())
                }
            },
        );

        assert!(errors.is_empty());
        assert_contents(
            "tests/output/endpoint_with_doc.rs",
            &prettyplease::unparse(&parse_quote! { #item }),
        );
    }

    #[test]
    fn test_endpoint_content_type() {
        let (item, errors) = do_endpoint(
            quote! {
                method = POST,
                path = "/a/b/c",
                content_type = "application/x-www-form-urlencoded"
            },
            quote! {
                pub async fn handler_xyz(
                    _rqctx: RequestContext<()>,
                ) -> Result<HttpResponseOk<()>, HttpError> {
                    Ok(())
                }
            },
        );

        assert!(errors.is_empty());
        assert_contents(
            "tests/output/endpoint_content_type.rs",
            &prettyplease::unparse(&parse_quote! { #item }),
        );
    }

    // These argument types are close to being invalid, but are either okay or
    // we're not sure.
    //
    // * `MyRequestContext` might be a type alias, which is legal for
    //   function-based servers.
    // * We don't support non-'static lifetimes, but 'static is fine.
    // * We don't support generic types within extractors, but `<X as Y>::Z` is
    //   actually a concrete, non-generic type.
    #[test]
    fn test_endpoint_weird_but_ok_arg_types_1() {
        let (item, errors) = do_endpoint(
            quote! {
                method = GET,
                path = "/a/b/c"
            },
            quote! {
                /** handle "xyz" requests */
                async fn handler_xyz(
                    _rqctx: MyRequestContext,
                    query: Query<QueryParams<'static>>,
                    path: Path<<X as Y>::Z>,
<<<<<<< HEAD
                ) -> Result<HttpResponseOk<()>, HttpError> {
=======
                ) -> Result<HttpResponseUpdatedNoContent, HttpError> {
>>>>>>> 5ba58196
                    Ok(())
                }
            },
        );

        assert!(errors.is_empty());
        assert_contents(
            "tests/output/endpoint_weird_but_ok_arg_types_1.rs",
            &prettyplease::unparse(&parse_quote! { #item }),
        );
    }

    // These are also close to being invalid.
    //
    // * We ban `RequestContext<A, B>` because `RequestContext` can only have
    //   one type parameter -- but `(A, B)` is a single type. In general, for
    //   function-based macros we allow any type in that position (but not a
    //   lifetime).
    #[test]
    fn test_endpoint_weird_but_ok_arg_types_2() {
        let (item, errors) = do_endpoint(
            quote! {
                method = GET,
                path = "/a/b/c"
            },
            quote! {
                /** handle "xyz" requests */
                async fn handler_xyz(
                    _rqctx: RequestContext<(A, B)>,
<<<<<<< HEAD
                ) -> Result<HttpResponseOk<()>, HttpError> {
=======
                ) -> Result<HttpResponseUpdatedNoContent, HttpError> {
>>>>>>> 5ba58196
                    Ok(())
                }
            },
        );

        assert!(errors.is_empty());
        assert_contents(
            "tests/output/endpoint_weird_but_ok_arg_types_2.rs",
            &prettyplease::unparse(&parse_quote! { #item }),
        );
    }

    #[test]
    fn test_endpoint_with_custom_params() {
        let input = quote! {
            async fn handler_xyz(
                _rqctx: RequestContext<()>,
                query: Query<Q>,
                path: Path<P>,
            ) -> Result<HttpResponseOk<()>, HttpError> {
                Ok(())
            }
        };

        // With _dropshot_crate, the input should not contain "dropshot".
        let (item, errors) = do_endpoint(
            quote! {
                method = GET,
                path = "/a/b/c",
                _dropshot_crate = "topspin"
            },
            input.clone(),
        );

        assert!(errors.is_empty());

        let file = parse_quote! { #item };
        // Write out the file before checking it for banned idents, so that we
        // can see what it looks like.
        assert_contents(
            "tests/output/endpoint_with_custom_params.rs",
            &prettyplease::unparse(&file),
        );

        // Check banned identifiers.
        let banned = [DROPSHOT];
        assert_banned_idents(&file, banned);

        // Without _dropshot_crate, the generated output must contain
        // "dropshot".
        let (item, errors) = do_endpoint(
            quote! {
                method = GET,
                path = "/a/b/c",
            },
            input,
        );

        assert!(errors.is_empty());
        let file = parse_quote! { #item };
        assert_eq!(
            find_idents(&file, banned).into_iter().collect::<Vec<_>>(),
            banned
        );
    }

    #[test]
    fn test_endpoint_with_unnamed_params() {
        let (item, errors) = do_endpoint(
            quote! {
                method = GET,
                path = "/test",
            },
            quote! {
                async fn handler_xyz(
                    _: RequestContext<()>,
                    _: Query<Q>,
                    _: Path<P>,
                    _: TypedBody<T>,
                ) -> Result<HttpResponseUpdatedNoContent, HttpError> {
                    Ok(())
                }
            },
        );

        assert!(errors.is_empty());
        assert_contents(
            "tests/output/endpoint_with_unnamed_params.rs",
            &prettyplease::unparse(&parse_quote! { #item }),
        );
    }

    #[test]
    fn test_endpoint_invalid_item() {
        let (_, errors) = do_endpoint(
            quote! {
                method = GET,
                path = "/a/b/c"
            },
            quote! {
                const POTATO = "potato";
            },
        );

        assert_eq!(errors.len(), 1);
        let msg = format!("{}", errors.first().unwrap());
        assert_eq!("expected `fn`", msg);
    }

    #[test]
    fn test_endpoint_bad_string() {
        let (_, errors) = do_endpoint(
            quote! {
                method = GET,
                path = /a/b/c
            },
            quote! {
                const POTATO = "potato";
            },
        );

        assert_eq!(errors.len(), 2);

        let msg = format!("{}", errors.first().unwrap());
        assert_eq!("expected a string, but found `/`", msg);

        let msg = format!("{}", errors.last().unwrap());
        assert_eq!("expected `fn`", msg);
    }

    #[test]
    fn test_endpoint_bad_metadata() {
        let (_, errors) = do_endpoint(
            quote! {
                methud = GET,
                path = "/a/b/c"
            },
            quote! {
                const POTATO = "potato";
            },
        );

        assert_eq!(errors.len(), 2);

        let msg = format!("{}", errors.first().unwrap());
        assert_eq!("extraneous member `methud`", msg);

        let msg = format!("{}", errors.last().unwrap());
        assert_eq!("expected `fn`", msg);
    }

    #[test]
    fn test_endpoint_not_async() {
        let (_, errors) = do_endpoint(
            quote! {
                method = GET,
                path = "/a/b/c",
            },
            quote! {
                fn handler_xyz(_rqctx: RequestContext) {}
            },
        );

        assert!(!errors.is_empty());
        assert_eq!(
            errors.get(1).map(ToString::to_string),
            Some("endpoint `handler_xyz` must be async".to_string())
        );
    }

    #[test]
    fn test_endpoint_bad_context_receiver() {
        let (_, errors) = do_endpoint(
            quote! {
                method = GET,
                path = "/a/b/c",
            },
            quote! {
                async fn handler_xyz(&self) {}
            },
        );

        assert!(!errors.is_empty());
        assert_eq!(
            errors.get(1).map(ToString::to_string),
            Some(
                "endpoint `handler_xyz` must not have a `self` argument"
                    .to_string()
            )
        );
    }

    #[test]
    fn test_endpoint_no_arguments() {
        let (_, errors) = do_endpoint(
            quote! {
                method = GET,
                path = "/a/b/c",
            },
            quote! {
                async fn handler_xyz() {}
            },
        );

        assert!(!errors.is_empty());
        assert_eq!(
            errors.get(1).map(ToString::to_string),
            Some("endpoint `handler_xyz` must have at least one RequestContext argument".to_string())
        );
    }
}<|MERGE_RESOLUTION|>--- conflicted
+++ resolved
@@ -58,11 +58,7 @@
                 &trait_item_fn.sig,
                 format!(
                     "endpoint `{name}` appears to be a trait function\n\
-<<<<<<< HEAD
-                     note: did you mean to use `#[dropshot::server]` \
-=======
                      note: did you mean to use `#[dropshot::api_description]` \
->>>>>>> 5ba58196
                      instead?",
                 ),
             ));
@@ -683,11 +679,7 @@
                     _rqctx: MyRequestContext,
                     query: Query<QueryParams<'static>>,
                     path: Path<<X as Y>::Z>,
-<<<<<<< HEAD
-                ) -> Result<HttpResponseOk<()>, HttpError> {
-=======
                 ) -> Result<HttpResponseUpdatedNoContent, HttpError> {
->>>>>>> 5ba58196
                     Ok(())
                 }
             },
@@ -717,11 +709,7 @@
                 /** handle "xyz" requests */
                 async fn handler_xyz(
                     _rqctx: RequestContext<(A, B)>,
-<<<<<<< HEAD
-                ) -> Result<HttpResponseOk<()>, HttpError> {
-=======
                 ) -> Result<HttpResponseUpdatedNoContent, HttpError> {
->>>>>>> 5ba58196
                     Ok(())
                 }
             },
