// Copyright 2023 Oxide Computer Company

//! Support for HTTP `#[endpoint]` macros.

use proc_macro2::TokenStream;
use quote::format_ident;
use quote::quote;
use quote::quote_spanned;
use serde_tokenstream::from_tokenstream;
use serde_tokenstream::Error;
use syn::spanned::Spanned;

use crate::doc::ExtractedDoc;
use crate::error_store::ErrorSink;
use crate::error_store::ErrorStore;
use crate::metadata::ApiEndpointKind;
use crate::metadata::EndpointMetadata;
use crate::params::validate_fn_ast;
use crate::params::ParamValidator;
use crate::params::RqctxKind;
use crate::params::RqctxTy;
use crate::syn_parsing::ItemFnForSignature;
use crate::syn_parsing::TraitItemFnForSignature;
use crate::util::MacroKind;

/// Endpoint usage message, produced if there were parameter errors.
pub(crate) fn usage_str(context: &str) -> String {
    format!(
        "endpoint handlers must have the following signature:
    async fn(
        rqctx: dropshot::RequestContext<{context}>,
        [query_params: Query<Q>,]
        [path_params: Path<P>,]
        [body_param: TypedBody<J>,]
        [body_param: UntypedBody,]
        [body_param: StreamingBody,]
        [raw_request: RawRequest,]
    ) -> Result<HttpResponse*, HttpError>"
    )
}

pub(crate) fn do_endpoint(
    attr: proc_macro2::TokenStream,
    item: proc_macro2::TokenStream,
) -> (proc_macro2::TokenStream, Vec<Error>) {
    let mut error_store = ErrorStore::new();
    let errors = error_store.sink();

    // Attempt to parse the function as a trait function. If this is successful
    // and there's no block, then it's likely that the user has imported
    // `dropshot::endpoint` and is using that.
    if let Ok(trait_item_fn) =
        syn::parse2::<TraitItemFnForSignature>(item.clone())
    {
        if trait_item_fn.block.is_none() {
            let name = &trait_item_fn.sig.ident;
            errors.push(Error::new_spanned(
                &trait_item_fn.sig,
                format!(
                    "endpoint `{name}` appears to be a trait function\n\
                     note: did you mean to use `#[dropshot::api_description]` \
                     instead?",
                ),
            ));
            // Don't do any further validation -- just return the original item.
            return (quote! { #item }, error_store.into_inner());
        }
    }

    // Parse attributes. (Do this before parsing the function since that's the
    // order they're in, in source code.)
    let metadata = match from_tokenstream(&attr) {
        Ok(metadata) => Some(metadata),
        Err(e) => {
            // If there is an error while parsing the metadata, report it, but
            // continue to generate the original function.
            errors.push(e);
            None
        }
    };

    // Attempt to parse the function.
    let item_fn = match syn::parse2::<ItemFnForSignature>(item.clone()) {
        Ok(item_fn) => Some(item_fn),
        Err(e) => {
            errors.push(e);
            None
        }
    };

    let output = match (metadata, item_fn.as_ref()) {
        (Some(metadata), Some(item_fn)) => {
            // The happy path.
            do_endpoint_inner(metadata, attr, item, &item_fn, errors)
        }
        (None, Some(_)) => {
            // In this case, continue to generate the original function (but not
            // the attribute proc macro).
            EndpointOutput {
                output: quote! { #item },
                // We don't validate parameters, so we don't know if there are
                // errors in them.
                has_param_errors: false,
            }
        }
        (_, None) => {
            // Can't do anything here, just return errors.
            EndpointOutput { output: quote! {}, has_param_errors: false }
        }
    };

    let mut errors = error_store.into_inner();

    // If there are any errors, we also want to provide a usage message as an error.
    if output.has_param_errors {
        let item_fn = item_fn
            .as_ref()
            .expect("has_param_errors is true => item_fn is Some");
        errors.insert(
            0,
            Error::new_spanned(&item_fn.sig, usage_str("MyContext")),
        );
    }

    (output.output, errors)
}

/// The result of calling `do_endpoint_inner`.
pub(crate) struct EndpointOutput {
    /// The actual output.
    pub(crate) output: TokenStream,

    /// Whether there were any parameter-related errors.
    ///
    /// If there were, then we provide a usage message.
    pub(crate) has_param_errors: bool,
}

// The return value is the ItemFnForSignature and the TokenStream.
fn do_endpoint_inner(
    metadata: EndpointMetadata,
    attr: proc_macro2::TokenStream,
    item: proc_macro2::TokenStream,
    item_fn: &ItemFnForSignature,
    errors: ErrorSink<'_, Error>,
) -> EndpointOutput {
    let dropshot = metadata.dropshot_crate();

    let name = &item_fn.sig.ident;
    let name_str = name.to_string();

    // Perform validations first.
    let metadata =
        metadata.validate(&name_str, &attr, MacroKind::Function, &errors);
    let params = EndpointParams::new(
        &dropshot,
        &item_fn.sig,
        RqctxKind::Function,
        &errors,
    );

    let visibility = &item_fn.vis;

    let doc = ExtractedDoc::from_attrs(&item_fn.attrs);
    let comment_text = doc.comment_text(&name_str);

    let description_doc_comment = quote! {
        #[doc = #comment_text]
    };

    // If the params are valid, output the corresponding type checks and impl
    // statement.
    let (has_param_errors, type_checks, from_impl) =
        if let Some(params) = &params {
            let type_checks = params.to_type_checks();
            let impl_checks = params.to_impl_checks(name);

            let rqctx_context = params.rqctx_context();

            // If the metadata is valid, output the corresponding ApiEndpoint.
            let construct = if let Some(metadata) = metadata {
                metadata.to_api_endpoint_fn(
                    &dropshot,
                    &name_str,
                    &ApiEndpointKind::Regular(name),
                    &doc,
                )
            } else {
                quote! {
                    unreachable!()
                }
            };

            let from_impl = quote! {
                impl From<#name>
                    for #dropshot::ApiEndpoint< #rqctx_context >
                {
                    fn from(_: #name) -> Self {
                        #[allow(clippy::unused_async)]
                        #item

                        // The checks on the implementation require #name to be in
                        // scope, which is provided by #item, hence we place these
                        // checks here instead of above with the others.
                        #impl_checks

                        #construct
                    }
                }
            };

            (false, type_checks, from_impl)
        } else {
            (true, quote! {}, quote! {})
        };

    // For reasons that are not well understood unused constants that use the
    // (default) call_site() Span do not trigger the dead_code lint. Because
    // defining but not using an endpoint is likely a programming error, we
    // want to be sure to have the compiler flag this. We force this by using
    // the span from the name of the function to which this macro was applied.
    let span = item_fn.sig.ident.span();
    let const_struct = quote_spanned! {span=>
        #visibility const #name: #name = #name {};
    };

    // The final TokenStream returned will have a few components that reference
    // `#name`, the name of the function to which this macro was applied...
    let stream = quote! {
        // ... type validation for parameter and return types
        #type_checks

        // ... a struct type called `#name` that has no members
        #[allow(non_camel_case_types, missing_docs)]
        #description_doc_comment
        #visibility struct #name {}
        // ... a constant of type `#name` whose identifier is also #name
        #[allow(non_upper_case_globals, missing_docs)]
        #description_doc_comment
        #const_struct

        // ... an impl of `From<#name>` for ApiEndpoint that allows the constant
        // `#name` to be passed into `ApiDescription::register()`
        #from_impl
    };

    EndpointOutput { output: stream, has_param_errors }
}

/// Request and return types for an endpoint.
pub(crate) struct EndpointParams<'ast> {
    dropshot: TokenStream,
    rqctx_ty: RqctxTy<'ast>,
    shared_extractors: Vec<&'ast syn::Type>,
    // This is the last request argument -- it could also be a shared extractor,
    // because shared extractors are also exclusive.
    exclusive_extractor: Option<&'ast syn::Type>,
    pub(crate) ret_ty: &'ast syn::Type,
}

impl<'ast> EndpointParams<'ast> {
    /// Creates a new EndpointParams from an ItemFnForSignature.
    ///
    /// Validates that the AST looks reasonable and that all the types make
    /// sense, and return None if it does not.
    pub(crate) fn new(
        dropshot: &TokenStream,
        sig: &'ast syn::Signature,
        rqctx_kind: RqctxKind<'_>,
        errors: &ErrorSink<'_, Error>,
    ) -> Option<Self> {
        let name_str = sig.ident.to_string();
        let errors = errors.new();

        validate_fn_ast(sig, &name_str, &errors);

        let mut params = ParamValidator::new(sig, &name_str);

        params.maybe_discard_self_arg(&errors);

        let rqctx_ty =
            params.next_rqctx_arg(rqctx_kind, &sig.paren_token.span, &errors);

        // Subsequent parameters other than the last one must impl
        // SharedExtractor.
        let mut shared_extractors = params.rest_extractor_args(&errors);

        // Pop the last one off the iterator -- it must impl ExclusiveExtractor.
        // (A SharedExtractor can impl ExclusiveExtractor too.)
        let exclusive_extractor = shared_extractors.pop();

        let ret_ty = params.return_type(&errors);

        // errors.has_errors() must be checked first, because it's possible for
        // rqctx_ty and ret_ty to both be Some, but one of the extractors to
        // have errored out.
        if errors.has_errors() {
            None
        } else if let (Some(rqctx_ty), Some(ret_ty)) = (rqctx_ty, ret_ty) {
            Some(Self {
                dropshot: dropshot.clone(),
                rqctx_ty,
                shared_extractors,
                exclusive_extractor,
                ret_ty,
            })
        } else {
            unreachable!("no param errors, but rqctx_ty or ret_ty is None");
        }
    }

    /// Returns a token stream that obtains the rqctx context type.
    fn rqctx_context(&self) -> TokenStream {
        self.rqctx_ty.to_context(&self.dropshot)
    }

    /// Returns a list of generated argument names.
    fn arg_names(&self) -> impl Iterator<Item = syn::Ident> + '_ {
        // The total number of arguments is 1 (rqctx) + the number of shared
        // extractors + 0 or 1 exclusive extractors.
        let arg_count = 1
            + self.shared_extractors.len()
            + self.exclusive_extractor.map_or(0, |_| 1);

        (0..arg_count).map(|i| format_ident!("arg{}", i))
    }

    /// Returns a list of all argument types, including the request context.
    fn arg_types(&self) -> impl Iterator<Item = &syn::Type> + '_ {
        std::iter::once(self.rqctx_ty.transformed_unit_type())
            .chain(self.extractor_types())
    }

    /// Returns a list of just the extractor types.
    pub(crate) fn extractor_types(
        &self,
    ) -> impl Iterator<Item = &syn::Type> + '_ {
        self.shared_extractors.iter().copied().chain(self.exclusive_extractor)
    }

    /// Returns semantic type checks for the endpoint.
    ///
    /// When the user attaches this proc macro to a function with the wrong type
    /// signature, the resulting errors can be deeply inscrutable. To attempt to
    /// make failures easier to understand, we inject code that asserts the
    /// types of the various parameters. We do this by calling dummy functions
    /// that require a type that satisfies SharedExtractor or
    /// ExclusiveExtractor.
    pub(crate) fn to_type_checks(&self) -> TokenStream {
        let dropshot = &self.dropshot;
        let rqctx_context = self.rqctx_context();
        let rqctx_check = quote_spanned! { self.rqctx_ty.orig_span()=>
            const _: fn() = || {
                struct NeedRequestContext(#rqctx_context);
            };
        };

        let shared_extractor_checks = self.shared_extractors.iter().map(|ty| {
            quote_spanned! { ty.span()=>
                const _: fn() = || {
                    fn need_shared_extractor<T>()
                    where
                        T: ?Sized + #dropshot::SharedExtractor,
                    {
                    }
                    need_shared_extractor::<#ty>();
                };
            }
        });

        let exclusive_extractor_check = self.exclusive_extractor.map(|ty| {
            quote_spanned! { ty.span()=>
                const _: fn() = || {
                    fn need_exclusive_extractor<T>()
                    where
                        T: ?Sized + #dropshot::ExclusiveExtractor,
                    {
                    }
                    need_exclusive_extractor::<#ty>();
                };
            }
        });

        let ret_ty = self.ret_ty;
        let ret_check = quote_spanned! { ret_ty.span()=>
            const _: fn() = || {
                trait ResultTrait {
                    type T;
                    type E;
                }
                impl<TT, EE> ResultTrait for Result<TT, EE>
                where
                    TT: #dropshot::HttpResponse,
                {
                    type T = TT;
                    type E = EE;
                }
                struct NeedHttpResponse(
                    <#ret_ty as ResultTrait>::T,
                );
                trait TypeEq {
                    type This: ?Sized;
                }
                impl<T: ?Sized> TypeEq for T {
                    type This = Self;
                }
                fn validate_result_error_type<T>()
                where
                    T: ?Sized + TypeEq<This = #dropshot::HttpError>,
                {
                }
                validate_result_error_type::<
                    <#ret_ty as ResultTrait>::E,
                >();
            };
        };

        quote! {
            #rqctx_check

            #(#shared_extractor_checks)*

            #exclusive_extractor_check

            #ret_check
        }
    }

    /// Constructs implementation checks for the endpoint.
    ///
    /// These checks are placed in the same scope as the definition of the
    /// endpoint.
    fn to_impl_checks(&self, name: &syn::Ident) -> TokenStream {
        // We want to construct a function that will call the user's endpoint,
        // so we can check the future it returns for bounds that otherwise
        // produce inscrutable error messages (like returning a non-`Send`
        // future). We produce a wrapper function that takes all the same
        // argument types, which requires building up a list of argument names:
        // we can't use the original definition's argument names since they
        // could have multiple args named `_`, so we use "arg0", "arg1", etc.
        let arg_names: Vec<_> = self.arg_names().collect();
        let arg_types = self.arg_types();

        quote! {
            const _: fn() = || {
                fn future_endpoint_must_be_send<T: ::std::marker::Send>(_t: T) {}
                fn check_future_bounds(#( #arg_names: #arg_types ),*) {
                    future_endpoint_must_be_send(#name(#(#arg_names),*));
                }
            };
        }
    }
}

#[cfg(test)]
mod tests {
    use expectorate::assert_contents;
    use syn::parse_quote;

    use crate::{
        test_util::{assert_banned_idents, find_idents},
        util::DROPSHOT,
    };

    use super::*;

    #[test]
    fn test_endpoint_basic() {
        let (item, errors) = do_endpoint(
            quote! {
                method = GET,
                path = "/a/b/c"
            },
            quote! {
                pub async fn handler_xyz(
                    _rqctx: RequestContext<()>,
                ) -> Result<HttpResponseOk<()>, HttpError> {
                    Ok(())
                }
            },
        );

        assert!(errors.is_empty());
        assert_contents(
            "tests/output/endpoint_basic.rs",
            &prettyplease::unparse(&parse_quote! { #item }),
        );
    }

    #[test]
    fn test_endpoint_context_fully_qualified_names() {
        let (item, errors) = do_endpoint(
            quote! {
                method = GET,
                path = "/a/b/c"
            },
            quote! {
                pub async fn handler_xyz(_rqctx: dropshot::RequestContext<()>) ->
                std::Result<dropshot::HttpResponseOk<()>, dropshot::HttpError>
                {
                    Ok(())
                }
            },
        );

        assert!(errors.is_empty());
        assert_contents(
            "tests/output/endpoint_context_fully_qualified_names.rs",
            &prettyplease::unparse(&parse_quote! { #item }),
        );
    }

    /// An empty where clause is a no-op and therefore permitted.
    #[test]
    fn test_endpoint_with_empty_where_clause() {
        let (item, errors) = do_endpoint(
            quote! {
                method = GET,
                path = "/a/b/c"
            },
            quote! {
                pub async fn handler_xyz(
                    _rqctx: RequestContext<()>,
                ) -> Result<HttpResponseOk<()>, HttpError>
                where
                {
                    Ok(())
                }
            },
        );

        assert!(errors.is_empty());
        assert_contents(
            "tests/output/endpoint_with_empty_where_clause.rs",
            &prettyplease::unparse(&parse_quote! { #item }),
        );
    }

    #[test]
    fn test_endpoint_with_query() {
        let (item, errors) = do_endpoint(
            quote! {
                method = GET,
                path = "/a/b/c"
            },
            quote! {
                async fn handler_xyz(
                    _rqctx: RequestContext<std::i32>,
                    q: Query<Q>,
                ) -> Result<HttpResponseOk<()>, HttpError>
                {
                    Ok(())
                }
            },
        );

        assert!(errors.is_empty());
        assert_contents(
            "tests/output/endpoint_with_query.rs",
            &prettyplease::unparse(&parse_quote! { #item }),
        );
    }

    #[test]
    fn test_endpoint_pub_crate() {
        let (item, errors) = do_endpoint(
            quote! {
                method = GET,
                path = "/a/b/c"
            },
            quote! {
                pub(crate) async fn handler_xyz(
                    _rqctx: RequestContext<()>,
                    q: Query<Q>,
                ) -> Result<HttpResponseOk<()>, HttpError>
                {
                    Ok(())
                }
            },
        );

        assert!(errors.is_empty());
        assert_contents(
            "tests/output/endpoint_pub_crate.rs",
            &prettyplease::unparse(&parse_quote! { #item }),
        );
    }

    #[test]
    fn test_endpoint_with_tags() {
        let (item, errors) = do_endpoint(
            quote! {
                method = GET,
                path = "/a/b/c",
                tags = ["stuff", "things"],
            },
            quote! {
                async fn handler_xyz(
                    _rqctx: RequestContext<()>,
                ) -> Result<HttpResponseOk<()>, HttpError> {
                    Ok(())
                }
            },
        );

        assert!(errors.is_empty());
        assert_contents(
            "tests/output/endpoint_with_tags.rs",
            &prettyplease::unparse(&parse_quote! { #item }),
        );
    }

    #[test]
    fn test_endpoint_with_doc() {
        let (item, errors) = do_endpoint(
            quote! {
                method = GET,
                path = "/a/b/c"
            },
            quote! {
                /** handle "xyz" requests */
                async fn handler_xyz(
                    _rqctx: RequestContext<()>,
                ) -> Result<HttpResponseOk<()>, HttpError> {
                    Ok(())
                }
            },
        );

        assert!(errors.is_empty());
        assert_contents(
            "tests/output/endpoint_with_doc.rs",
            &prettyplease::unparse(&parse_quote! { #item }),
        );
    }

    #[test]
    fn test_endpoint_content_type() {
        let (item, errors) = do_endpoint(
            quote! {
                method = POST,
                path = "/a/b/c",
                content_type = "application/x-www-form-urlencoded"
            },
            quote! {
                pub async fn handler_xyz(
                    _rqctx: RequestContext<()>,
                ) -> Result<HttpResponseOk<()>, HttpError> {
                    Ok(())
                }
            },
        );

        assert!(errors.is_empty());
        assert_contents(
            "tests/output/endpoint_content_type.rs",
            &prettyplease::unparse(&parse_quote! { #item }),
        );
    }

    // These argument types are close to being invalid, but are either okay or
    // we're not sure.
    //
    // * `MyRequestContext` might be a type alias, which is legal for
    //   function-based servers.
    // * We don't support non-'static lifetimes, but 'static is fine.
    // * We don't support generic types within extractors, but `<X as Y>::Z` is
    //   actually a concrete, non-generic type.
    #[test]
    fn test_endpoint_weird_but_ok_arg_types_1() {
        let (item, errors) = do_endpoint(
            quote! {
                method = GET,
                path = "/a/b/c"
            },
            quote! {
                /** handle "xyz" requests */
                async fn handler_xyz(
                    _rqctx: MyRequestContext,
                    query: Query<QueryParams<'static>>,
                    path: Path<<X as Y>::Z>,
                ) -> Result<HttpResponseUpdatedNoContent, HttpError> {
                    Ok(())
                }
            },
        );

        assert!(errors.is_empty());
        assert_contents(
            "tests/output/endpoint_weird_but_ok_arg_types_1.rs",
            &prettyplease::unparse(&parse_quote! { #item }),
        );
    }

    // These are also close to being invalid.
    //
    // * We ban `RequestContext<A, B>` because `RequestContext` can only have
    //   one type parameter -- but `(A, B)` is a single type. In general, for
    //   function-based macros we allow any type in that position (but not a
    //   lifetime).
    #[test]
    fn test_endpoint_weird_but_ok_arg_types_2() {
        let (item, errors) = do_endpoint(
            quote! {
                method = GET,
                path = "/a/b/c"
            },
            quote! {
                /** handle "xyz" requests */
                async fn handler_xyz(
                    _rqctx: RequestContext<(A, B)>,
                ) -> Result<HttpResponseUpdatedNoContent, HttpError> {
                    Ok(())
                }
            },
        );

        assert!(errors.is_empty());
        assert_contents(
            "tests/output/endpoint_weird_but_ok_arg_types_2.rs",
            &prettyplease::unparse(&parse_quote! { #item }),
        );
    }

    #[test]
    fn test_endpoint_with_custom_params() {
        let input = quote! {
            async fn handler_xyz(
                _rqctx: RequestContext<()>,
                query: Query<Q>,
                path: Path<P>,
            ) -> Result<HttpResponseOk<()>, HttpError> {
                Ok(())
            }
        };

        // With _dropshot_crate, the input should not contain "dropshot".
        let (item, errors) = do_endpoint(
            quote! {
                method = GET,
                path = "/a/b/c",
                _dropshot_crate = "topspin"
            },
            input.clone(),
        );

        assert!(errors.is_empty());

        let file = parse_quote! { #item };
        // Write out the file before checking it for banned idents, so that we
        // can see what it looks like.
        assert_contents(
            "tests/output/endpoint_with_custom_params.rs",
            &prettyplease::unparse(&file),
        );

        // Check banned identifiers.
        let banned = [DROPSHOT];
        assert_banned_idents(&file, banned);

        // Without _dropshot_crate, the generated output must contain
        // "dropshot".
        let (item, errors) = do_endpoint(
            quote! {
                method = GET,
                path = "/a/b/c",
            },
            input,
        );

        assert!(errors.is_empty());
        let file = parse_quote! { #item };
        assert_eq!(
            find_idents(&file, banned).into_iter().collect::<Vec<_>>(),
            banned
        );
    }

    #[test]
    fn test_endpoint_with_unnamed_params() {
        let (item, errors) = do_endpoint(
            quote! {
                method = GET,
                path = "/test",
            },
            quote! {
                async fn handler_xyz(
                    _: RequestContext<()>,
                    _: Query<Q>,
                    _: Path<P>,
                    _: TypedBody<T>,
                ) -> Result<HttpResponseUpdatedNoContent, HttpError> {
                    Ok(())
                }
            },
        );

        assert!(errors.is_empty());
        assert_contents(
            "tests/output/endpoint_with_unnamed_params.rs",
            &prettyplease::unparse(&parse_quote! { #item }),
        );
    }

    #[test]
    fn test_endpoint_with_versions_all() {
        let (item, errors) = do_endpoint(
            quote! {
                method = GET,
                path = "/test",
                versions = ..
            },
            quote! {
                async fn handler_xyz(
                    _: RequestContext<()>,
                ) -> Result<HttpResponseUpdatedNoContent, HttpError> {
                    Ok(())
                }
            },
        );

        assert!(errors.is_empty());
        assert_contents(
            "tests/output/endpoint_with_versions_all.rs",
            &prettyplease::unparse(&parse_quote! { #item }),
        );
    }

    #[test]
    fn test_endpoint_with_versions_from() {
        let (item, errors) = do_endpoint(
            quote! {
                method = GET,
                path = "/test",
                versions = "1.2.3"..
            },
            quote! {
                async fn handler_xyz(
                    _: RequestContext<()>,
                ) -> Result<HttpResponseUpdatedNoContent, HttpError> {
                    Ok(())
                }
            },
        );

        assert!(errors.is_empty());
        assert_contents(
            "tests/output/endpoint_with_versions_from.rs",
            &prettyplease::unparse(&parse_quote! { #item }),
        );
    }

    #[test]
    fn test_endpoint_with_versions_until() {
        let (item, errors) = do_endpoint(
            quote! {
                method = GET,
                path = "/test",
                versions = .."1.2.3"
            },
            quote! {
                async fn handler_xyz(
                    _: RequestContext<()>,
                ) -> Result<HttpResponseUpdatedNoContent, HttpError> {
                    Ok(())
                }
            },
        );

        assert!(errors.is_empty());
        assert_contents(
            "tests/output/endpoint_with_versions_until.rs",
            &prettyplease::unparse(&parse_quote! { #item }),
        );
    }

    #[test]
    fn test_endpoint_with_versions_from_until() {
        let (item, errors) = do_endpoint(
            quote! {
                method = GET,
                path = "/test",
                versions = "1.2.3".."4.5.6",
            },
            quote! {
                async fn handler_xyz(
                    _: RequestContext<()>,
                ) -> Result<HttpResponseUpdatedNoContent, HttpError> {
                    Ok(())
                }
            },
        );

        assert!(errors.is_empty());
        assert_contents(
            "tests/output/endpoint_with_versions_from_until.rs",
            &prettyplease::unparse(&parse_quote! { #item }),
        );
    }

    #[test]
    fn test_endpoint_invalid_item() {
        let (_, errors) = do_endpoint(
            quote! {
                method = GET,
                path = "/a/b/c"
            },
            quote! {
                const POTATO = "potato";
            },
        );

        assert_eq!(errors.len(), 1);
        let msg = format!("{}", errors.first().unwrap());
        assert_eq!("expected `fn`", msg);
    }

    #[test]
    fn test_endpoint_bad_string() {
        let (_, errors) = do_endpoint(
            quote! {
                method = GET,
                path = /a/b/c
            },
            quote! {
                const POTATO = "potato";
            },
        );

        assert_eq!(errors.len(), 2);

        let msg = format!("{}", errors.first().unwrap());
        assert_eq!("expected a string, but found `/`", msg);

        let msg = format!("{}", errors.last().unwrap());
        assert_eq!("expected `fn`", msg);
    }

    #[test]
    fn test_endpoint_bad_metadata() {
        let (_, errors) = do_endpoint(
            quote! {
                methud = GET,
                path = "/a/b/c"
            },
            quote! {
                const POTATO = "potato";
            },
        );

        assert_eq!(errors.len(), 2);

        let msg = format!("{}", errors.first().unwrap());
        assert_eq!("extraneous member `methud`", msg);

        let msg = format!("{}", errors.last().unwrap());
        assert_eq!("expected `fn`", msg);
    }

    #[test]
    fn test_endpoint_not_async() {
        let (_, errors) = do_endpoint(
            quote! {
                method = GET,
                path = "/a/b/c",
            },
            quote! {
                fn handler_xyz(_rqctx: RequestContext) {}
            },
        );

        assert!(!errors.is_empty());
        assert_eq!(
            errors.get(1).map(ToString::to_string),
            Some("endpoint `handler_xyz` must be async".to_string())
        );
    }

    #[test]
    fn test_endpoint_bad_context_receiver() {
        let (_, errors) = do_endpoint(
            quote! {
                method = GET,
                path = "/a/b/c",
            },
            quote! {
                async fn handler_xyz(&self) {}
            },
        );

        assert!(!errors.is_empty());
        assert_eq!(
            errors.get(1).map(ToString::to_string),
            Some(
                "endpoint `handler_xyz` must not have a `self` argument"
                    .to_string()
            )
        );
    }

    #[test]
    fn test_endpoint_no_arguments() {
        let (_, errors) = do_endpoint(
            quote! {
                method = GET,
                path = "/a/b/c",
            },
            quote! {
                async fn handler_xyz() {}
            },
        );

        assert!(!errors.is_empty());
        assert_eq!(
            errors.get(1).map(ToString::to_string),
            Some("endpoint `handler_xyz` must have at least one RequestContext argument".to_string())
        );
    }

    #[test]
<<<<<<< HEAD
    fn test_endpoint_bad_versions() {
        let (_, errors) = do_endpoint(
            quote! {
                method = GET,
                path = "/a/b/c",
                versions = 1.2.3,
=======
    fn test_operation_id() {
        let (item, errors) = do_endpoint(
            quote! {
                method = GET,
                path = "/a/b/c",
                operation_id = "vzeroupper"
>>>>>>> d30fc789
            },
            quote! {
                pub async fn handler_xyz(
                    _rqctx: RequestContext<()>,
                ) -> Result<HttpResponseOk<()>, HttpError> {
                    Ok(())
                }
            },
        );
<<<<<<< HEAD
        assert!(!errors.is_empty());
        assert_eq!(
            errors.get(0).map(ToString::to_string),
            Some("expected string literal".to_string()),
        );

        let (_, errors) = do_endpoint(
            quote! {
                method = GET,
                path = "/a/b/c",
                versions = "one dot two dot three",
            },
            quote! {
                pub async fn handler_xyz(
                    _rqctx: RequestContext<()>,
                ) -> Result<HttpResponseOk<()>, HttpError> {
                    Ok(())
                }
            },
        );
        assert!(!errors.is_empty());
        assert_eq!(
            errors.get(0).map(ToString::to_string),
            Some(
                "expected semver: unexpected character 'o' while \
                 parsing major version number"
                    .to_string()
            ),
        );

        let (_, errors) = do_endpoint(
            quote! {
                method = GET,
                path = "/a/b/c",
                versions = "1.2",
            },
            quote! {
                pub async fn handler_xyz(
                    _rqctx: RequestContext<()>,
                ) -> Result<HttpResponseOk<()>, HttpError> {
                    Ok(())
                }
            },
        );
        assert!(!errors.is_empty());
        assert_eq!(
            errors.get(0).map(ToString::to_string),
            Some(
                "expected semver: unexpected end of input while parsing \
                 minor version number"
                    .to_string()
            ),
        );

        let (_, errors) = do_endpoint(
            quote! {
                method = GET,
                path = "/a/b/c",
                versions = "1.2.3-pre",
            },
            quote! {
                pub async fn handler_xyz(
                    _rqctx: RequestContext<()>,
                ) -> Result<HttpResponseOk<()>, HttpError> {
                    Ok(())
                }
            },
        );
        assert!(!errors.is_empty());
        assert_eq!(
            errors.get(0).map(ToString::to_string),
            Some("semver pre-release string is not supported here".to_string()),
        );

        let (_, errors) = do_endpoint(
            quote! {
                method = GET,
                path = "/a/b/c",
                versions = "1.2.3+latest",
            },
            quote! {
                pub async fn handler_xyz(
                    _rqctx: RequestContext<()>,
                ) -> Result<HttpResponseOk<()>, HttpError> {
                    Ok(())
                }
            },
        );
        assert!(!errors.is_empty());
        assert_eq!(
            errors.get(0).map(ToString::to_string),
            Some("semver build metadata is not supported here".to_string()),
        );

        let (_, errors) = do_endpoint(
            quote! {
                method = GET,
                path = "/a/b/c",
                versions = "1.2.5".."1.2.3",
            },
            quote! {
                pub async fn handler_xyz(
                    _rqctx: RequestContext<()>,
                ) -> Result<HttpResponseOk<()>, HttpError> {
                    Ok(())
                }
            },
        );
        assert!(!errors.is_empty());
        assert_eq!(
            errors.get(0).map(ToString::to_string),
            Some(
                "semver range (from ... until ...) has the endpoints \
                 out of order"
                    .to_string()
            ),
=======

        assert!(errors.is_empty());
        assert_contents(
            "tests/output/endpoint_operation_id.rs",
            &prettyplease::unparse(&parse_quote! { #item }),
>>>>>>> d30fc789
        );
    }
}<|MERGE_RESOLUTION|>--- conflicted
+++ resolved
@@ -1018,21 +1018,36 @@
     }
 
     #[test]
-<<<<<<< HEAD
+    fn test_operation_id() {
+        let (item, errors) = do_endpoint(
+            quote! {
+                method = GET,
+                path = "/a/b/c",
+                operation_id = "vzeroupper"
+            },
+            quote! {
+                pub async fn handler_xyz(
+                    _rqctx: RequestContext<()>,
+                ) -> Result<HttpResponseOk<()>, HttpError> {
+                    Ok(())
+                }
+            },
+        );
+
+        assert!(errors.is_empty());
+        assert_contents(
+            "tests/output/endpoint_operation_id.rs",
+            &prettyplease::unparse(&parse_quote! { #item }),
+        );
+    }
+
+    #[test]
     fn test_endpoint_bad_versions() {
         let (_, errors) = do_endpoint(
             quote! {
                 method = GET,
                 path = "/a/b/c",
                 versions = 1.2.3,
-=======
-    fn test_operation_id() {
-        let (item, errors) = do_endpoint(
-            quote! {
-                method = GET,
-                path = "/a/b/c",
-                operation_id = "vzeroupper"
->>>>>>> d30fc789
             },
             quote! {
                 pub async fn handler_xyz(
@@ -1042,7 +1057,6 @@
                 }
             },
         );
-<<<<<<< HEAD
         assert!(!errors.is_empty());
         assert_eq!(
             errors.get(0).map(ToString::to_string),
@@ -1159,13 +1173,6 @@
                  out of order"
                     .to_string()
             ),
-=======
-
-        assert!(errors.is_empty());
-        assert_contents(
-            "tests/output/endpoint_operation_id.rs",
-            &prettyplease::unparse(&parse_quote! { #item }),
->>>>>>> d30fc789
         );
     }
 }