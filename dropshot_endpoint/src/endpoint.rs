--- conflicted
+++ resolved
@@ -123,14 +123,10 @@
     let name_str = name.to_string();
 
     // Perform validations first.
-<<<<<<< HEAD
     let metadata =
         metadata.validate(&name_str, &attr, MacroKind::Function, &errors);
-    let params = EndpointParams::new(&ast.sig, RqctxKind::Function, &errors);
-=======
-    let metadata = metadata.validate(&name_str, &attr, &errors);
-    let params = EndpointParams::new(&item_fn.sig, &errors);
->>>>>>> e2c1edf4
+    let params =
+        EndpointParams::new(&item_fn.sig, RqctxKind::Function, &errors);
 
     let visibility = &item_fn.vis;
 
@@ -1452,17 +1448,23 @@
     #[test]
     fn test_extract_rqctx_ty_param() {
         let some_type = parse_quote! { SomeType };
+        let self_context = parse_quote! { Self::Context };
+        let self_some_context = parse_quote! { Self::SomeContext };
         let unit = parse_quote! { () };
         let tuple = parse_quote! { (SomeType, OtherType) };
 
-<<<<<<< HEAD
-        // Valid types for function-based macros.
-        let valid_fn: &[(syn::Type, _)] = &[
-=======
         // Valid types.
         let valid: &[(syn::Type, _)] = &[
->>>>>>> e2c1edf4
             (parse_quote! { RequestContext<SomeType> }, Some(&some_type)),
+            // Self types for trait-based macros.
+            (
+                parse_quote! { RequestContext<Self::Context> },
+                Some(&self_context),
+            ),
+            (
+                parse_quote! { RequestContext<Self::SomeContext> },
+                Some(&self_some_context),
+            ),
             // Tuple types.
             (parse_quote! { RequestContext<()> }, Some(&unit)),
             (
@@ -1472,8 +1474,6 @@
             // Type alias.
             (parse_quote! { MyRequestContext }, None),
         ];
-
-        // Valid types for trait-based macros.
 
         // We can't parse parenthesized generic arguments via parse_quote -- syn
         // only supports them via trait bounds. So we have to do this ugly thing
@@ -1508,11 +1508,28 @@
             (parse_quote! { RequestContext<'a> }, RqctxTyError::ArgNotType),
         ];
 
-        for (ty, expected) in valid_fn {
+        for (ty, expected) in valid {
             match extract_rqctx_param(ty) {
                 Ok(actual) => assert_eq!(
                     *expected,
                     actual,
+                    "for type {}, expected matches actual",
+                    quote! { #ty },
+                ),
+                Err(error) => {
+                    panic!(
+                        "type {} should have successfully been parsed \
+                         as {expected:?}, but got {error:?}",
+                        quote! { #ty },
+                    )
+                }
+            }
+
+            let mut ty2 = ty.clone();
+            match extract_rqctx_param_mut(&mut ty2) {
+                Ok(actual) => assert_eq!(
+                    *expected,
+                    actual.map(|x| &*x),
                     "for type {}, expected matches actual",
                     quote! { #ty },
                 ),
@@ -1540,6 +1557,21 @@
                     quote! { #ty },
                 ),
             };
+
+            let mut ty2 = ty.clone();
+            match extract_rqctx_param_mut(&mut ty2) {
+                Ok(ret) => panic!(
+                    "type {} should have failed to parse, but succeeded: \
+                    {ret:?}",
+                    quote! { #ty },
+                ),
+                Err(actual) => assert_eq!(
+                    expected,
+                    &actual,
+                    "for invalid type {}, expected error matches actual",
+                    quote! { #ty },
+                ),
+            }
         }
     }
 }