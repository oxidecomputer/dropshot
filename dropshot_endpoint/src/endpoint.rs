// Copyright 2023 Oxide Computer Company

//! Support for HTTP `#[endpoint]` macros.

use proc_macro2::TokenStream;
use quote::format_ident;
use quote::quote;
use quote::quote_spanned;
use quote::ToTokens;
use serde::Deserialize;
use serde_tokenstream::from_tokenstream;
use serde_tokenstream::Error;
use syn::spanned::Spanned;

use crate::doc::ExtractedDoc;
use crate::error_store::ErrorSink;
use crate::error_store::ErrorStore;
use crate::params::validate_param_ty;
use crate::params::ParamTyKind;
<<<<<<< HEAD
use crate::params::RqctxKind;
=======
>>>>>>> 591b7662
use crate::params::RqctxTy;
use crate::syn_parsing::ItemFnForSignature;
use crate::syn_parsing::TraitItemFnForSignature;
use crate::util::get_crate;
use crate::util::MacroKind;
use crate::util::ValidContentType;

/// Endpoint usage message, produced if there were parameter errors.
<<<<<<< HEAD
pub(crate) fn usage_str(context: &str) -> String {
    format!(
        "endpoint handlers must have the following signature:
=======
const USAGE: &str = "endpoint handlers must have the following signature:
>>>>>>> 591b7662
    async fn(
        rqctx: dropshot::RequestContext<{context}>,
        [query_params: Query<Q>,]
        [path_params: Path<P>,]
        [body_param: TypedBody<J>,]
        [body_param: UntypedBody,]
        [body_param: StreamingBody,]
        [raw_request: RawRequest,]
    ) -> Result<HttpResponse*, HttpError>"
    )
}

pub(crate) fn do_endpoint(
    attr: proc_macro2::TokenStream,
    item: proc_macro2::TokenStream,
) -> (proc_macro2::TokenStream, Vec<Error>) {
    let mut error_store = ErrorStore::new();
    let errors = error_store.sink();

    // Attempt to parse the function as a trait function. If this is successful
    // and there's no block, then it's likely that the user has imported
    // `dropshot::endpoint` and is using that.
    if let Ok(trait_item_fn) =
        syn::parse2::<TraitItemFnForSignature>(item.clone())
    {
        if trait_item_fn.block.is_none() {
            let name = &trait_item_fn.sig.ident;
            errors.push(Error::new_spanned(
                &trait_item_fn.sig,
                format!(
                    "endpoint `{name}` appears to be a trait function\n\
                     note: did you mean to use `#[dropshot::server]` \
                     instead?",
                ),
            ));
            // Don't do any further validation -- just return the original item.
            return (quote! { #item }, error_store.into_inner());
        }
    }

    // Parse attributes. (Do this before parsing the function since that's the
    // order they're in, in source code.)
    let metadata = match from_tokenstream(&attr) {
        Ok(metadata) => Some(metadata),
        Err(e) => {
            // If there is an error while parsing the metadata, report it, but
            // continue to generate the original function.
            errors.push(e);
            None
        }
    };

    // Attempt to parse the function.
    let item_fn = match syn::parse2::<ItemFnForSignature>(item.clone()) {
        Ok(item_fn) => Some(item_fn),
        Err(e) => {
            errors.push(e);
            None
        }
    };

    let output = match (metadata, item_fn.as_ref()) {
        (Some(metadata), Some(item_fn)) => {
            // The happy path.
            do_endpoint_inner(metadata, attr, item, &item_fn, errors)
        }
        (None, Some(_)) => {
            // In this case, continue to generate the original function (but not
            // the attribute proc macro).
            EndpointOutput {
                output: quote! { #item },
                // We don't validate parameters, so we don't know if there are
                // errors in them.
                has_param_errors: false,
            }
        }
        (_, None) => {
            // Can't do anything here, just return errors.
            EndpointOutput { output: quote! {}, has_param_errors: false }
        }
    };

    let mut errors = error_store.into_inner();

    // If there are any errors, we also want to provide a usage message as an error.
    if output.has_param_errors {
        let item_fn = item_fn
            .as_ref()
            .expect("has_param_errors is true => item_fn is Some");
        errors.insert(
            0,
            Error::new_spanned(&item_fn.sig, usage_str("MyContext")),
        );
    }

    (output.output, errors)
}

/// The result of calling `do_endpoint_inner`.
pub(crate) struct EndpointOutput {
    /// The actual output.
    pub(crate) output: TokenStream,

    /// Whether there were any parameter-related errors.
    ///
    /// If there were, then we provide a usage message.
    pub(crate) has_param_errors: bool,
}

// The return value is the ItemFnForSignature and the TokenStream.
pub(crate) fn do_endpoint_inner(
    metadata: EndpointMetadata,
    attr: proc_macro2::TokenStream,
    item: proc_macro2::TokenStream,
    item_fn: &ItemFnForSignature,
    errors: ErrorSink<'_, Error>,
) -> EndpointOutput {
    let dropshot = metadata.dropshot_crate();

    let name = &item_fn.sig.ident;
    let name_str = name.to_string();

    // Perform validations first.
<<<<<<< HEAD
    let metadata =
        metadata.validate(&name_str, &attr, MacroKind::Function, &errors);
    let params =
        EndpointParams::new(&item_fn.sig, RqctxKind::Function, &errors);
=======
    let metadata = metadata.validate(&name_str, &attr, &errors);
    let params = EndpointParams::new(&item_fn.sig, &errors);
>>>>>>> 591b7662

    let visibility = &item_fn.vis;

    let doc = ExtractedDoc::from_attrs(&item_fn.attrs);
    let comment_text = doc.comment_text(&name_str);

    let description_doc_comment = quote! {
        #[doc = #comment_text]
    };

    // If the metadata is valid, output the corresponding ApiEndpoint.
    let construct = if let Some(metadata) = metadata {
        metadata.to_api_endpoint_fn(
            &dropshot,
            &name_str,
            &ApiEndpointKind::Regular(name),
            &doc,
        )
    } else {
        quote! {
            unreachable!()
        }
    };

    // If the params are valid, output the corresponding type checks and impl
    // statement.
    let (has_param_errors, type_checks, from_impl) =
        if let Some(params) = &params {
            let type_checks = params.to_type_checks(&dropshot);
            let impl_checks = params.to_impl_checks(name);

            let rqctx_context = params.rqctx_context(&dropshot);

            let from_impl = quote! {
                impl From<#name>
                    for #dropshot::ApiEndpoint< #rqctx_context >
                {
                    fn from(_: #name) -> Self {
                        #[allow(clippy::unused_async)]
                        #item

                        // The checks on the implementation require #name to be in
                        // scope, which is provided by #item, hence we place these
                        // checks here instead of above with the others.
                        #impl_checks

                        #construct
                    }
                }
            };

            (false, type_checks, from_impl)
        } else {
            (true, quote! {}, quote! {})
        };

    // For reasons that are not well understood unused constants that use the
    // (default) call_site() Span do not trigger the dead_code lint. Because
    // defining but not using an endpoint is likely a programming error, we
    // want to be sure to have the compiler flag this. We force this by using
    // the span from the name of the function to which this macro was applied.
    let span = item_fn.sig.ident.span();
    let const_struct = quote_spanned! {span=>
        #visibility const #name: #name = #name {};
    };

    // The final TokenStream returned will have a few components that reference
    // `#name`, the name of the function to which this macro was applied...
    let stream = quote! {
        // ... type validation for parameter and return types
        #type_checks

        // ... a struct type called `#name` that has no members
        #[allow(non_camel_case_types, missing_docs)]
        #description_doc_comment
        #visibility struct #name {}
        // ... a constant of type `#name` whose identifier is also #name
        #[allow(non_upper_case_globals, missing_docs)]
        #description_doc_comment
        #const_struct

        // ... an impl of `From<#name>` for ApiEndpoint that allows the constant
        // `#name` to be passed into `ApiDescription::register()`
        #from_impl
    };

    EndpointOutput { output: stream, has_param_errors }
}

/// Request and return types for an endpoint.
<<<<<<< HEAD
pub(crate) struct EndpointParams<'ast> {
=======
struct EndpointParams<'ast> {
>>>>>>> 591b7662
    rqctx_ty: RqctxTy<'ast>,
    shared_extractors: Vec<&'ast syn::Type>,
    // This is the last request argument -- it could also be a shared extractor,
    // because shared extractors are also exclusive.
    exclusive_extractor: Option<&'ast syn::Type>,
    pub(crate) ret_ty: &'ast syn::Type,
}

impl<'ast> EndpointParams<'ast> {
    /// Creates a new EndpointParams from an ItemFnForSignature.
    ///
    /// Validates that the AST looks reasonable and that all the types make
    /// sense, and return None if it does not.
    pub(crate) fn new(
        sig: &'ast syn::Signature,
        rqctx_kind: RqctxKind<'_>,
        errors: &ErrorSink<'_, Error>,
    ) -> Option<Self> {
        let name_str = sig.ident.to_string();
        let errors = errors.new();

        // Perform AST validations.
        if sig.constness.is_some() {
            errors.push(Error::new_spanned(
                &sig.constness,
                format!("endpoint `{name_str}` must not be a const fn"),
            ));
        }

        if sig.asyncness.is_none() {
            errors.push(Error::new_spanned(
                &sig.fn_token,
                format!("endpoint `{name_str}` must be async"),
            ));
        }

        if sig.unsafety.is_some() {
            errors.push(Error::new_spanned(
                &sig.unsafety,
                format!("endpoint `{name_str}` must not be unsafe"),
            ));
        }

        if sig.abi.is_some() {
            errors.push(Error::new_spanned(
                &sig.abi,
                format!("endpoint `{name_str}` must not use an alternate ABI"),
            ));
        }

        if !sig.generics.params.is_empty() {
            errors.push(Error::new_spanned(
                &sig.generics,
                format!("endpoint `{name_str}` must not have generics"),
            ));
        }

        if let Some(where_clause) = &sig.generics.where_clause {
            // Empty where clauses are no-ops and therefore permitted.
            if !where_clause.predicates.is_empty() {
                errors.push(Error::new_spanned(
                    where_clause,
                    format!(
                        "endpoint `{name_str}` must not have a where clause"
                    ),
                ));
            }
        }

        if sig.variadic.is_some() {
            errors.push(Error::new_spanned(
                &sig.variadic,
                format!(
                    "endpoint `{name_str}` must not have a variadic argument",
                ),
            ));
        }

        let mut inputs = sig.inputs.iter();

        let rqctx_ty = match inputs.next() {
            Some(syn::FnArg::Typed(syn::PatType {
                attrs: _,
                pat: _,
                colon_token: _,
                ty,
<<<<<<< HEAD
            })) => RqctxTy::new(&name_str, rqctx_kind, ty, &errors),
=======
            })) => RqctxTy::new(&name_str, ty, &errors),
>>>>>>> 591b7662
            Some(first_arg @ syn::FnArg::Receiver(_)) => {
                errors.push(Error::new_spanned(
                    first_arg,
                    format!(
                        "endpoint `{name_str}` must not have a `self` argument"
                    ),
                ));

                // If there's a self argument, the second argument is often a
                // `RequestContext` -- so treat it as one.
                match inputs.next() {
                    Some(syn::FnArg::Typed(syn::PatType {
                        attrs: _,
                        pat: _,
                        colon_token: _,
                        ty,
                    })) => RqctxTy::new(&name_str, rqctx_kind, ty, &errors),
                    _ => {
                        errors.push(Error::new(
                            sig.paren_token.span.join(),
                            format!(
                                "endpoint `{name_str}` must have at least one \
                                 RequestContext argument"
                            ),
                        ));
                        None
                    }
                }
            }
            None => {
                errors.push(Error::new(
                    sig.paren_token.span.join(),
                    format!(
                        "endpoint `{name_str}` must have at least one \
                         RequestContext argument"
                    ),
                ));
                None
            }
        };

        // Subsequent parameters other than the last one must impl
        // SharedExtractor.
        let mut shared_extractors = Vec::new();
        while let Some(syn::FnArg::Typed(pat)) = inputs.next() {
            if let Some(ty) = validate_param_ty(
                &pat.ty,
                ParamTyKind::Extractor,
                &name_str,
                &errors,
            ) {
                shared_extractors.push(ty);
            }
        }

        // Pop the last one off the iterator -- it must impl ExclusiveExtractor.
        // (A SharedExtractor can impl ExclusiveExtractor too.)
        let exclusive_extractor = shared_extractors.pop();

        let ret_ty = match &sig.output {
            syn::ReturnType::Default => {
                errors.push(Error::new_spanned(
                    sig,
                    format!("endpoint `{name_str}` must return a Result"),
                ));
                None
            }
            syn::ReturnType::Type(_, ty) => {
                validate_param_ty(ty, ParamTyKind::Return, &name_str, &errors)
            }
        };

        // errors.has_errors() must be checked first, because it's possible for
        // rqctx_ty and ret_ty to both be Some, but one of the extractors to
        // have errored out.
        if errors.has_errors() {
            None
        } else if let (Some(rqctx_ty), Some(ret_ty)) = (rqctx_ty, ret_ty) {
            Some(Self {
                rqctx_ty,
                shared_extractors,
                exclusive_extractor,
                ret_ty,
            })
        } else {
            unreachable!("no param errors, but rqctx_ty or ret_ty is None");
        }
    }

    /// Returns a token stream that obtains the rqctx context type.
    fn rqctx_context(&self, dropshot: &TokenStream) -> TokenStream {
<<<<<<< HEAD
        let rqctx_ty = &self.rqctx_ty;
        let transformed = rqctx_ty.transformed_unit_type();
        quote_spanned! { rqctx_ty.orig_span()=>
            <#transformed as #dropshot::RequestContextArgument>::Context
=======
        let rqctx_ty = self.rqctx_ty.as_type();
        quote_spanned! { rqctx_ty.span()=>
            <#rqctx_ty as #dropshot::RequestContextArgument>::Context
>>>>>>> 591b7662
        }
    }

    /// Returns a list of generated argument names.
    fn arg_names(&self) -> impl Iterator<Item = syn::Ident> + '_ {
        // The total number of arguments is 1 (rqctx) + the number of shared
        // extractors + 0 or 1 exclusive extractors.
        let arg_count = 1
            + self.shared_extractors.len()
            + self.exclusive_extractor.map_or(0, |_| 1);

        (0..arg_count).map(|i| format_ident!("arg{}", i))
    }

    /// Returns a list of all argument types, including the request context.
    fn arg_types(&self) -> impl Iterator<Item = &syn::Type> + '_ {
<<<<<<< HEAD
        std::iter::once(self.rqctx_ty.transformed_unit_type())
            .chain(self.extractor_types())
    }

    /// Returns a list of just the extractor types.
    pub(crate) fn extractor_types(
        &self,
    ) -> impl Iterator<Item = &syn::Type> + '_ {
        self.shared_extractors.iter().copied().chain(self.exclusive_extractor)
=======
        std::iter::once(self.rqctx_ty.as_type())
            .chain(self.shared_extractors.iter().copied())
            .chain(self.exclusive_extractor)
>>>>>>> 591b7662
    }

    /// Returns semantic type checks for the endpoint.
    ///
    /// When the user attaches this proc macro to a function with the wrong type
    /// signature, the resulting errors can be deeply inscrutable. To attempt to
    /// make failures easier to understand, we inject code that asserts the
    /// types of the various parameters. We do this by calling dummy functions
    /// that require a type that satisfies SharedExtractor or
    /// ExclusiveExtractor.
    pub(crate) fn to_type_checks(&self, dropshot: &TokenStream) -> TokenStream {
        let rqctx_context = self.rqctx_context(dropshot);
<<<<<<< HEAD
        let rqctx_check = quote_spanned! { self.rqctx_ty.orig_span()=>
=======
        let rqctx_check = quote_spanned! { self.rqctx_ty.as_type().span()=>
>>>>>>> 591b7662
            const _: fn() = || {
                struct NeedRequestContext(#rqctx_context);
            };
        };

        let shared_extractor_checks = self.shared_extractors.iter().map(|ty| {
            quote_spanned! { ty.span()=>
                const _: fn() = || {
                    fn need_shared_extractor<T>()
                    where
                        T: ?Sized + #dropshot::SharedExtractor,
                    {
                    }
                    need_shared_extractor::<#ty>();
                };
            }
        });

        let exclusive_extractor_check = self.exclusive_extractor.map(|ty| {
            quote_spanned! { ty.span()=>
                const _: fn() = || {
                    fn need_exclusive_extractor<T>()
                    where
                        T: ?Sized + #dropshot::ExclusiveExtractor,
                    {
                    }
                    need_exclusive_extractor::<#ty>();
                };
            }
        });

        let ret_ty = self.ret_ty;
        let ret_check = quote_spanned! { ret_ty.span()=>
            const _: fn() = || {
                trait ResultTrait {
                    type T;
                    type E;
                }
                impl<TT, EE> ResultTrait for Result<TT, EE>
                where
                    TT: #dropshot::HttpResponse,
                {
                    type T = TT;
                    type E = EE;
                }
                struct NeedHttpResponse(
                    <#ret_ty as ResultTrait>::T,
                );
                trait TypeEq {
                    type This: ?Sized;
                }
                impl<T: ?Sized> TypeEq for T {
                    type This = Self;
                }
                fn validate_result_error_type<T>()
                where
                    T: ?Sized + TypeEq<This = #dropshot::HttpError>,
                {
                }
                validate_result_error_type::<
                    <#ret_ty as ResultTrait>::E,
                >();
            };
        };

        quote! {
            #rqctx_check

            #(#shared_extractor_checks)*

            #exclusive_extractor_check

            #ret_check
        }
    }

    /// Constructs implementation checks for the endpoint.
    ///
    /// These checks are placed in the same scope as the definition of the
    /// endpoint.
    fn to_impl_checks(&self, name: &syn::Ident) -> TokenStream {
        // We want to construct a function that will call the user's endpoint,
        // so we can check the future it returns for bounds that otherwise
        // produce inscrutable error messages (like returning a non-`Send`
        // future). We produce a wrapper function that takes all the same
        // argument types, which requires building up a list of argument names:
        // we can't use the original definition's argument names since they
        // could have multiple args named `_`, so we use "arg0", "arg1", etc.
        let arg_names: Vec<_> = self.arg_names().collect();
        let arg_types = self.arg_types();

        quote! {
            const _: fn() = || {
                fn future_endpoint_must_be_send<T: ::std::marker::Send>(_t: T) {}
                fn check_future_bounds(#( #arg_names: #arg_types ),*) {
                    future_endpoint_must_be_send(#name(#(#arg_names),*));
                }
            };
        }
    }
}

#[allow(non_snake_case)]
#[derive(Deserialize, Debug)]
pub(crate) enum MethodType {
    DELETE,
    GET,
    HEAD,
    PATCH,
    POST,
    PUT,
    OPTIONS,
}

impl MethodType {
    pub(crate) fn as_str(&self) -> &'static str {
        match self {
            MethodType::DELETE => "DELETE",
            MethodType::GET => "GET",
            MethodType::HEAD => "HEAD",
            MethodType::PATCH => "PATCH",
            MethodType::POST => "POST",
            MethodType::PUT => "PUT",
            MethodType::OPTIONS => "OPTIONS",
        }
    }
}

#[derive(Deserialize, Debug)]
pub(crate) struct EndpointMetadata {
    pub(crate) method: MethodType,
    pub(crate) path: String,
    #[serde(default)]
    pub(crate) tags: Vec<String>,
    #[serde(default)]
    pub(crate) unpublished: bool,
    #[serde(default)]
    pub(crate) deprecated: bool,
    pub(crate) content_type: Option<String>,
    pub(crate) _dropshot_crate: Option<String>,
}

impl EndpointMetadata {
    /// Returns the dropshot crate value as a TokenStream.
    pub(crate) fn dropshot_crate(&self) -> TokenStream {
        get_crate(self._dropshot_crate.as_deref())
    }

    /// Validates metadata, returning an `EndpointMetadata` if valid.
    ///
    /// Note: the only reason we pass in attr here is to provide a span for
    /// error reporting. As of Rust 1.76, just passing in `attr.span()` produces
    /// incorrect span info in error messages.
    pub(crate) fn validate(
        self,
        name_str: &str,
        attr: &dyn ToTokens,
        kind: MacroKind,
        errors: &ErrorSink<'_, Error>,
    ) -> Option<ValidatedEndpointMetadata> {
        let errors = errors.new();

        let EndpointMetadata {
            method,
            path,
            tags,
            unpublished,
            deprecated,
            content_type,
            _dropshot_crate,
        } = self;

        if kind == MacroKind::Trait && _dropshot_crate.is_some() {
            errors.push(Error::new_spanned(
                attr,
                format!(
                    "endpoint `{name_str}` must not specify `_dropshot_crate`\n\
                     note: specify this as an argument to `#[server]` instead",
                ),
            ));
        }

        if path.contains(":.*}") && !self.unpublished {
            errors.push(Error::new_spanned(
                attr,
                format!(
                    "endpoint `{name_str}` has paths that contain \
                     a wildcard match, but is not marked 'unpublished = true'",
                ),
            ));
        }

        // The content type must be one of the allowed values.
        let content_type = match content_type {
            Some(content_type) => match content_type.parse() {
                Ok(content_type) => Some(content_type),
                Err(_) => {
                    errors.push(Error::new_spanned(
                        attr,
                        format!(
                            "endpoint `{name_str}` has an invalid \
                            content type\n\
                            note: supported content types are: {}",
                            ValidContentType::to_supported_string()
                        ),
                    ));
                    None
                }
            },
            None => Some(ValidContentType::ApplicationJson),
        };

        // errors.has_errors() must be checked first, because it's possible for
        // content_type to be Some, but other errors to have occurred.
        if errors.has_errors() {
            None
        } else if let Some(content_type) = content_type {
            Some(ValidatedEndpointMetadata {
                method,
                path,
                tags,
                unpublished,
                deprecated,
                content_type,
            })
        } else {
            unreachable!("no validation errors, but content_type is None")
        }
    }
}

/// A validated form of endpoint metadata.
pub(crate) struct ValidatedEndpointMetadata {
    method: MethodType,
    path: String,
    tags: Vec<String>,
    unpublished: bool,
    deprecated: bool,
    content_type: ValidContentType,
}

impl ValidatedEndpointMetadata {
    pub(crate) fn to_api_endpoint_fn(
        &self,
        dropshot: &TokenStream,
        endpoint_name: &str,
        kind: &ApiEndpointKind<'_>,
        doc: &ExtractedDoc,
    ) -> TokenStream {
        let path = &self.path;
        let content_type = self.content_type;
        let method_ident = format_ident!("{}", self.method.as_str());

        let summary = doc.summary.as_ref().map(|summary| {
            quote! { .summary(#summary) }
        });
        let description = doc.description.as_ref().map(|description| {
            quote! { .description(#description) }
        });

        let tags = self
            .tags
            .iter()
            .map(|tag| {
                quote! { .tag(#tag) }
            })
            .collect::<Vec<_>>();

        let visible = self.unpublished.then(|| {
            quote! { .visible(false) }
        });

        let deprecated = self.deprecated.then(|| {
            quote! { .deprecated(true) }
        });

        let fn_call = match kind {
            ApiEndpointKind::Regular(endpoint_fn) => {
                quote_spanned! {endpoint_fn.span()=>
                    #dropshot::ApiEndpoint::new(
                        #endpoint_name.to_string(),
                        #endpoint_fn,
                        #dropshot::Method::#method_ident,
                        #content_type,
                        #path,
                    )
                }
            }
            ApiEndpointKind::Stub { attr, extractor_types, ret_ty } => {
                // We need to point at the closest possible span to the actual
                // error, but we can't point at something nice like the
                // function name. That's because if we do, rust-analyzer will
                // produce a lot of irrelevant results when ctrl-clicking on
                // the function name.
                //
                // So we point at the `#`, which seems out-of-the-way enough
                // for successful generation while being close by for errors.
                // Seems pretty unobjectionable.
                quote_spanned! {attr.pound_token.span()=>
                    #dropshot::ApiEndpoint::new_stub::<(#(#extractor_types,)*), #ret_ty>(
                        #endpoint_name.to_string(),
                        #dropshot::Method::#method_ident,
                        #content_type,
                        #path,
                    )
                }
            }
        };

        quote! {
            #fn_call
            #summary
            #description
            #(#tags)*
            #visible
            #deprecated
        }
    }
}

/// The kind of API endpoint call to generate.
#[derive(Clone)]
pub(crate) enum ApiEndpointKind<'ast> {
    /// A regular API endpoint. The argument is the function identifier or path.
    Regular(&'ast dyn ToTokens),
    /// A stub API endpoint. This is used for #[server].
    Stub {
        /// The attribute, used for span information.
        attr: &'ast syn::Attribute,

        /// The extractor types in use.
        extractor_types: Vec<&'ast syn::Type>,

        /// The return type.
        ret_ty: &'ast syn::Type,
    },
}

#[cfg(test)]
mod tests {
    use expectorate::assert_contents;
    use syn::parse_quote;

    use crate::{
        test_util::{assert_banned_idents, find_idents},
        util::DROPSHOT,
    };

    use super::*;

    #[test]
    fn test_endpoint_basic() {
        let (item, errors) = do_endpoint(
            quote! {
                method = GET,
                path = "/a/b/c"
            },
            quote! {
                pub async fn handler_xyz(
                    _rqctx: RequestContext<()>,
                ) -> Result<HttpResponseOk<()>, HttpError> {
                    Ok(())
                }
            },
        );

        assert!(errors.is_empty());
        assert_contents(
            "tests/output/endpoint_basic.rs",
            &prettyplease::unparse(&parse_quote! { #item }),
        );
    }

    #[test]
    fn test_endpoint_context_fully_qualified_names() {
        let (item, errors) = do_endpoint(
            quote! {
                method = GET,
                path = "/a/b/c"
            },
            quote! {
                pub async fn handler_xyz(_rqctx: dropshot::RequestContext<()>) ->
                std::Result<dropshot::HttpResponseOk<()>, dropshot::HttpError>
                {
                    Ok(())
                }
            },
        );

        assert!(errors.is_empty());
        assert_contents(
            "tests/output/endpoint_context_fully_qualified_names.rs",
            &prettyplease::unparse(&parse_quote! { #item }),
        );
    }

    /// An empty where clause is a no-op and therefore permitted.
    #[test]
    fn test_endpoint_with_empty_where_clause() {
        let (item, errors) = do_endpoint(
            quote! {
                method = GET,
                path = "/a/b/c"
            },
            quote! {
                pub async fn handler_xyz(
                    _rqctx: RequestContext<()>,
                ) -> Result<HttpResponseOk<()>, HttpError>
                where
                {
                    Ok(())
                }
            },
        );

        assert!(errors.is_empty());
        assert_contents(
            "tests/output/endpoint_with_empty_where_clause.rs",
            &prettyplease::unparse(&parse_quote! { #item }),
        );
    }

    #[test]
    fn test_endpoint_with_query() {
        let (item, errors) = do_endpoint(
            quote! {
                method = GET,
                path = "/a/b/c"
            },
            quote! {
                async fn handler_xyz(
                    _rqctx: RequestContext<std::i32>,
                    q: Query<Q>,
                ) -> Result<HttpResponseOk<()>, HttpError>
                {
                    Ok(())
                }
            },
        );

        assert!(errors.is_empty());
        assert_contents(
            "tests/output/endpoint_with_query.rs",
            &prettyplease::unparse(&parse_quote! { #item }),
        );
    }

    #[test]
    fn test_endpoint_pub_crate() {
        let (item, errors) = do_endpoint(
            quote! {
                method = GET,
                path = "/a/b/c"
            },
            quote! {
                pub(crate) async fn handler_xyz(
                    _rqctx: RequestContext<()>,
                    q: Query<Q>,
                ) -> Result<HttpResponseOk<()>, HttpError>
                {
                    Ok(())
                }
            },
        );

        assert!(errors.is_empty());
        assert_contents(
            "tests/output/endpoint_pub_crate.rs",
            &prettyplease::unparse(&parse_quote! { #item }),
        );
    }

    #[test]
    fn test_endpoint_with_tags() {
        let (item, errors) = do_endpoint(
            quote! {
                method = GET,
                path = "/a/b/c",
                tags = ["stuff", "things"],
            },
            quote! {
                async fn handler_xyz(
                    _rqctx: RequestContext<()>,
                ) -> Result<HttpResponseOk<()>, HttpError> {
                    Ok(())
                }
            },
        );

        assert!(errors.is_empty());
        assert_contents(
            "tests/output/endpoint_with_tags.rs",
            &prettyplease::unparse(&parse_quote! { #item }),
        );
    }

    #[test]
    fn test_endpoint_with_doc() {
        let (item, errors) = do_endpoint(
            quote! {
                method = GET,
                path = "/a/b/c"
            },
            quote! {
                /** handle "xyz" requests */
                async fn handler_xyz(
                    _rqctx: RequestContext<()>,
                ) -> Result<HttpResponseOk<()>, HttpError> {
                    Ok(())
                }
            },
        );

        assert!(errors.is_empty());
        assert_contents(
            "tests/output/endpoint_with_doc.rs",
            &prettyplease::unparse(&parse_quote! { #item }),
        );
    }

    #[test]
    fn test_endpoint_content_type() {
        let (item, errors) = do_endpoint(
            quote! {
                method = POST,
                path = "/a/b/c",
                content_type = "application/x-www-form-urlencoded"
            },
            quote! {
                pub async fn handler_xyz(
                    _rqctx: RequestContext<()>,
                ) -> Result<HttpResponseOk<()>, HttpError> {
                    Ok(())
                }
            },
        );

        assert!(errors.is_empty());
        assert_contents(
            "tests/output/endpoint_content_type.rs",
            &prettyplease::unparse(&parse_quote! { #item }),
        );
    }

    // These argument types are close to being invalid, but are either okay or
    // we're not sure.
    //
    // * `MyRequestContext` might be a type alias, which is legal for
    //   function-based servers.
    // * We don't support non-'static lifetimes, but 'static is fine.
    // * We don't support generic types within extractors, but `<X as Y>::Z` is
    //   actually a concrete, non-generic type.
    #[test]
    fn test_endpoint_weird_but_ok_arg_types_1() {
        let (item, errors) = do_endpoint(
            quote! {
                method = GET,
                path = "/a/b/c"
            },
            quote! {
                /** handle "xyz" requests */
                async fn handler_xyz(
                    _rqctx: MyRequestContext,
                    query: Query<QueryParams<'static>>,
                    path: Path<<X as Y>::Z>,
<<<<<<< HEAD
                ) -> Result<HttpResponseOk<()>, HttpError> {
=======
                ) -> Result<HttpResponseUpdatedNoContent, HttpError> {
>>>>>>> 591b7662
                    Ok(())
                }
            },
        );

        assert!(errors.is_empty());
        assert_contents(
            "tests/output/endpoint_weird_but_ok_arg_types_1.rs",
            &prettyplease::unparse(&parse_quote! { #item }),
        );
    }

    // These are also close to being invalid.
    //
    // * We ban `RequestContext<A, B>` because `RequestContext` can only have
    //   one type parameter -- but `(A, B)` is a single type. In general, for
    //   function-based macros we allow any type in that position (but not a
    //   lifetime).
    #[test]
    fn test_endpoint_weird_but_ok_arg_types_2() {
        let (item, errors) = do_endpoint(
            quote! {
                method = GET,
                path = "/a/b/c"
            },
            quote! {
                /** handle "xyz" requests */
                async fn handler_xyz(
                    _rqctx: RequestContext<(A, B)>,
<<<<<<< HEAD
                ) -> Result<HttpResponseOk<()>, HttpError> {
=======
                ) -> Result<HttpResponseUpdatedNoContent, HttpError> {
>>>>>>> 591b7662
                    Ok(())
                }
            },
        );

        assert!(errors.is_empty());
        assert_contents(
            "tests/output/endpoint_weird_but_ok_arg_types_2.rs",
            &prettyplease::unparse(&parse_quote! { #item }),
        );
    }

    #[test]
    fn test_endpoint_with_custom_params() {
        let input = quote! {
            async fn handler_xyz(
                _rqctx: RequestContext<()>,
                query: Query<Q>,
                path: Path<P>,
            ) -> Result<HttpResponseOk<()>, HttpError> {
                Ok(())
            }
        };

        // With _dropshot_crate, the input should not contain "dropshot".
        let (item, errors) = do_endpoint(
            quote! {
                method = GET,
                path = "/a/b/c",
                _dropshot_crate = "topspin"
            },
            input.clone(),
        );

        assert!(errors.is_empty());

        let file = parse_quote! { #item };
        // Write out the file before checking it for banned idents, so that we
        // can see what it looks like.
        assert_contents(
            "tests/output/endpoint_with_custom_params.rs",
            &prettyplease::unparse(&file),
        );

        // Check banned identifiers.
        let banned = [DROPSHOT];
        assert_banned_idents(&file, banned);

        // Without _dropshot_crate, the generated output must contain
        // "dropshot".
        let (item, errors) = do_endpoint(
            quote! {
                method = GET,
                path = "/a/b/c",
            },
            input,
        );

        assert!(errors.is_empty());
        let file = parse_quote! { #item };
        assert_eq!(
            find_idents(&file, banned).into_iter().collect::<Vec<_>>(),
            banned
        );
    }

    #[test]
    fn test_endpoint_with_unnamed_params() {
        let (item, errors) = do_endpoint(
            quote! {
                method = GET,
                path = "/test",
            },
            quote! {
                async fn handler_xyz(
                    _: RequestContext<()>,
                    _: Query<Q>,
                    _: Path<P>,
                    _: TypedBody<T>,
                ) -> Result<HttpResponseUpdatedNoContent, HttpError> {
                    Ok(())
                }
            },
        );

        assert!(errors.is_empty());
        assert_contents(
            "tests/output/endpoint_with_unnamed_params.rs",
            &prettyplease::unparse(&parse_quote! { #item }),
        );
    }

    #[test]
    fn test_endpoint_invalid_item() {
        let (_, errors) = do_endpoint(
            quote! {
                method = GET,
                path = "/a/b/c"
            },
            quote! {
                const POTATO = "potato";
            },
        );

        assert_eq!(errors.len(), 1);
        let msg = format!("{}", errors.first().unwrap());
        assert_eq!("expected `fn`", msg);
    }

    #[test]
    fn test_endpoint_bad_string() {
        let (_, errors) = do_endpoint(
            quote! {
                method = GET,
                path = /a/b/c
            },
            quote! {
                const POTATO = "potato";
            },
        );

        assert_eq!(errors.len(), 2);

        let msg = format!("{}", errors.first().unwrap());
        assert_eq!("expected a string, but found `/`", msg);

        let msg = format!("{}", errors.last().unwrap());
        assert_eq!("expected `fn`", msg);
    }

    #[test]
    fn test_endpoint_bad_metadata() {
        let (_, errors) = do_endpoint(
            quote! {
                methud = GET,
                path = "/a/b/c"
            },
            quote! {
                const POTATO = "potato";
            },
        );

        assert_eq!(errors.len(), 2);

        let msg = format!("{}", errors.first().unwrap());
        assert_eq!("extraneous member `methud`", msg);

        let msg = format!("{}", errors.last().unwrap());
        assert_eq!("expected `fn`", msg);
    }

    #[test]
    fn test_endpoint_not_async() {
        let (_, errors) = do_endpoint(
            quote! {
                method = GET,
                path = "/a/b/c",
            },
            quote! {
                fn handler_xyz(_rqctx: RequestContext) {}
            },
        );

        assert!(!errors.is_empty());
        assert_eq!(
            errors.get(1).map(ToString::to_string),
            Some("endpoint `handler_xyz` must be async".to_string())
        );
    }

    #[test]
    fn test_endpoint_bad_context_receiver() {
        let (_, errors) = do_endpoint(
            quote! {
                method = GET,
                path = "/a/b/c",
            },
            quote! {
                async fn handler_xyz(&self) {}
            },
        );

        assert!(!errors.is_empty());
        assert_eq!(
            errors.get(1).map(ToString::to_string),
            Some(
                "endpoint `handler_xyz` must not have a `self` argument"
                    .to_string()
            )
        );
    }

    #[test]
    fn test_endpoint_no_arguments() {
        let (_, errors) = do_endpoint(
            quote! {
                method = GET,
                path = "/a/b/c",
            },
            quote! {
                async fn handler_xyz() {}
            },
        );

        assert!(!errors.is_empty());
        assert_eq!(
            errors.get(1).map(ToString::to_string),
            Some("endpoint `handler_xyz` must have at least one RequestContext argument".to_string())
        );
    }
}<|MERGE_RESOLUTION|>--- conflicted
+++ resolved
@@ -17,10 +17,7 @@
 use crate::error_store::ErrorStore;
 use crate::params::validate_param_ty;
 use crate::params::ParamTyKind;
-<<<<<<< HEAD
 use crate::params::RqctxKind;
-=======
->>>>>>> 591b7662
 use crate::params::RqctxTy;
 use crate::syn_parsing::ItemFnForSignature;
 use crate::syn_parsing::TraitItemFnForSignature;
@@ -29,13 +26,9 @@
 use crate::util::ValidContentType;
 
 /// Endpoint usage message, produced if there were parameter errors.
-<<<<<<< HEAD
 pub(crate) fn usage_str(context: &str) -> String {
     format!(
         "endpoint handlers must have the following signature:
-=======
-const USAGE: &str = "endpoint handlers must have the following signature:
->>>>>>> 591b7662
     async fn(
         rqctx: dropshot::RequestContext<{context}>,
         [query_params: Query<Q>,]
@@ -159,15 +152,10 @@
     let name_str = name.to_string();
 
     // Perform validations first.
-<<<<<<< HEAD
     let metadata =
         metadata.validate(&name_str, &attr, MacroKind::Function, &errors);
     let params =
         EndpointParams::new(&item_fn.sig, RqctxKind::Function, &errors);
-=======
-    let metadata = metadata.validate(&name_str, &attr, &errors);
-    let params = EndpointParams::new(&item_fn.sig, &errors);
->>>>>>> 591b7662
 
     let visibility = &item_fn.vis;
 
@@ -258,11 +246,7 @@
 }
 
 /// Request and return types for an endpoint.
-<<<<<<< HEAD
 pub(crate) struct EndpointParams<'ast> {
-=======
-struct EndpointParams<'ast> {
->>>>>>> 591b7662
     rqctx_ty: RqctxTy<'ast>,
     shared_extractors: Vec<&'ast syn::Type>,
     // This is the last request argument -- it could also be a shared extractor,
@@ -349,11 +333,7 @@
                 pat: _,
                 colon_token: _,
                 ty,
-<<<<<<< HEAD
             })) => RqctxTy::new(&name_str, rqctx_kind, ty, &errors),
-=======
-            })) => RqctxTy::new(&name_str, ty, &errors),
->>>>>>> 591b7662
             Some(first_arg @ syn::FnArg::Receiver(_)) => {
                 errors.push(Error::new_spanned(
                     first_arg,
@@ -445,16 +425,10 @@
 
     /// Returns a token stream that obtains the rqctx context type.
     fn rqctx_context(&self, dropshot: &TokenStream) -> TokenStream {
-<<<<<<< HEAD
         let rqctx_ty = &self.rqctx_ty;
         let transformed = rqctx_ty.transformed_unit_type();
         quote_spanned! { rqctx_ty.orig_span()=>
             <#transformed as #dropshot::RequestContextArgument>::Context
-=======
-        let rqctx_ty = self.rqctx_ty.as_type();
-        quote_spanned! { rqctx_ty.span()=>
-            <#rqctx_ty as #dropshot::RequestContextArgument>::Context
->>>>>>> 591b7662
         }
     }
 
@@ -471,7 +445,6 @@
 
     /// Returns a list of all argument types, including the request context.
     fn arg_types(&self) -> impl Iterator<Item = &syn::Type> + '_ {
-<<<<<<< HEAD
         std::iter::once(self.rqctx_ty.transformed_unit_type())
             .chain(self.extractor_types())
     }
@@ -481,11 +454,6 @@
         &self,
     ) -> impl Iterator<Item = &syn::Type> + '_ {
         self.shared_extractors.iter().copied().chain(self.exclusive_extractor)
-=======
-        std::iter::once(self.rqctx_ty.as_type())
-            .chain(self.shared_extractors.iter().copied())
-            .chain(self.exclusive_extractor)
->>>>>>> 591b7662
     }
 
     /// Returns semantic type checks for the endpoint.
@@ -498,11 +466,7 @@
     /// ExclusiveExtractor.
     pub(crate) fn to_type_checks(&self, dropshot: &TokenStream) -> TokenStream {
         let rqctx_context = self.rqctx_context(dropshot);
-<<<<<<< HEAD
         let rqctx_check = quote_spanned! { self.rqctx_ty.orig_span()=>
-=======
-        let rqctx_check = quote_spanned! { self.rqctx_ty.as_type().span()=>
->>>>>>> 591b7662
             const _: fn() = || {
                 struct NeedRequestContext(#rqctx_context);
             };
@@ -1068,11 +1032,7 @@
                     _rqctx: MyRequestContext,
                     query: Query<QueryParams<'static>>,
                     path: Path<<X as Y>::Z>,
-<<<<<<< HEAD
-                ) -> Result<HttpResponseOk<()>, HttpError> {
-=======
                 ) -> Result<HttpResponseUpdatedNoContent, HttpError> {
->>>>>>> 591b7662
                     Ok(())
                 }
             },
@@ -1102,11 +1062,7 @@
                 /** handle "xyz" requests */
                 async fn handler_xyz(
                     _rqctx: RequestContext<(A, B)>,
-<<<<<<< HEAD
-                ) -> Result<HttpResponseOk<()>, HttpError> {
-=======
                 ) -> Result<HttpResponseUpdatedNoContent, HttpError> {
->>>>>>> 591b7662
                     Ok(())
                 }
             },
