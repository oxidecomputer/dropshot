// Copyright 2023 Oxide Computer Company

//! Support for HTTP `#[endpoint]` macros.

use std::fmt;

use proc_macro2::TokenStream;
use quote::format_ident;
use quote::quote;
use quote::quote_spanned;
use quote::ToTokens;
use serde::Deserialize;
use serde_tokenstream::from_tokenstream;
use serde_tokenstream::Error;
use syn::spanned::Spanned;
use syn::visit::Visit;

use crate::doc::ExtractedDoc;
use crate::error_store::ErrorSink;
use crate::error_store::ErrorStore;
use crate::params::validate_param_ty;
use crate::params::ParamTyKind;
use crate::params::RqctxTy;
use crate::syn_parsing::ItemFnForSignature;
use crate::util::get_crate;
use crate::util::ValidContentType;

/// Endpoint usage message, produced if there were parameter errors.
const USAGE: &str = "endpoint handlers must have the following signature:
    async fn(
        rqctx: dropshot::RequestContext<MyContext>,
        [query_params: Query<Q>,]
        [path_params: Path<P>,]
        [body_param: TypedBody<J>,]
        [body_param: UntypedBody,]
        [body_param: StreamingBody,]
        [raw_request: RawRequest,]
    ) -> Result<HttpResponse*, HttpError>";

pub(crate) fn do_endpoint(
    attr: proc_macro2::TokenStream,
    item: proc_macro2::TokenStream,
) -> (proc_macro2::TokenStream, Vec<Error>) {
    let mut error_store = ErrorStore::new();
    let errors = error_store.sink();

    // Parse attributes. (Do this before parsing the function since that's the
    // order they're in, in source code.)
    let metadata = match from_tokenstream(&attr) {
        Ok(metadata) => Some(metadata),
        Err(e) => {
            // If there is an error while parsing the metadata, report it, but
            // continue to generate the original function.
            errors.push(e);
            None
        }
    };

    // Attempt to parse the function.
    let item_fn = match syn::parse2::<ItemFnForSignature>(item.clone()) {
        Ok(item_fn) => Some(item_fn),
        Err(e) => {
            errors.push(e);
            None
        }
    };

    let output = match (metadata, item_fn.as_ref()) {
        (Some(metadata), Some(item_fn)) => {
            // The happy path.
            do_endpoint_inner(metadata, attr, item, &item_fn, errors)
        }
        (None, Some(_)) => {
            // In this case, continue to generate the original function (but not
            // the attribute proc macro).
            EndpointOutput {
                output: quote! { #item },
                // We don't validate parameters, so we don't know if there are
                // errors in them.
                has_param_errors: false,
            }
        }
        (_, None) => {
            // Can't do anything here, just return errors.
            EndpointOutput { output: quote! {}, has_param_errors: false }
        }
    };

    let mut errors = error_store.into_inner();

    // If there are any errors, we also want to provide a usage message as an error.
    if output.has_param_errors {
        let item_fn = item_fn
            .as_ref()
            .expect("has_param_errors is true => item_fn is Some");
        errors.insert(0, Error::new_spanned(&item_fn.sig, USAGE));
    }

    (output.output, errors)
}

/// The result of calling `do_endpoint_inner`.
pub(crate) struct EndpointOutput {
    /// The actual output.
    pub(crate) output: TokenStream,

    /// Whether there were any parameter-related errors.
    ///
    /// If there were, then we provide a usage message.
    pub(crate) has_param_errors: bool,
}

// The return value is the ItemFnForSignature and the TokenStream.
pub(crate) fn do_endpoint_inner(
    metadata: EndpointMetadata,
    attr: proc_macro2::TokenStream,
    item: proc_macro2::TokenStream,
    item_fn: &ItemFnForSignature,
    errors: ErrorSink<'_, Error>,
) -> EndpointOutput {
    let dropshot = metadata.dropshot_crate();

    let name = &item_fn.sig.ident;
    let name_str = name.to_string();

    // Perform validations first.
    let metadata = metadata.validate(&name_str, &attr, &errors);
    let params = EndpointParams::new(&item_fn.sig, &errors);

    let visibility = &item_fn.vis;

    let doc = ExtractedDoc::from_attrs(&item_fn.attrs);
    let comment_text = doc.comment_text(&name_str);

    let description_doc_comment = quote! {
        #[doc = #comment_text]
    };

    // If the metadata is valid, output the corresponding ApiEndpoint.
    let construct = if let Some(metadata) = metadata {
        metadata.to_api_endpoint_fn(&dropshot, &name_str, name, &doc)
    } else {
        quote! {
            unreachable!()
        }
    };

    // If the params are valid, output the corresponding type checks and impl
    // statement.
    let (has_param_errors, type_checks, from_impl) =
        if let Some(params) = &params {
            let type_checks = params.to_type_checks(&dropshot);
            let impl_checks = params.to_impl_checks(name);

            let rqctx_context = params.rqctx_context(&dropshot);

            let from_impl = quote! {
                impl From<#name>
                    for #dropshot::ApiEndpoint< #rqctx_context >
                {
                    fn from(_: #name) -> Self {
                        #[allow(clippy::unused_async)]
                        #item

                        // The checks on the implementation require #name to be in
                        // scope, which is provided by #item, hence we place these
                        // checks here instead of above with the others.
                        #impl_checks

                        #construct
                    }
                }
            };

            (false, type_checks, from_impl)
        } else {
            (true, quote! {}, quote! {})
        };

    // For reasons that are not well understood unused constants that use the
    // (default) call_site() Span do not trigger the dead_code lint. Because
    // defining but not using an endpoint is likely a programming error, we
    // want to be sure to have the compiler flag this. We force this by using
    // the span from the name of the function to which this macro was applied.
    let span = item_fn.sig.ident.span();
    let const_struct = quote_spanned! {span=>
        #visibility const #name: #name = #name {};
    };

    // The final TokenStream returned will have a few components that reference
    // `#name`, the name of the function to which this macro was applied...
    let stream = quote! {
        // ... type validation for parameter and return types
        #type_checks

        // ... a struct type called `#name` that has no members
        #[allow(non_camel_case_types, missing_docs)]
        #description_doc_comment
        #visibility struct #name {}
        // ... a constant of type `#name` whose identifier is also #name
        #[allow(non_upper_case_globals, missing_docs)]
        #description_doc_comment
        #const_struct

        // ... an impl of `From<#name>` for ApiEndpoint that allows the constant
        // `#name` to be passed into `ApiDescription::register()`
        #from_impl
    };

    EndpointOutput { output: stream, has_param_errors }
}

/// Request and return types for an endpoint.
struct EndpointParams<'ast> {
    rqctx_ty: RqctxTy<'ast>,
    shared_extractors: Vec<&'ast syn::Type>,
    // This is the last request argument -- it could also be a shared extractor,
    // because shared extractors are also exclusive.
    exclusive_extractor: Option<&'ast syn::Type>,
    ret_ty: &'ast syn::Type,
}

impl<'ast> EndpointParams<'ast> {
    /// Creates a new EndpointParams from an ItemFnForSignature.
    ///
    /// Validates that the AST looks reasonable and that all the types make
    /// sense, and return None if it does not.
    fn new(
        sig: &'ast syn::Signature,
        errors: &ErrorSink<'_, Error>,
    ) -> Option<Self> {
        let name_str = sig.ident.to_string();
        let errors = errors.new();

        // Perform AST validations.
        if sig.constness.is_some() {
            errors.push(Error::new_spanned(
                &sig.constness,
                format!("endpoint `{name_str}` must not be a const fn"),
            ));
        }

        if sig.asyncness.is_none() {
            errors.push(Error::new_spanned(
                &sig.fn_token,
                format!("endpoint `{name_str}` must be async"),
            ));
        }

        if sig.unsafety.is_some() {
            errors.push(Error::new_spanned(
                &sig.unsafety,
                format!("endpoint `{name_str}` must not be unsafe"),
            ));
        }

        if sig.abi.is_some() {
            errors.push(Error::new_spanned(
                &sig.abi,
                format!("endpoint `{name_str}` must not use an alternate ABI"),
            ));
        }

        if !sig.generics.params.is_empty() {
            errors.push(Error::new_spanned(
                &sig.generics,
                format!("endpoint `{name_str}` must not have generics"),
            ));
        }

        if let Some(where_clause) = &sig.generics.where_clause {
            // Empty where clauses are no-ops and therefore permitted.
            if !where_clause.predicates.is_empty() {
                errors.push(Error::new_spanned(
                    where_clause,
                    format!(
                        "endpoint `{name_str}` must not have a where clause"
                    ),
                ));
            }
        }

        if sig.variadic.is_some() {
            errors.push(Error::new_spanned(
                &sig.variadic,
                format!(
                    "endpoint `{name_str}` must not have a variadic argument",
                ),
            ));
        }

        let mut inputs = sig.inputs.iter();

        let rqctx_ty = match inputs.next() {
            Some(syn::FnArg::Typed(syn::PatType {
                attrs: _,
                pat: _,
                colon_token: _,
                ty,
            })) => RqctxTy::new(&name_str, ty, &errors),
            Some(first_arg @ syn::FnArg::Receiver(_)) => {
                errors.push(Error::new_spanned(
                    first_arg,
                    format!(
                        "endpoint `{name_str}` must not have a `self` argument"
                    ),
                ));
                None
            }
            None => {
                errors.push(Error::new(
                    sig.paren_token.span.join(),
                    format!(
                        "endpoint `{name_str}` must have at least one \
                         RequestContext argument"
                    ),
                ));
                None
            }
        };

        // Subsequent parameters other than the last one must impl
        // SharedExtractor.
        let mut shared_extractors = Vec::new();
        while let Some(syn::FnArg::Typed(pat)) = inputs.next() {
            if let Some(ty) = validate_param_ty(
                &pat.ty,
                ParamTyKind::Extractor,
                &name_str,
                &errors,
            ) {
                shared_extractors.push(ty);
            }
        }

        // Pop the last one off the iterator -- it must impl ExclusiveExtractor.
        // (A SharedExtractor can impl ExclusiveExtractor too.)
        let exclusive_extractor = shared_extractors.pop();

        let ret_ty = match &sig.output {
            syn::ReturnType::Default => {
                errors.push(Error::new_spanned(
                    sig,
                    format!("endpoint `{name_str}` must return a Result"),
                ));
                None
            }
            syn::ReturnType::Type(_, ty) => {
                validate_param_ty(ty, ParamTyKind::Return, &name_str, &errors)
            }
        };

        // errors.has_errors() must be checked first, because it's possible for
        // rqctx_ty and ret_ty to both be Some, but one of the extractors to
        // have errored out.
        if errors.has_errors() {
            None
        } else if let (Some(rqctx_ty), Some(ret_ty)) = (rqctx_ty, ret_ty) {
            Some(Self {
                rqctx_ty,
                shared_extractors,
                exclusive_extractor,
                ret_ty,
            })
        } else {
            unreachable!("no param errors, but rqctx_ty or ret_ty is None");
        }
    }

    /// Returns a token stream that obtains the rqctx context type.
    fn rqctx_context(&self, dropshot: &TokenStream) -> TokenStream {
        let rqctx_ty = self.rqctx_ty.as_type();
        quote_spanned! { rqctx_ty.span()=>
            <#rqctx_ty as #dropshot::RequestContextArgument>::Context
        }
    }

    /// Returns a list of generated argument names.
    fn arg_names(&self) -> impl Iterator<Item = syn::Ident> + '_ {
        // The total number of arguments is 1 (rqctx) + the number of shared
        // extractors + 0 or 1 exclusive extractors.
        let arg_count = 1
            + self.shared_extractors.len()
            + self.exclusive_extractor.map_or(0, |_| 1);

        (0..arg_count).map(|i| format_ident!("arg{}", i))
    }

    /// Returns a list of all argument types, including the request context.
    fn arg_types(&self) -> impl Iterator<Item = &syn::Type> + '_ {
        std::iter::once(self.rqctx_ty.as_type())
            .chain(self.shared_extractors.iter().copied())
            .chain(self.exclusive_extractor)
    }

    /// Returns semantic type checks for the endpoint.
    ///
    /// When the user attaches this proc macro to a function with the wrong type
    /// signature, the resulting errors can be deeply inscrutable. To attempt to
    /// make failures easier to understand, we inject code that asserts the
    /// types of the various parameters. We do this by calling dummy functions
    /// that require a type that satisfies SharedExtractor or
    /// ExclusiveExtractor.
    fn to_type_checks(&self, dropshot: &TokenStream) -> TokenStream {
        let rqctx_context = self.rqctx_context(dropshot);
        let rqctx_check = quote_spanned! { self.rqctx_ty.as_type().span()=>
            const _: fn() = || {
                struct NeedRequestContext(#rqctx_context);
            };
        };

        let shared_extractor_checks = self.shared_extractors.iter().map(|ty| {
            quote_spanned! { ty.span()=>
                const _: fn() = || {
                    fn need_shared_extractor<T>()
                    where
                        T: ?Sized + #dropshot::SharedExtractor,
                    {
                    }
                    need_shared_extractor::<#ty>();
                };
            }
        });

        let exclusive_extractor_check = self.exclusive_extractor.map(|ty| {
            quote_spanned! { ty.span()=>
                const _: fn() = || {
                    fn need_exclusive_extractor<T>()
                    where
                        T: ?Sized + #dropshot::ExclusiveExtractor,
                    {
                    }
                    need_exclusive_extractor::<#ty>();
                };
            }
        });

        let ret_ty = self.ret_ty;
        let ret_check = quote_spanned! { ret_ty.span()=>
            const _: fn() = || {
                trait ResultTrait {
                    type T;
                    type E;
                }
                impl<TT, EE> ResultTrait for Result<TT, EE>
                where
                    TT: #dropshot::HttpResponse,
                {
                    type T = TT;
                    type E = EE;
                }
                struct NeedHttpResponse(
                    <#ret_ty as ResultTrait>::T,
                );
                trait TypeEq {
                    type This: ?Sized;
                }
                impl<T: ?Sized> TypeEq for T {
                    type This = Self;
                }
                fn validate_result_error_type<T>()
                where
                    T: ?Sized + TypeEq<This = #dropshot::HttpError>,
                {
                }
                validate_result_error_type::<
                    <#ret_ty as ResultTrait>::E,
                >();
            };
        };

        quote! {
            #rqctx_check

            #(#shared_extractor_checks)*

            #exclusive_extractor_check

            #ret_check
        }
    }

    /// Constructs implementation checks for the endpoint.
    ///
    /// These checks are placed in the same scope as the definition of the
    /// endpoint.
    fn to_impl_checks(&self, name: &syn::Ident) -> TokenStream {
        // We want to construct a function that will call the user's endpoint,
        // so we can check the future it returns for bounds that otherwise
        // produce inscrutable error messages (like returning a non-`Send`
        // future). We produce a wrapper function that takes all the same
        // argument types, which requires building up a list of argument names:
        // we can't use the original definition's argument names since they
        // could have multiple args named `_`, so we use "arg0", "arg1", etc.
        let arg_names: Vec<_> = self.arg_names().collect();
        let arg_types = self.arg_types();

        quote! {
            const _: fn() = || {
                fn future_endpoint_must_be_send<T: ::std::marker::Send>(_t: T) {}
                fn check_future_bounds(#( #arg_names: #arg_types ),*) {
                    future_endpoint_must_be_send(#name(#(#arg_names),*));
                }
            };
        }
    }
}

/// Perform syntactic validation for an argument or return type.
///
/// This returns the input type if it is valid.
fn validate_param_ty<'ast>(
    ty: &'ast syn::Type,
    kind: ParamTyKind,
    name_str: &str,
    errors: &ErrorSink<'_, Error>,
) -> Option<&'ast syn::Type> {
    // Types can be arbitrarily nested, so to keep these checks simple we use
    // the visitor pattern.

    let errors = errors.new();

    // This just needs a second 'store lifetime because the one inside ErrorSink
    // is invariant. Everything else is covariant and can share lifetimes.
    struct Visitor<'store, 'ast> {
        kind: ParamTyKind,
        name_str: &'ast str,
        errors: &'ast ErrorSink<'store, Error>,
    }

    impl<'store, 'ast> Visit<'ast> for Visitor<'store, 'ast> {
        fn visit_bound_lifetimes(&mut self, i: &'ast syn::BoundLifetimes) {
            let name_str = self.name_str;
            let kind = self.kind;
            self.errors.push(Error::new_spanned(
                i,
                format!(
                    "endpoint `{name_str}` must not have lifetime bounds \
                     in {kind}",
                ),
            ));
        }

        fn visit_lifetime(&mut self, i: &'ast syn::Lifetime) {
            let name_str = self.name_str;
            let kind = self.kind;
            if i.ident != "static" {
                self.errors.push(Error::new_spanned(
                    i,
                    format!(
                        "endpoint `{name_str}` must not have lifetime parameters \
                         in {kind}",
                    ),
                ));
            }
        }

        fn visit_ident(&mut self, i: &'ast syn::Ident) {
            if i == "Self" {
                let name_str = self.name_str;
                let kind = self.kind;
                self.errors.push(Error::new_spanned(
                    i,
                    format!(
                        "endpoint `{name_str}` must not have `Self` in {kind}",
                    ),
                ));
            }
        }

        fn visit_type_impl_trait(&mut self, i: &'ast syn::TypeImplTrait) {
            let name_str = self.name_str;
            let kind = self.kind;
            self.errors.push(Error::new_spanned(
                i,
                format!(
                    "endpoint `{name_str}` must not have impl Trait in {kind}",
                ),
            ));
        }
    }

    let mut visitor = Visitor { kind, name_str, errors: &errors };
    visitor.visit_type(ty);

    // Don't return the type if there were errors.
    (!errors.has_errors()).then(|| ty)
}

/// A representation of the RequestContext type.
#[derive(Clone, Eq, PartialEq)]
enum RqctxTy<'ast> {
    /// This is a function-based macro, with the payload being the full type.
    Function(&'ast syn::Type),
}

impl<'ast> RqctxTy<'ast> {
    /// Ensures that the type parameter for RequestContext is valid.
    fn new(
        name_str: &str,
        ty: &'ast syn::Type,
        errors: &ErrorSink<'_, Error>,
    ) -> Option<Self> {
        let param = match extract_rqctx_param(ty) {
            Ok(Some(ty)) => ty,
            Ok(None) => {
                return Some(Self::Function(ty));
            }
            Err(_) => {
                // Can't do any further validation on the type.
                errors.push(Error::new_spanned(
                    ty,
                    format!(
                        "endpoint `{name_str}` must accept a \
                        RequestContext<T> as its first argument",
                    ),
                ));
                return None;
            }
        };

        // Now validate the inner parameter.
        validate_param_ty(param, ParamTyKind::RequestContext, name_str, errors)
            .map(|_| Self::Function(ty))
    }

    fn as_type(&self) -> &'ast syn::Type {
        match self {
            RqctxTy::Function(ty) => ty,
        }
    }
}

impl<'ast> fmt::Debug for RqctxTy<'ast> {
    fn fmt(&self, f: &mut fmt::Formatter<'_>) -> fmt::Result {
        match self {
            RqctxTy::Function(ty) => write!(f, "Function({})", quote! { #ty }),
        }
    }
}

/// Extracts and ensures that the type parameter for RequestContext is valid.
fn extract_rqctx_param<'ast>(
    ty: &'ast syn::Type,
) -> Result<Option<&'ast syn::Type>, RqctxTyError> {
    let syn::Type::Path(p) = &*ty else {
        return Err(RqctxTyError::NotTypePath);
    };

    // Inspect the last path segment.
    let Some(last_segment) = p.path.segments.last() else {
        return Err(RqctxTyError::NoPathSegments);
    };

    // It must either not have type arguments at all, or if so then exactly one
    // argument.
    let a = match &last_segment.arguments {
        syn::PathArguments::None => {
            // This is all right -- hopefully a type alias.
            return Ok(None);
        }
        syn::PathArguments::AngleBracketed(a) => a,
        syn::PathArguments::Parenthesized(_) => {
            // This isn't really possible in this position?
            return Err(RqctxTyError::ArgsNotAngleBracketed);
        }
    };

    if a.args.len() != 1 {
        return Err(RqctxTyError::IncorrectTypeArgCount(a.args.len()));
    }

    // The argument must be a type.
    let syn::GenericArgument::Type(tp) = a.args.first().unwrap() else {
        return Err(RqctxTyError::ArgNotType);
    };

    Ok(Some(tp))
}

#[derive(Copy, Clone, Debug, Eq, PartialEq)]
enum RqctxTyError {
    NotTypePath,
    NoPathSegments,
    ArgsNotAngleBracketed,
    IncorrectTypeArgCount(usize),
    ArgNotType,
}

#[derive(Clone, Copy, Debug, Eq, PartialEq)]
enum ParamTyKind {
    RequestContext,
    Extractor,
    Return,
}

impl fmt::Display for ParamTyKind {
    fn fmt(&self, f: &mut fmt::Formatter<'_>) -> fmt::Result {
        match self {
            ParamTyKind::RequestContext => write!(f, "RequestContext"),
            ParamTyKind::Extractor => write!(f, "extractor"),
            ParamTyKind::Return => write!(f, "return type"),
        }
    }
}

#[allow(non_snake_case)]
#[derive(Deserialize, Debug)]
pub(crate) enum MethodType {
    DELETE,
    GET,
    HEAD,
    PATCH,
    POST,
    PUT,
    OPTIONS,
}

impl MethodType {
    fn as_str(&self) -> &'static str {
        match self {
            MethodType::DELETE => "DELETE",
            MethodType::GET => "GET",
            MethodType::HEAD => "HEAD",
            MethodType::PATCH => "PATCH",
            MethodType::POST => "POST",
            MethodType::PUT => "PUT",
            MethodType::OPTIONS => "OPTIONS",
        }
    }
}

#[derive(Deserialize, Debug)]
pub(crate) struct EndpointMetadata {
    pub(crate) method: MethodType,
    pub(crate) path: String,
    #[serde(default)]
    pub(crate) tags: Vec<String>,
    #[serde(default)]
    pub(crate) unpublished: bool,
    #[serde(default)]
    pub(crate) deprecated: bool,
    pub(crate) content_type: Option<String>,
    pub(crate) _dropshot_crate: Option<String>,
}

impl EndpointMetadata {
    /// Returns the dropshot crate value as a TokenStream.
    pub(crate) fn dropshot_crate(&self) -> TokenStream {
        get_crate(self._dropshot_crate.as_deref())
    }

    /// Validates metadata, returning an `EndpointMetadata` if valid.
    ///
    /// Note: the only reason we pass in attr here is to provide a span for
    /// error reporting. As of Rust 1.76, just passing in `attr.span()` produces
    /// incorrect span info in error messages.
    pub(crate) fn validate(
        self,
        name_str: &str,
        attr: &dyn ToTokens,
        errors: &ErrorSink<'_, Error>,
    ) -> Option<ValidatedEndpointMetadata> {
        let errors = errors.new();

        let EndpointMetadata {
            method,
            path,
            tags,
            unpublished,
            deprecated,
            content_type,
            _dropshot_crate,
        } = self;

        if path.contains(":.*}") && !self.unpublished {
            errors.push(Error::new_spanned(
                attr,
                format!(
                    "endpoint `{name_str}` has paths that contain \
                     a wildcard match, but is not marked 'unpublished = true'",
                ),
            ));
        }

        // The content type must be one of the allowed values.
        let content_type = match content_type {
            Some(content_type) => match content_type.parse() {
                Ok(content_type) => Some(content_type),
                Err(_) => {
                    errors.push(Error::new_spanned(
                        attr,
                        format!(
                            "endpoint `{name_str}` has an invalid \
                            content type\n\
                            note: supported content types are: {}",
                            ValidContentType::to_supported_string()
                        ),
                    ));
                    None
                }
            },
            None => Some(ValidContentType::ApplicationJson),
        };

        // errors.has_errors() must be checked first, because it's possible for
        // content_type to be Some, but other errors to have occurred.
        if errors.has_errors() {
            None
        } else if let Some(content_type) = content_type {
            Some(ValidatedEndpointMetadata {
                method,
                path,
                tags,
                unpublished,
                deprecated,
                content_type,
            })
        } else {
            unreachable!("no validation errors, but content_type is None")
        }
    }
}

/// A validated form of endpoint metadata.
pub(crate) struct ValidatedEndpointMetadata {
    method: MethodType,
    path: String,
    tags: Vec<String>,
    unpublished: bool,
    deprecated: bool,
    content_type: ValidContentType,
}

impl ValidatedEndpointMetadata {
    fn to_api_endpoint_fn(
        &self,
        dropshot: &TokenStream,
        endpoint_name: &str,
        endpoint_fn: &dyn ToTokens,
        doc: &ExtractedDoc,
    ) -> TokenStream {
        let path = &self.path;
        let content_type = self.content_type;
        let method_ident = format_ident!("{}", self.method.as_str());

        let summary = doc.summary.as_ref().map(|summary| {
            quote! { .summary(#summary) }
        });
        let description = doc.description.as_ref().map(|description| {
            quote! { .description(#description) }
        });

        let tags = self
            .tags
            .iter()
            .map(|tag| {
                quote! { .tag(#tag) }
            })
            .collect::<Vec<_>>();

        let visible = self.unpublished.then(|| {
            quote! { .visible(false) }
        });

        let deprecated = self.deprecated.then(|| {
            quote! { .deprecated(true) }
        });

        quote! {
            #dropshot::ApiEndpoint::new(
                #endpoint_name.to_string(),
                #endpoint_fn,
                #dropshot::Method::#method_ident,
                #content_type,
                #path,
            )
            #summary
            #description
            #(#tags)*
            #visible
            #deprecated
        }
    }
}

#[cfg(test)]
mod tests {
    use expectorate::assert_contents;
    use syn::parse_quote;

    use crate::{
        test_util::{assert_banned_idents, find_idents},
        util::DROPSHOT,
    };

    use super::*;

    #[test]
    fn test_endpoint_basic() {
        let (item, errors) = do_endpoint(
            quote! {
                method = GET,
                path = "/a/b/c"
            },
            quote! {
                pub async fn handler_xyz(
                    _rqctx: RequestContext<()>,
                ) -> Result<HttpResponseOk<()>, HttpError> {
                    Ok(())
                }
            },
        );

        assert!(errors.is_empty());
        assert_contents(
            "tests/output/endpoint_basic.rs",
            &prettyplease::unparse(&parse_quote! { #item }),
        );
    }

    #[test]
    fn test_endpoint_context_fully_qualified_names() {
        let (item, errors) = do_endpoint(
            quote! {
                method = GET,
                path = "/a/b/c"
            },
            quote! {
                pub async fn handler_xyz(_rqctx: dropshot::RequestContext<()>) ->
                std::Result<dropshot::HttpResponseOk<()>, dropshot::HttpError>
                {
                    Ok(())
                }
            },
        );

        assert!(errors.is_empty());
        assert_contents(
            "tests/output/endpoint_context_fully_qualified_names.rs",
            &prettyplease::unparse(&parse_quote! { #item }),
        );
    }

    /// An empty where clause is a no-op and therefore permitted.
    #[test]
    fn test_endpoint_with_empty_where_clause() {
        let (item, errors) = do_endpoint(
            quote! {
                method = GET,
                path = "/a/b/c"
            },
            quote! {
                pub async fn handler_xyz(
                    _rqctx: RequestContext<()>,
                ) -> Result<HttpResponseOk<()>, HttpError>
                where
                {
                    Ok(())
                }
            },
        );

        assert!(errors.is_empty());
        assert_contents(
            "tests/output/endpoint_with_empty_where_clause.rs",
            &prettyplease::unparse(&parse_quote! { #item }),
        );
    }

    #[test]
    fn test_endpoint_with_query() {
        let (item, errors) = do_endpoint(
            quote! {
                method = GET,
                path = "/a/b/c"
            },
            quote! {
                async fn handler_xyz(
                    _rqctx: RequestContext<std::i32>,
                    q: Query<Q>,
                ) -> Result<HttpResponseOk<()>, HttpError>
                {
                    Ok(())
                }
            },
        );

        assert!(errors.is_empty());
        assert_contents(
            "tests/output/endpoint_with_query.rs",
            &prettyplease::unparse(&parse_quote! { #item }),
        );
    }

    #[test]
    fn test_endpoint_pub_crate() {
        let (item, errors) = do_endpoint(
            quote! {
                method = GET,
                path = "/a/b/c"
            },
            quote! {
                pub(crate) async fn handler_xyz(
                    _rqctx: RequestContext<()>,
                    q: Query<Q>,
                ) -> Result<HttpResponseOk<()>, HttpError>
                {
                    Ok(())
                }
            },
        );

        assert!(errors.is_empty());
        assert_contents(
            "tests/output/endpoint_pub_crate.rs",
            &prettyplease::unparse(&parse_quote! { #item }),
        );
    }

    #[test]
    fn test_endpoint_with_tags() {
        let (item, errors) = do_endpoint(
            quote! {
                method = GET,
                path = "/a/b/c",
                tags = ["stuff", "things"],
            },
            quote! {
                async fn handler_xyz(
                    _rqctx: RequestContext<()>,
                ) -> Result<HttpResponseOk<()>, HttpError> {
                    Ok(())
                }
            },
        );

        assert!(errors.is_empty());
        assert_contents(
            "tests/output/endpoint_with_tags.rs",
            &prettyplease::unparse(&parse_quote! { #item }),
        );
    }

    #[test]
    fn test_endpoint_with_doc() {
        let (item, errors) = do_endpoint(
            quote! {
                method = GET,
                path = "/a/b/c"
            },
            quote! {
                /** handle "xyz" requests */
                async fn handler_xyz(
                    _rqctx: RequestContext<()>,
                ) -> Result<HttpResponseOk<()>, HttpError> {
                    Ok(())
                }
            },
        );

        assert!(errors.is_empty());
        assert_contents(
            "tests/output/endpoint_with_doc.rs",
            &prettyplease::unparse(&parse_quote! { #item }),
        );
    }

    #[test]
    fn test_endpoint_content_type() {
        let (item, errors) = do_endpoint(
            quote! {
                method = POST,
                path = "/a/b/c",
                content_type = "application/x-www-form-urlencoded"
            },
            quote! {
                pub async fn handler_xyz(
                    _rqctx: RequestContext<()>,
                ) -> Result<HttpResponseOk<()>, HttpError> {
                    Ok(())
                }
            },
        );

        assert!(errors.is_empty());
        assert_contents(
            "tests/output/endpoint_content_type.rs",
            &prettyplease::unparse(&parse_quote! { #item }),
        );
    }

    // These argument types are close to being invalid, but are either okay or
    // we're not sure.
    //
    // * `MyRequestContext` might be a type alias, which is legal for
    //   function-based servers.
    // * We don't support non-'static lifetimes, but 'static is fine.
    // * We don't support generic types within extractors, but `<X as Y>::Z` is
    //   actually a concrete, non-generic type.
    #[test]
    fn test_endpoint_weird_but_ok_arg_types_1() {
        let (item, errors) = do_endpoint(
            quote! {
                method = GET,
                path = "/a/b/c"
            },
            quote! {
                /** handle "xyz" requests */
                async fn handler_xyz(
                    _rqctx: MyRequestContext,
                    query: Query<QueryParams<'static>>,
                    path: Path<<X as Y>::Z>,
<<<<<<< HEAD
                ) -> Result<HttpResponseOk<()>, HttpError> {
=======
                ) -> Result<HttpResponseUpdatedNoContent, HttpError> {
>>>>>>> c563c785
                    Ok(())
                }
            },
        );

        assert!(errors.is_empty());
        assert_contents(
            "tests/output/endpoint_weird_but_ok_arg_types_1.rs",
            &prettyplease::unparse(&parse_quote! { #item }),
        );
    }

    // These are also close to being invalid.
    //
    // * We ban `RequestContext<A, B>` because `RequestContext` can only have
    //   one type parameter -- but `(A, B)` is a single type. In general, for
    //   function-based macros we allow any type in that position (but not a
    //   lifetime).
    #[test]
    fn test_endpoint_weird_but_ok_arg_types_2() {
        let (item, errors) = do_endpoint(
            quote! {
                method = GET,
                path = "/a/b/c"
            },
            quote! {
                /** handle "xyz" requests */
                async fn handler_xyz(
                    _rqctx: RequestContext<(A, B)>,
<<<<<<< HEAD
                ) -> Result<HttpResponseOk<()>, HttpError> {
=======
                ) -> Result<HttpResponseUpdatedNoContent, HttpError> {
>>>>>>> c563c785
                    Ok(())
                }
            },
        );

        assert!(errors.is_empty());
        assert_contents(
            "tests/output/endpoint_weird_but_ok_arg_types_2.rs",
            &prettyplease::unparse(&parse_quote! { #item }),
        );
    }

    #[test]
    fn test_endpoint_with_custom_params() {
        let input = quote! {
            async fn handler_xyz(
                _rqctx: RequestContext<()>,
                query: Query<Q>,
                path: Path<P>,
            ) -> Result<HttpResponseOk<()>, HttpError> {
                Ok(())
            }
        };

        // With _dropshot_crate, the input should not contain "dropshot".
        let (item, errors) = do_endpoint(
            quote! {
                method = GET,
                path = "/a/b/c",
                _dropshot_crate = "topspin"
            },
            input.clone(),
        );

        assert!(errors.is_empty());

        let file = parse_quote! { #item };
        // Write out the file before checking it for banned idents, so that we
        // can see what it looks like.
        assert_contents(
            "tests/output/endpoint_with_custom_params.rs",
            &prettyplease::unparse(&file),
        );

        // Check banned identifiers.
        let banned = [DROPSHOT];
        assert_banned_idents(&file, banned);

        // Without _dropshot_crate, the generated output must contain
        // "dropshot".
        let (item, errors) = do_endpoint(
            quote! {
                method = GET,
                path = "/a/b/c",
            },
            input,
        );

        assert!(errors.is_empty());
        let file = parse_quote! { #item };
        assert_eq!(
            find_idents(&file, banned).into_iter().collect::<Vec<_>>(),
            banned
        );
    }

<<<<<<< HEAD
=======
    #[test]
    fn test_endpoint_with_unnamed_params() {
        let (item, errors) = do_endpoint(
            quote! {
                method = GET,
                path = "/test",
            },
            quote! {
                async fn handler_xyz(
                    _: RequestContext<()>,
                    _: Query<Q>,
                    _: Path<P>,
                    _: TypedBody<T>,
                ) -> Result<HttpResponseUpdatedNoContent, HttpError> {
                    Ok(())
                }
            },
        );

        assert!(errors.is_empty());
        assert_contents(
            "tests/output/endpoint_with_unnamed_params.rs",
            &prettyplease::unparse(&parse_quote! { #item }),
        );
    }

>>>>>>> c563c785
    #[test]
    fn test_endpoint_invalid_item() {
        let (_, errors) = do_endpoint(
            quote! {
                method = GET,
                path = "/a/b/c"
            },
            quote! {
                const POTATO = "potato";
            },
        );

        assert_eq!(errors.len(), 1);
        let msg = format!("{}", errors.first().unwrap());
        assert_eq!("expected `fn`", msg);
    }

    #[test]
    fn test_endpoint_bad_string() {
        let (_, errors) = do_endpoint(
            quote! {
                method = GET,
                path = /a/b/c
            },
            quote! {
                const POTATO = "potato";
            },
        );

        assert_eq!(errors.len(), 2);

        let msg = format!("{}", errors.first().unwrap());
        assert_eq!("expected a string, but found `/`", msg);

        let msg = format!("{}", errors.last().unwrap());
        assert_eq!("expected `fn`", msg);
    }

    #[test]
    fn test_endpoint_bad_metadata() {
        let (_, errors) = do_endpoint(
            quote! {
                methud = GET,
                path = "/a/b/c"
            },
            quote! {
                const POTATO = "potato";
            },
        );

        assert_eq!(errors.len(), 2);

        let msg = format!("{}", errors.first().unwrap());
        assert_eq!("extraneous member `methud`", msg);

        let msg = format!("{}", errors.last().unwrap());
        assert_eq!("expected `fn`", msg);
    }

    #[test]
    fn test_endpoint_not_async() {
        let (_, errors) = do_endpoint(
            quote! {
                method = GET,
                path = "/a/b/c",
            },
            quote! {
                fn handler_xyz(_rqctx: RequestContext) {}
            },
        );

        assert!(!errors.is_empty());
        assert_eq!(
            errors.get(1).map(ToString::to_string),
            Some("endpoint `handler_xyz` must be async".to_string())
        );
    }

    #[test]
    fn test_endpoint_bad_context_receiver() {
        let (_, errors) = do_endpoint(
            quote! {
                method = GET,
                path = "/a/b/c",
            },
            quote! {
                async fn handler_xyz(&self) {}
            },
        );

        assert!(!errors.is_empty());
        assert_eq!(
            errors.get(1).map(ToString::to_string),
            Some(
                "endpoint `handler_xyz` must not have a `self` argument"
                    .to_string()
            )
        );
    }

    #[test]
    fn test_endpoint_no_arguments() {
        let (_, errors) = do_endpoint(
            quote! {
                method = GET,
                path = "/a/b/c",
            },
            quote! {
                async fn handler_xyz() {}
            },
        );

        assert!(!errors.is_empty());
        assert_eq!(
            errors.get(1).map(ToString::to_string),
            Some("endpoint `handler_xyz` must have at least one RequestContext argument".to_string())
        );
    }

    #[test]
    fn test_extract_rqctx_ty_param() {
        let some_type = parse_quote! { SomeType };
        let unit = parse_quote! { () };
        let tuple = parse_quote! { (SomeType, OtherType) };

        // Valid types.
        let valid: &[(syn::Type, _)] = &[
            (parse_quote! { RequestContext<SomeType> }, Some(&some_type)),
            // Tuple types.
            (parse_quote! { RequestContext<()> }, Some(&unit)),
            (
                parse_quote! { ::path::to::dropshot::RequestContext<(SomeType, OtherType)> },
                Some(&tuple),
            ),
            // Type alias.
            (parse_quote! { MyRequestContext }, None),
        ];

        // We can't parse parenthesized generic arguments via parse_quote -- syn
        // only supports them via trait bounds. So we have to do this ugly thing
        // to test that case.
        let paren_generic_type = syn::Type::Path(syn::TypePath {
            qself: None,
            path: syn::Path {
                leading_colon: None,
                segments: [syn::PathSegment {
                    ident: format_ident!("RequestContext"),
                    arguments: syn::PathArguments::Parenthesized(
                        syn::ParenthesizedGenericArguments {
                            paren_token: Default::default(),
                            inputs: Default::default(),
                            output: syn::ReturnType::Default,
                        },
                    ),
                }]
                .into_iter()
                .collect(),
            },
        });

        // Invalid types.
        let invalid: &[(syn::Type, RqctxTyError)] = &[
            (parse_quote! { &'a MyRequestContext }, RqctxTyError::NotTypePath),
            (paren_generic_type, RqctxTyError::ArgsNotAngleBracketed),
            (
                parse_quote! { RequestContext<SomeType, OtherType> },
                RqctxTyError::IncorrectTypeArgCount(2),
            ),
            (parse_quote! { RequestContext<'a> }, RqctxTyError::ArgNotType),
        ];

        for (ty, expected) in valid {
            match extract_rqctx_param(ty) {
                Ok(actual) => assert_eq!(
                    *expected,
                    actual,
                    "for type {}, expected matches actual",
                    quote! { #ty },
                ),
                Err(error) => {
                    panic!(
                        "type {} should have successfully been parsed \
                         as {expected:?}, but got {error:?}",
                        quote! { #ty },
                    )
                }
            }
        }

        for (ty, expected) in invalid {
            match extract_rqctx_param(ty) {
                Ok(ret) => panic!(
                    "type {} should have failed to parse, but succeeded: \
                    {ret:?}",
                    quote! { #ty },
                ),
                Err(actual) => assert_eq!(
                    expected,
                    &actual,
                    "for invalid type {}, expected error matches actual",
                    quote! { #ty },
                ),
            };
        }
    }
}<|MERGE_RESOLUTION|>--- conflicted
+++ resolved
@@ -1,8 +1,6 @@
 // Copyright 2023 Oxide Computer Company
 
 //! Support for HTTP `#[endpoint]` macros.
-
-use std::fmt;
 
 use proc_macro2::TokenStream;
 use quote::format_ident;
@@ -13,7 +11,6 @@
 use serde_tokenstream::from_tokenstream;
 use serde_tokenstream::Error;
 use syn::spanned::Spanned;
-use syn::visit::Visit;
 
 use crate::doc::ExtractedDoc;
 use crate::error_store::ErrorSink;
@@ -506,204 +503,6 @@
     }
 }
 
-/// Perform syntactic validation for an argument or return type.
-///
-/// This returns the input type if it is valid.
-fn validate_param_ty<'ast>(
-    ty: &'ast syn::Type,
-    kind: ParamTyKind,
-    name_str: &str,
-    errors: &ErrorSink<'_, Error>,
-) -> Option<&'ast syn::Type> {
-    // Types can be arbitrarily nested, so to keep these checks simple we use
-    // the visitor pattern.
-
-    let errors = errors.new();
-
-    // This just needs a second 'store lifetime because the one inside ErrorSink
-    // is invariant. Everything else is covariant and can share lifetimes.
-    struct Visitor<'store, 'ast> {
-        kind: ParamTyKind,
-        name_str: &'ast str,
-        errors: &'ast ErrorSink<'store, Error>,
-    }
-
-    impl<'store, 'ast> Visit<'ast> for Visitor<'store, 'ast> {
-        fn visit_bound_lifetimes(&mut self, i: &'ast syn::BoundLifetimes) {
-            let name_str = self.name_str;
-            let kind = self.kind;
-            self.errors.push(Error::new_spanned(
-                i,
-                format!(
-                    "endpoint `{name_str}` must not have lifetime bounds \
-                     in {kind}",
-                ),
-            ));
-        }
-
-        fn visit_lifetime(&mut self, i: &'ast syn::Lifetime) {
-            let name_str = self.name_str;
-            let kind = self.kind;
-            if i.ident != "static" {
-                self.errors.push(Error::new_spanned(
-                    i,
-                    format!(
-                        "endpoint `{name_str}` must not have lifetime parameters \
-                         in {kind}",
-                    ),
-                ));
-            }
-        }
-
-        fn visit_ident(&mut self, i: &'ast syn::Ident) {
-            if i == "Self" {
-                let name_str = self.name_str;
-                let kind = self.kind;
-                self.errors.push(Error::new_spanned(
-                    i,
-                    format!(
-                        "endpoint `{name_str}` must not have `Self` in {kind}",
-                    ),
-                ));
-            }
-        }
-
-        fn visit_type_impl_trait(&mut self, i: &'ast syn::TypeImplTrait) {
-            let name_str = self.name_str;
-            let kind = self.kind;
-            self.errors.push(Error::new_spanned(
-                i,
-                format!(
-                    "endpoint `{name_str}` must not have impl Trait in {kind}",
-                ),
-            ));
-        }
-    }
-
-    let mut visitor = Visitor { kind, name_str, errors: &errors };
-    visitor.visit_type(ty);
-
-    // Don't return the type if there were errors.
-    (!errors.has_errors()).then(|| ty)
-}
-
-/// A representation of the RequestContext type.
-#[derive(Clone, Eq, PartialEq)]
-enum RqctxTy<'ast> {
-    /// This is a function-based macro, with the payload being the full type.
-    Function(&'ast syn::Type),
-}
-
-impl<'ast> RqctxTy<'ast> {
-    /// Ensures that the type parameter for RequestContext is valid.
-    fn new(
-        name_str: &str,
-        ty: &'ast syn::Type,
-        errors: &ErrorSink<'_, Error>,
-    ) -> Option<Self> {
-        let param = match extract_rqctx_param(ty) {
-            Ok(Some(ty)) => ty,
-            Ok(None) => {
-                return Some(Self::Function(ty));
-            }
-            Err(_) => {
-                // Can't do any further validation on the type.
-                errors.push(Error::new_spanned(
-                    ty,
-                    format!(
-                        "endpoint `{name_str}` must accept a \
-                        RequestContext<T> as its first argument",
-                    ),
-                ));
-                return None;
-            }
-        };
-
-        // Now validate the inner parameter.
-        validate_param_ty(param, ParamTyKind::RequestContext, name_str, errors)
-            .map(|_| Self::Function(ty))
-    }
-
-    fn as_type(&self) -> &'ast syn::Type {
-        match self {
-            RqctxTy::Function(ty) => ty,
-        }
-    }
-}
-
-impl<'ast> fmt::Debug for RqctxTy<'ast> {
-    fn fmt(&self, f: &mut fmt::Formatter<'_>) -> fmt::Result {
-        match self {
-            RqctxTy::Function(ty) => write!(f, "Function({})", quote! { #ty }),
-        }
-    }
-}
-
-/// Extracts and ensures that the type parameter for RequestContext is valid.
-fn extract_rqctx_param<'ast>(
-    ty: &'ast syn::Type,
-) -> Result<Option<&'ast syn::Type>, RqctxTyError> {
-    let syn::Type::Path(p) = &*ty else {
-        return Err(RqctxTyError::NotTypePath);
-    };
-
-    // Inspect the last path segment.
-    let Some(last_segment) = p.path.segments.last() else {
-        return Err(RqctxTyError::NoPathSegments);
-    };
-
-    // It must either not have type arguments at all, or if so then exactly one
-    // argument.
-    let a = match &last_segment.arguments {
-        syn::PathArguments::None => {
-            // This is all right -- hopefully a type alias.
-            return Ok(None);
-        }
-        syn::PathArguments::AngleBracketed(a) => a,
-        syn::PathArguments::Parenthesized(_) => {
-            // This isn't really possible in this position?
-            return Err(RqctxTyError::ArgsNotAngleBracketed);
-        }
-    };
-
-    if a.args.len() != 1 {
-        return Err(RqctxTyError::IncorrectTypeArgCount(a.args.len()));
-    }
-
-    // The argument must be a type.
-    let syn::GenericArgument::Type(tp) = a.args.first().unwrap() else {
-        return Err(RqctxTyError::ArgNotType);
-    };
-
-    Ok(Some(tp))
-}
-
-#[derive(Copy, Clone, Debug, Eq, PartialEq)]
-enum RqctxTyError {
-    NotTypePath,
-    NoPathSegments,
-    ArgsNotAngleBracketed,
-    IncorrectTypeArgCount(usize),
-    ArgNotType,
-}
-
-#[derive(Clone, Copy, Debug, Eq, PartialEq)]
-enum ParamTyKind {
-    RequestContext,
-    Extractor,
-    Return,
-}
-
-impl fmt::Display for ParamTyKind {
-    fn fmt(&self, f: &mut fmt::Formatter<'_>) -> fmt::Result {
-        match self {
-            ParamTyKind::RequestContext => write!(f, "RequestContext"),
-            ParamTyKind::Extractor => write!(f, "extractor"),
-            ParamTyKind::Return => write!(f, "return type"),
-        }
-    }
-}
-
 #[allow(non_snake_case)]
 #[derive(Deserialize, Debug)]
 pub(crate) enum MethodType {
@@ -1111,11 +910,7 @@
                     _rqctx: MyRequestContext,
                     query: Query<QueryParams<'static>>,
                     path: Path<<X as Y>::Z>,
-<<<<<<< HEAD
-                ) -> Result<HttpResponseOk<()>, HttpError> {
-=======
                 ) -> Result<HttpResponseUpdatedNoContent, HttpError> {
->>>>>>> c563c785
                     Ok(())
                 }
             },
@@ -1145,11 +940,7 @@
                 /** handle "xyz" requests */
                 async fn handler_xyz(
                     _rqctx: RequestContext<(A, B)>,
-<<<<<<< HEAD
-                ) -> Result<HttpResponseOk<()>, HttpError> {
-=======
                 ) -> Result<HttpResponseUpdatedNoContent, HttpError> {
->>>>>>> c563c785
                     Ok(())
                 }
             },
@@ -1216,8 +1007,6 @@
         );
     }
 
-<<<<<<< HEAD
-=======
     #[test]
     fn test_endpoint_with_unnamed_params() {
         let (item, errors) = do_endpoint(
@@ -1244,7 +1033,6 @@
         );
     }
 
->>>>>>> c563c785
     #[test]
     fn test_endpoint_invalid_item() {
         let (_, errors) = do_endpoint(
@@ -1363,91 +1151,4 @@
             Some("endpoint `handler_xyz` must have at least one RequestContext argument".to_string())
         );
     }
-
-    #[test]
-    fn test_extract_rqctx_ty_param() {
-        let some_type = parse_quote! { SomeType };
-        let unit = parse_quote! { () };
-        let tuple = parse_quote! { (SomeType, OtherType) };
-
-        // Valid types.
-        let valid: &[(syn::Type, _)] = &[
-            (parse_quote! { RequestContext<SomeType> }, Some(&some_type)),
-            // Tuple types.
-            (parse_quote! { RequestContext<()> }, Some(&unit)),
-            (
-                parse_quote! { ::path::to::dropshot::RequestContext<(SomeType, OtherType)> },
-                Some(&tuple),
-            ),
-            // Type alias.
-            (parse_quote! { MyRequestContext }, None),
-        ];
-
-        // We can't parse parenthesized generic arguments via parse_quote -- syn
-        // only supports them via trait bounds. So we have to do this ugly thing
-        // to test that case.
-        let paren_generic_type = syn::Type::Path(syn::TypePath {
-            qself: None,
-            path: syn::Path {
-                leading_colon: None,
-                segments: [syn::PathSegment {
-                    ident: format_ident!("RequestContext"),
-                    arguments: syn::PathArguments::Parenthesized(
-                        syn::ParenthesizedGenericArguments {
-                            paren_token: Default::default(),
-                            inputs: Default::default(),
-                            output: syn::ReturnType::Default,
-                        },
-                    ),
-                }]
-                .into_iter()
-                .collect(),
-            },
-        });
-
-        // Invalid types.
-        let invalid: &[(syn::Type, RqctxTyError)] = &[
-            (parse_quote! { &'a MyRequestContext }, RqctxTyError::NotTypePath),
-            (paren_generic_type, RqctxTyError::ArgsNotAngleBracketed),
-            (
-                parse_quote! { RequestContext<SomeType, OtherType> },
-                RqctxTyError::IncorrectTypeArgCount(2),
-            ),
-            (parse_quote! { RequestContext<'a> }, RqctxTyError::ArgNotType),
-        ];
-
-        for (ty, expected) in valid {
-            match extract_rqctx_param(ty) {
-                Ok(actual) => assert_eq!(
-                    *expected,
-                    actual,
-                    "for type {}, expected matches actual",
-                    quote! { #ty },
-                ),
-                Err(error) => {
-                    panic!(
-                        "type {} should have successfully been parsed \
-                         as {expected:?}, but got {error:?}",
-                        quote! { #ty },
-                    )
-                }
-            }
-        }
-
-        for (ty, expected) in invalid {
-            match extract_rqctx_param(ty) {
-                Ok(ret) => panic!(
-                    "type {} should have failed to parse, but succeeded: \
-                    {ret:?}",
-                    quote! { #ty },
-                ),
-                Err(actual) => assert_eq!(
-                    expected,
-                    &actual,
-                    "for invalid type {}, expected error matches actual",
-                    quote! { #ty },
-                ),
-            };
-        }
-    }
 }