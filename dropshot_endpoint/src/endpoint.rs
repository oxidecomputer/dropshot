// Copyright 2023 Oxide Computer Company

//! Support for HTTP `#[endpoint]` macros.

use proc_macro2::TokenStream;
use quote::format_ident;
use quote::quote;
use quote::quote_spanned;
use serde_tokenstream::from_tokenstream;
use serde_tokenstream::Error;
use syn::spanned::Spanned;

use crate::doc::ExtractedDoc;
use crate::error_store::ErrorSink;
use crate::error_store::ErrorStore;
use crate::metadata::ApiEndpointKind;
use crate::metadata::EndpointMetadata;
use crate::params::validate_fn_ast;
use crate::params::ParamValidator;
use crate::params::RqctxKind;
use crate::params::RqctxTy;
use crate::syn_parsing::ItemFnForSignature;
use crate::syn_parsing::TraitItemFnForSignature;
use crate::util::MacroKind;

/// Endpoint usage message, produced if there were parameter errors.
pub(crate) const USAGE: &str =
    "endpoint handlers must have the following signature:
    async fn(
        rqctx: dropshot::RequestContext<MyContext>,
        [query_params: Query<Q>,]
        [path_params: Path<P>,]
        [body_param: TypedBody<J>,]
        [body_param: UntypedBody,]
        [body_param: StreamingBody,]
        [raw_request: RawRequest,]
    ) -> Result<HttpResponse*, HttpError>";

pub(crate) fn do_endpoint(
    attr: proc_macro2::TokenStream,
    item: proc_macro2::TokenStream,
) -> (proc_macro2::TokenStream, Vec<Error>) {
    let mut error_store = ErrorStore::new();
    let errors = error_store.sink();

    // Attempt to parse the function as a trait function. If this is successful
    // and there's no block, then it's likely that the user has imported
    // `dropshot::endpoint` and is using that.
    if let Ok(trait_item_fn) =
        syn::parse2::<TraitItemFnForSignature>(item.clone())
    {
        if trait_item_fn.block.is_none() {
            let name = &trait_item_fn.sig.ident;
            errors.push(Error::new_spanned(
                &trait_item_fn.sig,
                format!(
                    "endpoint `{name}` appears to be a trait function\n\
                     note: did you mean to use `#[dropshot::server]` \
                     instead?",
                ),
            ));
            // Don't do any further validation -- just return the original item.
            return (quote! { #item }, error_store.into_inner());
        }
    }

    // Parse attributes. (Do this before parsing the function since that's the
    // order they're in, in source code.)
    let metadata = match from_tokenstream(&attr) {
        Ok(metadata) => Some(metadata),
        Err(e) => {
            // If there is an error while parsing the metadata, report it, but
            // continue to generate the original function.
            errors.push(e);
            None
        }
    };

    // Attempt to parse the function.
    let item_fn = match syn::parse2::<ItemFnForSignature>(item.clone()) {
        Ok(item_fn) => Some(item_fn),
        Err(e) => {
            errors.push(e);
            None
        }
    };

    let output = match (metadata, item_fn.as_ref()) {
        (Some(metadata), Some(item_fn)) => {
            // The happy path.
            do_endpoint_inner(metadata, attr, item, &item_fn, errors)
        }
        (None, Some(_)) => {
            // In this case, continue to generate the original function (but not
            // the attribute proc macro).
            EndpointOutput {
                output: quote! { #item },
                // We don't validate parameters, so we don't know if there are
                // errors in them.
                has_param_errors: false,
            }
        }
        (_, None) => {
            // Can't do anything here, just return errors.
            EndpointOutput { output: quote! {}, has_param_errors: false }
        }
    };

    let mut errors = error_store.into_inner();

    // If there are any errors, we also want to provide a usage message as an error.
    if output.has_param_errors {
        let item_fn = item_fn
            .as_ref()
            .expect("has_param_errors is true => item_fn is Some");
        errors.insert(0, Error::new_spanned(&item_fn.sig, USAGE));
    }

    (output.output, errors)
}

/// The result of calling `do_endpoint_inner`.
pub(crate) struct EndpointOutput {
    /// The actual output.
    pub(crate) output: TokenStream,

    /// Whether there were any parameter-related errors.
    ///
    /// If there were, then we provide a usage message.
    pub(crate) has_param_errors: bool,
}

// The return value is the ItemFnForSignature and the TokenStream.
pub(crate) fn do_endpoint_inner(
    metadata: EndpointMetadata,
    attr: proc_macro2::TokenStream,
    item: proc_macro2::TokenStream,
    item_fn: &ItemFnForSignature,
    errors: ErrorSink<'_, Error>,
) -> EndpointOutput {
    let dropshot = metadata.dropshot_crate();

    let name = &item_fn.sig.ident;
    let name_str = name.to_string();

    // Perform validations first.
    let metadata =
        metadata.validate(&name_str, &attr, MacroKind::Function, &errors);
    let params = EndpointParams::new(
        &dropshot,
        &item_fn.sig,
        RqctxKind::Function,
        &errors,
    );

    let visibility = &item_fn.vis;

    let doc = ExtractedDoc::from_attrs(&item_fn.attrs);
    let comment_text = doc.comment_text(&name_str);

    let description_doc_comment = quote! {
        #[doc = #comment_text]
    };

    // If the params are valid, output the corresponding type checks and impl
    // statement.
    let (has_param_errors, type_checks, from_impl) =
        if let Some(params) = &params {
            let type_checks = params.to_type_checks();
            let impl_checks = params.to_impl_checks(name);

            let rqctx_context = params.rqctx_context();

            // If the metadata is valid, output the corresponding ApiEndpoint.
            let construct = if let Some(metadata) = metadata {
                metadata.to_api_endpoint_fn(
                    &dropshot,
                    &name_str,
                    &ApiEndpointKind::Regular(name),
                    &doc,
                )
            } else {
                quote! {
                    unreachable!()
                }
            };

            let from_impl = quote! {
                impl From<#name>
                    for #dropshot::ApiEndpoint< #rqctx_context >
                {
                    fn from(_: #name) -> Self {
                        #[allow(clippy::unused_async)]
                        #item

                        // The checks on the implementation require #name to be in
                        // scope, which is provided by #item, hence we place these
                        // checks here instead of above with the others.
                        #impl_checks

                        #construct
                    }
                }
            };

            (false, type_checks, from_impl)
        } else {
            (true, quote! {}, quote! {})
        };

    // For reasons that are not well understood unused constants that use the
    // (default) call_site() Span do not trigger the dead_code lint. Because
    // defining but not using an endpoint is likely a programming error, we
    // want to be sure to have the compiler flag this. We force this by using
    // the span from the name of the function to which this macro was applied.
    let span = item_fn.sig.ident.span();
    let const_struct = quote_spanned! {span=>
        #visibility const #name: #name = #name {};
    };

    // The final TokenStream returned will have a few components that reference
    // `#name`, the name of the function to which this macro was applied...
    let stream = quote! {
        // ... type validation for parameter and return types
        #type_checks

        // ... a struct type called `#name` that has no members
        #[allow(non_camel_case_types, missing_docs)]
        #description_doc_comment
        #visibility struct #name {}
        // ... a constant of type `#name` whose identifier is also #name
        #[allow(non_upper_case_globals, missing_docs)]
        #description_doc_comment
        #const_struct

        // ... an impl of `From<#name>` for ApiEndpoint that allows the constant
        // `#name` to be passed into `ApiDescription::register()`
        #from_impl
    };

    EndpointOutput { output: stream, has_param_errors }
}

/// Request and return types for an endpoint.
pub(crate) struct EndpointParams<'ast> {
    dropshot: TokenStream,
    rqctx_ty: RqctxTy<'ast>,
    shared_extractors: Vec<&'ast syn::Type>,
    // This is the last request argument -- it could also be a shared extractor,
    // because shared extractors are also exclusive.
    exclusive_extractor: Option<&'ast syn::Type>,
    pub(crate) ret_ty: &'ast syn::Type,
}

impl<'ast> EndpointParams<'ast> {
    /// Creates a new EndpointParams from an ItemFnForSignature.
    ///
    /// Validates that the AST looks reasonable and that all the types make
    /// sense, and return None if it does not.
    pub(crate) fn new(
        dropshot: &TokenStream,
        sig: &'ast syn::Signature,
        rqctx_kind: RqctxKind<'_>,
        errors: &ErrorSink<'_, Error>,
    ) -> Option<Self> {
        let name_str = sig.ident.to_string();
        let errors = errors.new();

        validate_fn_ast(sig, &name_str, &errors);

        let mut params = ParamValidator::new(sig, &name_str);

        params.maybe_discard_self_arg(&errors);

        let rqctx_ty =
            params.next_rqctx_arg(rqctx_kind, &sig.paren_token.span, &errors);

        // Subsequent parameters other than the last one must impl
        // SharedExtractor.
        let mut shared_extractors = params.rest_extractor_args(&errors);

        // Pop the last one off the iterator -- it must impl ExclusiveExtractor.
        // (A SharedExtractor can impl ExclusiveExtractor too.)
        let exclusive_extractor = shared_extractors.pop();

        let ret_ty = params.return_type(&errors);

        // errors.has_errors() must be checked first, because it's possible for
        // rqctx_ty and ret_ty to both be Some, but one of the extractors to
        // have errored out.
        if errors.has_errors() {
            None
        } else if let (Some(rqctx_ty), Some(ret_ty)) = (rqctx_ty, ret_ty) {
            Some(Self {
                dropshot: dropshot.clone(),
                rqctx_ty,
                shared_extractors,
                exclusive_extractor,
                ret_ty,
            })
        } else {
            unreachable!("no param errors, but rqctx_ty or ret_ty is None");
        }
    }

    /// Returns a token stream that obtains the rqctx context type.
<<<<<<< HEAD
    fn rqctx_context(&self) -> TokenStream {
        self.rqctx_ty.to_context(&self.dropshot)
=======
    fn rqctx_context(&self, dropshot: &TokenStream) -> TokenStream {
        let rqctx_ty = &self.rqctx_ty;
        let transformed = rqctx_ty.transformed_unit_type();
        quote_spanned! { rqctx_ty.orig_span()=>
            <#transformed as #dropshot::RequestContextArgument>::Context
        }
>>>>>>> 7cc55a33
    }

    /// Returns a list of generated argument names.
    fn arg_names(&self) -> impl Iterator<Item = syn::Ident> + '_ {
        // The total number of arguments is 1 (rqctx) + the number of shared
        // extractors + 0 or 1 exclusive extractors.
        let arg_count = 1
            + self.shared_extractors.len()
            + self.exclusive_extractor.map_or(0, |_| 1);

        (0..arg_count).map(|i| format_ident!("arg{}", i))
    }

    /// Returns a list of all argument types, including the request context.
    fn arg_types(&self) -> impl Iterator<Item = &syn::Type> + '_ {
        std::iter::once(self.rqctx_ty.transformed_unit_type())
            .chain(self.extractor_types())
    }

    /// Returns a list of just the extractor types.
    pub(crate) fn extractor_types(
        &self,
    ) -> impl Iterator<Item = &syn::Type> + '_ {
        self.shared_extractors.iter().copied().chain(self.exclusive_extractor)
    }

    /// Returns semantic type checks for the endpoint.
    ///
    /// When the user attaches this proc macro to a function with the wrong type
    /// signature, the resulting errors can be deeply inscrutable. To attempt to
    /// make failures easier to understand, we inject code that asserts the
    /// types of the various parameters. We do this by calling dummy functions
    /// that require a type that satisfies SharedExtractor or
    /// ExclusiveExtractor.
    pub(crate) fn to_type_checks(&self) -> TokenStream {
        let dropshot = &self.dropshot;
        let rqctx_context = self.rqctx_context();
        let rqctx_check = quote_spanned! { self.rqctx_ty.orig_span()=>
            const _: fn() = || {
                struct NeedRequestContext(#rqctx_context);
            };
        };

        let shared_extractor_checks = self.shared_extractors.iter().map(|ty| {
            quote_spanned! { ty.span()=>
                const _: fn() = || {
                    fn need_shared_extractor<T>()
                    where
                        T: ?Sized + #dropshot::SharedExtractor,
                    {
                    }
                    need_shared_extractor::<#ty>();
                };
            }
        });

        let exclusive_extractor_check = self.exclusive_extractor.map(|ty| {
            quote_spanned! { ty.span()=>
                const _: fn() = || {
                    fn need_exclusive_extractor<T>()
                    where
                        T: ?Sized + #dropshot::ExclusiveExtractor,
                    {
                    }
                    need_exclusive_extractor::<#ty>();
                };
            }
        });

        let ret_ty = self.ret_ty;
        let ret_check = quote_spanned! { ret_ty.span()=>
            const _: fn() = || {
                trait ResultTrait {
                    type T;
                    type E;
                }
                impl<TT, EE> ResultTrait for Result<TT, EE>
                where
                    TT: #dropshot::HttpResponse,
                {
                    type T = TT;
                    type E = EE;
                }
                struct NeedHttpResponse(
                    <#ret_ty as ResultTrait>::T,
                );
                trait TypeEq {
                    type This: ?Sized;
                }
                impl<T: ?Sized> TypeEq for T {
                    type This = Self;
                }
                fn validate_result_error_type<T>()
                where
                    T: ?Sized + TypeEq<This = #dropshot::HttpError>,
                {
                }
                validate_result_error_type::<
                    <#ret_ty as ResultTrait>::E,
                >();
            };
        };

        quote! {
            #rqctx_check

            #(#shared_extractor_checks)*

            #exclusive_extractor_check

            #ret_check
        }
    }

    /// Constructs implementation checks for the endpoint.
    ///
    /// These checks are placed in the same scope as the definition of the
    /// endpoint.
    fn to_impl_checks(&self, name: &syn::Ident) -> TokenStream {
        // We want to construct a function that will call the user's endpoint,
        // so we can check the future it returns for bounds that otherwise
        // produce inscrutable error messages (like returning a non-`Send`
        // future). We produce a wrapper function that takes all the same
        // argument types, which requires building up a list of argument names:
        // we can't use the original definition's argument names since they
        // could have multiple args named `_`, so we use "arg0", "arg1", etc.
        let arg_names: Vec<_> = self.arg_names().collect();
        let arg_types = self.arg_types();

        quote! {
            const _: fn() = || {
                fn future_endpoint_must_be_send<T: ::std::marker::Send>(_t: T) {}
                fn check_future_bounds(#( #arg_names: #arg_types ),*) {
                    future_endpoint_must_be_send(#name(#(#arg_names),*));
                }
            };
        }
    }
}

#[cfg(test)]
mod tests {
    use expectorate::assert_contents;
    use syn::parse_quote;

    use crate::{
        test_util::{assert_banned_idents, find_idents},
        util::DROPSHOT,
    };

    use super::*;

    #[test]
    fn test_endpoint_basic() {
        let (item, errors) = do_endpoint(
            quote! {
                method = GET,
                path = "/a/b/c"
            },
            quote! {
                pub async fn handler_xyz(
                    _rqctx: RequestContext<()>,
                ) -> Result<HttpResponseOk<()>, HttpError> {
                    Ok(())
                }
            },
        );

        assert!(errors.is_empty());
        assert_contents(
            "tests/output/endpoint_basic.rs",
            &prettyplease::unparse(&parse_quote! { #item }),
        );
    }

    #[test]
    fn test_endpoint_context_fully_qualified_names() {
        let (item, errors) = do_endpoint(
            quote! {
                method = GET,
                path = "/a/b/c"
            },
            quote! {
                pub async fn handler_xyz(_rqctx: dropshot::RequestContext<()>) ->
                std::Result<dropshot::HttpResponseOk<()>, dropshot::HttpError>
                {
                    Ok(())
                }
            },
        );

        assert!(errors.is_empty());
        assert_contents(
            "tests/output/endpoint_context_fully_qualified_names.rs",
            &prettyplease::unparse(&parse_quote! { #item }),
        );
    }

    /// An empty where clause is a no-op and therefore permitted.
    #[test]
    fn test_endpoint_with_empty_where_clause() {
        let (item, errors) = do_endpoint(
            quote! {
                method = GET,
                path = "/a/b/c"
            },
            quote! {
                pub async fn handler_xyz(
                    _rqctx: RequestContext<()>,
                ) -> Result<HttpResponseOk<()>, HttpError>
                where
                {
                    Ok(())
                }
            },
        );

        assert!(errors.is_empty());
        assert_contents(
            "tests/output/endpoint_with_empty_where_clause.rs",
            &prettyplease::unparse(&parse_quote! { #item }),
        );
    }

    #[test]
    fn test_endpoint_with_query() {
        let (item, errors) = do_endpoint(
            quote! {
                method = GET,
                path = "/a/b/c"
            },
            quote! {
                async fn handler_xyz(
                    _rqctx: RequestContext<std::i32>,
                    q: Query<Q>,
                ) -> Result<HttpResponseOk<()>, HttpError>
                {
                    Ok(())
                }
            },
        );

        assert!(errors.is_empty());
        assert_contents(
            "tests/output/endpoint_with_query.rs",
            &prettyplease::unparse(&parse_quote! { #item }),
        );
    }

    #[test]
    fn test_endpoint_pub_crate() {
        let (item, errors) = do_endpoint(
            quote! {
                method = GET,
                path = "/a/b/c"
            },
            quote! {
                pub(crate) async fn handler_xyz(
                    _rqctx: RequestContext<()>,
                    q: Query<Q>,
                ) -> Result<HttpResponseOk<()>, HttpError>
                {
                    Ok(())
                }
            },
        );

        assert!(errors.is_empty());
        assert_contents(
            "tests/output/endpoint_pub_crate.rs",
            &prettyplease::unparse(&parse_quote! { #item }),
        );
    }

    #[test]
    fn test_endpoint_with_tags() {
        let (item, errors) = do_endpoint(
            quote! {
                method = GET,
                path = "/a/b/c",
                tags = ["stuff", "things"],
            },
            quote! {
                async fn handler_xyz(
                    _rqctx: RequestContext<()>,
                ) -> Result<HttpResponseOk<()>, HttpError> {
                    Ok(())
                }
            },
        );

        assert!(errors.is_empty());
        assert_contents(
            "tests/output/endpoint_with_tags.rs",
            &prettyplease::unparse(&parse_quote! { #item }),
        );
    }

    #[test]
    fn test_endpoint_with_doc() {
        let (item, errors) = do_endpoint(
            quote! {
                method = GET,
                path = "/a/b/c"
            },
            quote! {
                /** handle "xyz" requests */
                async fn handler_xyz(
                    _rqctx: RequestContext<()>,
                ) -> Result<HttpResponseOk<()>, HttpError> {
                    Ok(())
                }
            },
        );

        assert!(errors.is_empty());
        assert_contents(
            "tests/output/endpoint_with_doc.rs",
            &prettyplease::unparse(&parse_quote! { #item }),
        );
    }

    #[test]
    fn test_endpoint_content_type() {
        let (item, errors) = do_endpoint(
            quote! {
                method = POST,
                path = "/a/b/c",
                content_type = "application/x-www-form-urlencoded"
            },
            quote! {
                pub async fn handler_xyz(
                    _rqctx: RequestContext<()>,
                ) -> Result<HttpResponseOk<()>, HttpError> {
                    Ok(())
                }
            },
        );

        assert!(errors.is_empty());
        assert_contents(
            "tests/output/endpoint_content_type.rs",
            &prettyplease::unparse(&parse_quote! { #item }),
        );
    }

    // These argument types are close to being invalid, but are either okay or
    // we're not sure.
    //
    // * `MyRequestContext` might be a type alias, which is legal for
    //   function-based servers.
    // * We don't support non-'static lifetimes, but 'static is fine.
    // * We don't support generic types within extractors, but `<X as Y>::Z` is
    //   actually a concrete, non-generic type.
    #[test]
    fn test_endpoint_weird_but_ok_arg_types_1() {
        let (item, errors) = do_endpoint(
            quote! {
                method = GET,
                path = "/a/b/c"
            },
            quote! {
                /** handle "xyz" requests */
                async fn handler_xyz(
                    _rqctx: MyRequestContext,
                    query: Query<QueryParams<'static>>,
                    path: Path<<X as Y>::Z>,
                ) -> Result<HttpResponseOk<()>, HttpError> {
                    Ok(())
                }
            },
        );

        assert!(errors.is_empty());
        assert_contents(
            "tests/output/endpoint_weird_but_ok_arg_types_1.rs",
            &prettyplease::unparse(&parse_quote! { #item }),
        );
    }

    // These are also close to being invalid.
    //
    // * We ban `RequestContext<A, B>` because `RequestContext` can only have
    //   one type parameter -- but `(A, B)` is a single type. In general, for
    //   function-based macros we allow any type in that position (but not a
    //   lifetime).
    #[test]
    fn test_endpoint_weird_but_ok_arg_types_2() {
        let (item, errors) = do_endpoint(
            quote! {
                method = GET,
                path = "/a/b/c"
            },
            quote! {
                /** handle "xyz" requests */
                async fn handler_xyz(
                    _rqctx: RequestContext<(A, B)>,
                ) -> Result<HttpResponseOk<()>, HttpError> {
                    Ok(())
                }
            },
        );

        assert!(errors.is_empty());
        assert_contents(
            "tests/output/endpoint_weird_but_ok_arg_types_2.rs",
            &prettyplease::unparse(&parse_quote! { #item }),
        );
    }

    #[test]
    fn test_endpoint_with_custom_params() {
        let input = quote! {
            async fn handler_xyz(
                _rqctx: RequestContext<()>,
                query: Query<Q>,
                path: Path<P>,
            ) -> Result<HttpResponseOk<()>, HttpError> {
                Ok(())
            }
        };

        // With _dropshot_crate, the input should not contain "dropshot".
        let (item, errors) = do_endpoint(
            quote! {
                method = GET,
                path = "/a/b/c",
                _dropshot_crate = "topspin"
            },
            input.clone(),
        );

        assert!(errors.is_empty());

        let file = parse_quote! { #item };
        // Write out the file before checking it for banned idents, so that we
        // can see what it looks like.
        assert_contents(
            "tests/output/endpoint_with_custom_params.rs",
            &prettyplease::unparse(&file),
        );

        // Check banned identifiers.
        let banned = [DROPSHOT];
        assert_banned_idents(&file, banned);

        // Without _dropshot_crate, the generated output must contain
        // "dropshot".
        let (item, errors) = do_endpoint(
            quote! {
                method = GET,
                path = "/a/b/c",
            },
            input,
        );

        assert!(errors.is_empty());
        let file = parse_quote! { #item };
        assert_eq!(
            find_idents(&file, banned).into_iter().collect::<Vec<_>>(),
            banned
        );
    }

    #[test]
    fn test_endpoint_with_unnamed_params() {
        let (item, errors) = do_endpoint(
            quote! {
                method = GET,
                path = "/test",
            },
            quote! {
                async fn handler_xyz(
                    _: RequestContext<()>,
                    _: Query<Q>,
                    _: Path<P>,
                    _: TypedBody<T>,
                ) -> Result<HttpResponseUpdatedNoContent, HttpError> {
                    Ok(())
                }
            },
        );

        assert!(errors.is_empty());
        assert_contents(
            "tests/output/endpoint_with_unnamed_params.rs",
            &prettyplease::unparse(&parse_quote! { #item }),
        );
    }

    #[test]
    fn test_endpoint_invalid_item() {
        let (_, errors) = do_endpoint(
            quote! {
                method = GET,
                path = "/a/b/c"
            },
            quote! {
                const POTATO = "potato";
            },
        );

        assert_eq!(errors.len(), 1);
        let msg = format!("{}", errors.first().unwrap());
        assert_eq!("expected `fn`", msg);
    }

    #[test]
    fn test_endpoint_bad_string() {
        let (_, errors) = do_endpoint(
            quote! {
                method = GET,
                path = /a/b/c
            },
            quote! {
                const POTATO = "potato";
            },
        );

        assert_eq!(errors.len(), 2);

        let msg = format!("{}", errors.first().unwrap());
        assert_eq!("expected a string, but found `/`", msg);

        let msg = format!("{}", errors.last().unwrap());
        assert_eq!("expected `fn`", msg);
    }

    #[test]
    fn test_endpoint_bad_metadata() {
        let (_, errors) = do_endpoint(
            quote! {
                methud = GET,
                path = "/a/b/c"
            },
            quote! {
                const POTATO = "potato";
            },
        );

        assert_eq!(errors.len(), 2);

        let msg = format!("{}", errors.first().unwrap());
        assert_eq!("extraneous member `methud`", msg);

        let msg = format!("{}", errors.last().unwrap());
        assert_eq!("expected `fn`", msg);
    }

    #[test]
    fn test_endpoint_not_async() {
        let (_, errors) = do_endpoint(
            quote! {
                method = GET,
                path = "/a/b/c",
            },
            quote! {
                fn handler_xyz(_rqctx: RequestContext) {}
            },
        );

        assert!(!errors.is_empty());
        assert_eq!(
            errors.get(1).map(ToString::to_string),
            Some("endpoint `handler_xyz` must be async".to_string())
        );
    }

    #[test]
    fn test_endpoint_bad_context_receiver() {
        let (_, errors) = do_endpoint(
            quote! {
                method = GET,
                path = "/a/b/c",
            },
            quote! {
                async fn handler_xyz(&self) {}
            },
        );

        assert!(!errors.is_empty());
        assert_eq!(
            errors.get(1).map(ToString::to_string),
            Some(
                "endpoint `handler_xyz` must not have a `self` argument"
                    .to_string()
            )
        );
    }

    #[test]
    fn test_endpoint_no_arguments() {
        let (_, errors) = do_endpoint(
            quote! {
                method = GET,
                path = "/a/b/c",
            },
            quote! {
                async fn handler_xyz() {}
            },
        );

        assert!(!errors.is_empty());
        assert_eq!(
            errors.get(1).map(ToString::to_string),
            Some("endpoint `handler_xyz` must have at least one RequestContext argument".to_string())
        );
    }
}<|MERGE_RESOLUTION|>--- conflicted
+++ resolved
@@ -304,17 +304,8 @@
     }
 
     /// Returns a token stream that obtains the rqctx context type.
-<<<<<<< HEAD
     fn rqctx_context(&self) -> TokenStream {
         self.rqctx_ty.to_context(&self.dropshot)
-=======
-    fn rqctx_context(&self, dropshot: &TokenStream) -> TokenStream {
-        let rqctx_ty = &self.rqctx_ty;
-        let transformed = rqctx_ty.transformed_unit_type();
-        quote_spanned! { rqctx_ty.orig_span()=>
-            <#transformed as #dropshot::RequestContextArgument>::Context
-        }
->>>>>>> 7cc55a33
     }
 
     /// Returns a list of generated argument names.
