// Copyright 2024 Oxide Computer Company

//! Code to manage request and response parameters for Dropshot endpoints.

use std::{fmt, iter::Peekable};

use proc_macro2::{extra::DelimSpan, TokenStream};
use quote::{quote, quote_spanned};
use syn::{parse_quote, spanned::Spanned, visit::Visit, Error};

use crate::error_store::ErrorSink;

/// Validate general properties of a function signature, not including the
/// parameters.
pub(crate) fn validate_fn_ast(
    sig: &syn::Signature,
    name_str: &str,
    errors: &ErrorSink<'_, Error>,
) {
    if sig.constness.is_some() {
        errors.push(Error::new_spanned(
            &sig.constness,
            format!("endpoint `{name_str}` must not be a const fn"),
        ));
    }

    if sig.asyncness.is_none() {
        errors.push(Error::new_spanned(
            &sig.fn_token,
            format!("endpoint `{name_str}` must be async"),
        ));
    }

    if sig.unsafety.is_some() {
        errors.push(Error::new_spanned(
            &sig.unsafety,
            format!("endpoint `{name_str}` must not be unsafe"),
        ));
    }

    if sig.abi.is_some() {
        errors.push(Error::new_spanned(
            &sig.abi,
            format!("endpoint `{name_str}` must not use an alternate ABI"),
        ));
    }

    if !sig.generics.params.is_empty() {
        errors.push(Error::new_spanned(
            &sig.generics,
            format!("endpoint `{name_str}` must not have generics"),
        ));
    }

    if let Some(where_clause) = &sig.generics.where_clause {
        // Empty where clauses are no-ops and therefore permitted.
        if !where_clause.predicates.is_empty() {
            errors.push(Error::new_spanned(
                where_clause,
                format!("endpoint `{name_str}` must not have a where clause"),
            ));
        }
    }

    if sig.variadic.is_some() {
        errors.push(Error::new_spanned(
            &sig.variadic,
            format!("endpoint `{name_str}` must not have a variadic argument",),
        ));
    }
}

/// Processor and validator for parameters in a function signature.
///
/// The caller is responsible for calling functions in the right order.
pub(crate) struct ParamValidator<'ast> {
    sig: &'ast syn::Signature,
    inputs: Peekable<syn::punctuated::Iter<'ast, syn::FnArg>>,
    name_str: String,
}

impl<'ast> ParamValidator<'ast> {
    pub(crate) fn new(sig: &'ast syn::Signature, name_str: &str) -> Self {
        Self {
            sig,
            inputs: sig.inputs.iter().peekable(),
            name_str: name_str.to_string(),
        }
    }

    pub(crate) fn maybe_discard_self_arg(
        &mut self,
        errors: &ErrorSink<'_, Error>,
    ) {
        // If there's a self argument, the second argument is often a
        // `RequestContext`, so consume the first argument.
        if let Some(syn::FnArg::Receiver(_)) = self.inputs.peek() {
            // Consume this argument.
            let self_arg = self.inputs.next();
            errors.push(Error::new_spanned(
                self_arg,
                format!(
                    "endpoint `{}` must not have a `self` argument",
                    self.name_str,
                ),
            ));
        }
    }

    pub(crate) fn next_rqctx_arg(
        &mut self,
        rqctx_kind: RqctxKind<'_>,
        paren_span: &DelimSpan,
        errors: &ErrorSink<'_, Error>,
    ) -> Option<RqctxTy<'ast>> {
        match self.inputs.next() {
            Some(syn::FnArg::Typed(syn::PatType {
                attrs: _,
                pat: _,
                colon_token: _,
                ty,
            })) => RqctxTy::new(&self.name_str, rqctx_kind, ty, &errors),
            _ => {
                errors.push(Error::new(
                    paren_span.join(),
                    format!(
                        "endpoint `{}` must have at least one \
                         RequestContext argument",
                        self.name_str,
                    ),
                ));
                None
            }
        }
    }

    /// Get both the next RequestContext argument and the last
    /// WebsocketConnection argument. However, the WebsocketConnection argument
    /// is not validated!
    ///
    /// Obtaining both at the same time leads to better errors when only one
    /// parameter is present. Delaying validation of the WebsocketConnection
    /// parameter until the end means that errors in extractor types can be
    /// provided in the right order.
    pub(crate) fn next_rqctx_and_last_websocket_args(
        &mut self,
        rqctx_kind: RqctxKind<'_>,
        paren_span: &DelimSpan,
        errors: &ErrorSink<'_, Error>,
    ) -> (Option<RqctxTy<'ast>>, Option<UnvalidatedWebsocketTy<'ast>>) {
        // Check that at least two arguments are present.
        let rqctx = self.inputs.next();
        let websocket = self.inputs.next_back();

        match (rqctx, websocket) {
            (
                Some(syn::FnArg::Typed(rqctx_pat)),
                Some(syn::FnArg::Typed(websocket_pat)),
            ) => {
                // If both arguments are present, validate them.
                let rqctx = RqctxTy::new(
                    &self.name_str,
                    rqctx_kind,
                    &rqctx_pat.ty,
                    &errors,
                );
                // websocket_ty is NOT validated here.

                (rqctx, Some(UnvalidatedWebsocketTy::new(&websocket_pat.ty)))
            }
            _ => {
                errors.push(Error::new(
                    paren_span.join(),
                    format!(
                        "endpoint `{}` must have at least two arguments: \
                         RequestContext and WebsocketConnection",
                        self.name_str,
                    ),
                ));
                (None, None)
            }
        }
    }

    pub(crate) fn rest_extractor_args(
        &mut self,
        errors: &ErrorSink<'_, Error>,
    ) -> Vec<&'ast syn::Type> {
        let mut extractors = Vec::with_capacity(self.inputs.len());
        while let Some(syn::FnArg::Typed(pat)) = self.inputs.next() {
            if let Some(ty) = validate_param_ty(
                &pat.ty,
                ParamTyKind::Extractor,
                &self.name_str,
                errors,
            ) {
                extractors.push(ty);
            }
        }

        extractors
    }

    pub(crate) fn return_type(
        &self,
        errors: &ErrorSink<'_, Error>,
    ) -> Option<&'ast syn::Type> {
        match &self.sig.output {
            syn::ReturnType::Default => {
                errors.push(Error::new_spanned(
                    self.sig,
                    format!(
                        "endpoint `{}` must return a Result",
                        self.name_str,
                    ),
                ));
                None
            }
            syn::ReturnType::Type(_, ty) => validate_param_ty(
                ty,
                ParamTyKind::Return,
                &self.name_str,
                errors,
            ),
        }
    }
}

pub(crate) struct UnvalidatedWebsocketTy<'ast> {
    ty: &'ast syn::Type,
}

impl<'ast> UnvalidatedWebsocketTy<'ast> {
    pub(crate) fn new(ty: &'ast syn::Type) -> Self {
        Self { ty }
    }

    pub(crate) fn validate(
        self,
        name_str: &str,
        errors: &ErrorSink<'_, Error>,
    ) -> Option<&'ast syn::Type> {
        validate_param_ty(self.ty, ParamTyKind::WebsocketConn, name_str, errors)
    }
}

/// Perform syntactic validation for an argument or return type.
///
/// This returns the input type if it is valid.
fn validate_param_ty<'ast>(
    ty: &'ast syn::Type,
    kind: ParamTyKind,
    name_str: &str,
    errors: &ErrorSink<'_, Error>,
) -> Option<&'ast syn::Type> {
    // Types can be arbitrarily nested, so to keep these checks simple we use
    // the visitor pattern.

    let errors = errors.new();

    // This just needs a second 'store lifetime because the one inside ErrorSink
    // is invariant. Everything else is covariant and can share lifetimes.
    struct Visitor<'store, 'ast> {
        kind: ParamTyKind,
        name_str: &'ast str,
        errors: &'ast ErrorSink<'store, Error>,
    }

    impl<'store, 'ast> Visit<'ast> for Visitor<'store, 'ast> {
        fn visit_bound_lifetimes(&mut self, i: &'ast syn::BoundLifetimes) {
            let name_str = self.name_str;
            let kind = self.kind;
            self.errors.push(Error::new_spanned(
                i,
                format!(
                    "endpoint `{name_str}` must not have lifetime bounds \
                     in {kind}",
                ),
            ));
        }

        fn visit_lifetime(&mut self, i: &'ast syn::Lifetime) {
            let name_str = self.name_str;
            let kind = self.kind;
            if i.ident != "static" {
                self.errors.push(Error::new_spanned(
                    i,
                    format!(
                        "endpoint `{name_str}` must not have lifetime parameters \
                         in {kind}",
                    ),
                ));
            }
        }

        fn visit_ident(&mut self, i: &'ast syn::Ident) {
            if i == "Self" {
                let name_str = self.name_str;
                let kind = self.kind;
                self.errors.push(Error::new_spanned(
                    i,
                    format!(
                        "endpoint `{name_str}` must not have `Self` in {kind}",
                    ),
                ));
            }
        }

        fn visit_type_impl_trait(&mut self, i: &'ast syn::TypeImplTrait) {
            let name_str = self.name_str;
            let kind = self.kind;
            self.errors.push(Error::new_spanned(
                i,
                format!(
                    "endpoint `{name_str}` must not have impl Trait in {kind}",
                ),
            ));
        }
    }

    let mut visitor = Visitor { kind, name_str, errors: &errors };
    visitor.visit_type(ty);

    // Don't return the type if there were errors.
    (!errors.has_errors()).then(|| ty)
}

/// A representation of the RequestContext type.
#[derive(Clone, Eq, PartialEq)]
pub(crate) enum RqctxTy<'ast> {
    /// This is a function-based macro, with the payload being the full type.
    Function(&'ast syn::Type),

    /// This is a trait-based macro.
    Trait {
        /// The original type.
        orig: &'ast syn::Type,

        /// The transformed type, with the type parameter replaced with the unit
        /// type.
        transformed: syn::Type,
    },
}

impl<'ast> RqctxTy<'ast> {
    /// Ensures that the type parameter for RequestContext is valid.
    pub(crate) fn new(
        name_str: &str,
        rqctx_kind: RqctxKind<'_>,
        ty: &'ast syn::Type,
        errors: &ErrorSink<'_, Error>,
    ) -> Option<Self> {
        match rqctx_kind {
            // Functions are straightforward -- extract the parameter inside,
            // and if it's present validate it.
            RqctxKind::Function => {
                let param = match extract_rqctx_param(ty) {
                    Ok(Some(ty)) => ty,
                    Ok(None) => {
                        // This is okay -- hopefully a type alias.
                        return Some(Self::Function(ty));
                    }
                    Err(_) => {
                        // Can't do any further validation on the type.
                        errors.push(Error::new_spanned(
                            ty,
                            rqctx_kind.to_error_message(name_str),
                        ));
                        return None;
                    }
                };

                // For functions, we can use standard parameter validation.
                return validate_param_ty(
                    param,
                    ParamTyKind::RequestContext,
                    name_str,
                    errors,
                )
                .map(|_| Self::Function(ty));
            }

            // Traits are a bit more challenging. We need to:
            //
            // 1. Ensure that the type parameter is exactly Self::{context_ident}.
            // 2. Also generate a transformed type, where the type parameter is
            //    replaced with the unit type.
            RqctxKind::Trait { trait_ident, context_ident } => {
                // We must use the _mut variant, because we're going to mutate
                // the inner type in place as part of our whole deal. ty2 is
                // going to become the transformed type.
                let mut ty2 = ty.clone();
                let param = match extract_rqctx_param_mut(&mut ty2) {
                    Ok(Some(ty)) => ty,
                    Ok(None) => {
                        // For trait-based macros, this isn't supported -- we
                        // must be able to replace the type parameter with the
                        // unit type.
                        errors.push(Error::new_spanned(
                            ty,
                            rqctx_kind.to_error_message(name_str),
                        ));
                        return None;
                    }
                    Err(_) => {
                        errors.push(Error::new_spanned(
                            ty,
                            rqctx_kind.to_error_message(name_str),
                        ));
                        return None;
                    }
                };

                // The parameter must be exactly Self::{context_ident}.
                let self_context: syn::Type =
                    parse_quote! { Self::#context_ident };
                let self_as_trait_context =
                    parse_quote! { <Self as #trait_ident>::#context_ident };
                if param != &self_context && param != &self_as_trait_context {
                    errors.push(Error::new_spanned(
                        param,
                        rqctx_kind.to_error_message(name_str),
                    ));
                    return None;
                }

                // Now replace the type parameter with the unit type.
                *param = parse_quote! { () };

                Some(Self::Trait { orig: ty, transformed: ty2 })
            }
        }
    }

<<<<<<< HEAD
    /// Returns a token stream that obtains the rqctx context type.
    pub(crate) fn rqctx_context(&self, dropshot: &TokenStream) -> TokenStream {
=======
    /// Returns a token stream that obtains the corresponding context type.
    pub(crate) fn to_context(&self, dropshot: &TokenStream) -> TokenStream {
>>>>>>> dcdbe4a8
        let transformed = self.transformed_type();
        quote_spanned! { self.orig_span()=>
            <#transformed as #dropshot::RequestContextArgument>::Context
        }
    }

    /// Returns the transformed type if this is a trait-based RequestContext,
    /// otherwise returns the original type.
    pub(crate) fn transformed_type(&self) -> &syn::Type {
        match self {
            RqctxTy::Function(ty) => ty,
            RqctxTy::Trait { transformed, .. } => transformed,
        }
    }

    /// Returns the original span.
    pub(crate) fn orig_span(&self) -> proc_macro2::Span {
        match self {
            RqctxTy::Function(ty) => ty.span(),
            RqctxTy::Trait { orig, .. } => orig.span(),
        }
    }
}

impl<'ast> fmt::Debug for RqctxTy<'ast> {
    fn fmt(&self, f: &mut fmt::Formatter<'_>) -> fmt::Result {
        match self {
            RqctxTy::Function(ty) => write!(f, "Function({})", quote! { #ty }),
            RqctxTy::Trait { orig, transformed } => {
                write!(
                    f,
                    "Trait {{ orig: {}, transformed: {} }}",
                    quote! { #orig },
                    quote! { #transformed },
                )
            }
        }
    }
}

/// Extracts and ensures that the type parameter for RequestContext is valid.
fn extract_rqctx_param(
    ty: &syn::Type,
) -> Result<Option<&syn::Type>, RqctxTyError> {
    let syn::Type::Path(p) = ty else {
        return Err(RqctxTyError::NotTypePath);
    };

    // Inspect the last path segment.
    let Some(last_segment) = p.path.segments.last() else {
        return Err(RqctxTyError::NoPathSegments);
    };

    // It must either not have type arguments at all, or if so then exactly one
    // argument.
    let a = match &last_segment.arguments {
        syn::PathArguments::None => {
            return Ok(None);
        }
        syn::PathArguments::AngleBracketed(a) => a,
        syn::PathArguments::Parenthesized(_) => {
            // This isn't really possible in this position?
            return Err(RqctxTyError::ArgsNotAngleBracketed);
        }
    };

    if a.args.len() != 1 {
        return Err(RqctxTyError::IncorrectTypeArgCount(a.args.len()));
    }

    // The argument must be a type.
    let syn::GenericArgument::Type(tp) = a.args.first().unwrap() else {
        return Err(RqctxTyError::ArgNotType);
    };

    Ok(Some(tp))
}

/// Exactly like extract_rqctx_param, but works on mutable references.
fn extract_rqctx_param_mut(
    ty: &mut syn::Type,
) -> Result<Option<&mut syn::Type>, RqctxTyError> {
    let syn::Type::Path(p) = &mut *ty else {
        return Err(RqctxTyError::NotTypePath);
    };

    // Inspect the last path segment.
    let Some(last_segment) = p.path.segments.last_mut() else {
        return Err(RqctxTyError::NoPathSegments);
    };

    // It must either not have type arguments at all, or if so then exactly one
    // argument.
    let a = match &mut last_segment.arguments {
        syn::PathArguments::None => {
            return Ok(None);
        }
        syn::PathArguments::AngleBracketed(a) => a,
        syn::PathArguments::Parenthesized(_) => {
            // This isn't really possible in this position?
            return Err(RqctxTyError::ArgsNotAngleBracketed);
        }
    };

    if a.args.len() != 1 {
        return Err(RqctxTyError::IncorrectTypeArgCount(a.args.len()));
    }

    // The argument must be a type.
    let syn::GenericArgument::Type(tp) = a.args.first_mut().unwrap() else {
        return Err(RqctxTyError::ArgNotType);
    };

    Ok(Some(tp))
}

#[derive(Clone, Copy, Debug)]
pub(crate) enum RqctxKind<'a> {
    Function,
    Trait { trait_ident: &'a syn::Ident, context_ident: &'a syn::Ident },
}

impl RqctxKind<'_> {
    fn to_error_message(self, name_str: &str) -> String {
        match self {
            RqctxKind::Function => {
                format!(
                    "endpoint `{name_str}` must accept a \
                     RequestContext<T> as its first argument"
                )
            }
            RqctxKind::Trait { context_ident, .. } => {
                // The <Self as {trait_ident}>::{context_ident} type is too
                // niche to be worth explaining in the error message -- hope
                // that users will figure it out. If not, then we'll have to
                // expand on this.
                format!(
                    "endpoint `{name_str}` must accept \
                     RequestContext<Self::{context_ident}> as its first \
                     argument"
                )
            }
        }
    }
}

#[derive(Copy, Clone, Debug, Eq, PartialEq)]
enum RqctxTyError {
    NotTypePath,
    NoPathSegments,
    ArgsNotAngleBracketed,
    IncorrectTypeArgCount(usize),
    ArgNotType,
}

#[derive(Clone, Copy, Debug, Eq, PartialEq)]
enum ParamTyKind {
    RequestContext,
    Extractor,
    Return,
    WebsocketConn,
}

impl fmt::Display for ParamTyKind {
    fn fmt(&self, f: &mut fmt::Formatter<'_>) -> fmt::Result {
        match self {
            ParamTyKind::RequestContext => write!(f, "RequestContext"),
            ParamTyKind::Extractor => write!(f, "extractor"),
            ParamTyKind::Return => write!(f, "return type"),
            ParamTyKind::WebsocketConn => write!(f, "WebsocketConnection"),
        }
    }
}

#[cfg(test)]
mod tests {
    use quote::format_ident;
    use syn::parse_quote;

    use super::*;

    #[test]
    fn test_extract_rqctx_ty_param() {
        let some_type = parse_quote! { SomeType };
        let self_context = parse_quote! { Self::Context };
        let self_some_context = parse_quote! { Self::SomeContext };
        let self_as_trait_context =
            parse_quote! { <Self as SomeTrait>::Context };
        let unit = parse_quote! { () };
        let tuple = parse_quote! { (SomeType, OtherType) };

        // Valid types.
        let valid: &[(syn::Type, _)] = &[
            (parse_quote! { RequestContext<SomeType> }, Some(&some_type)),
            // Self types for trait-based macros.
            (
                parse_quote! { RequestContext<Self::Context> },
                Some(&self_context),
            ),
            (
                parse_quote! { RequestContext<Self::SomeContext> },
                Some(&self_some_context),
            ),
            (
                parse_quote! { RequestContext<<Self as SomeTrait>::Context> },
                Some(&self_as_trait_context),
            ),
            // Tuple types.
            (parse_quote! { RequestContext<()> }, Some(&unit)),
            (
                parse_quote! { ::path::to::dropshot::RequestContext<(SomeType, OtherType)> },
                Some(&tuple),
            ),
            // Type alias.
            (parse_quote! { MyRequestContext }, None),
        ];

        // We can't parse parenthesized generic arguments via parse_quote -
        // only supports them via trait bounds. So we have to do this ugly
        // to test that case.
        let paren_generic_type = syn::Type::Path(syn::TypePath {
            qself: None,
            path: syn::Path {
                leading_colon: None,
                segments: [syn::PathSegment {
                    ident: format_ident!("RequestContext"),
                    arguments: syn::PathArguments::Parenthesized(
                        syn::ParenthesizedGenericArguments {
                            paren_token: Default::default(),
                            inputs: Default::default(),
                            output: syn::ReturnType::Default,
                        },
                    ),
                }]
                .into_iter()
                .collect(),
            },
        });

        // Invalid types.
        let invalid: &[(syn::Type, RqctxTyError)] = &[
            (parse_quote! { &'a MyRequestContext }, RqctxTyError::NotTypePath),
            (paren_generic_type, RqctxTyError::ArgsNotAngleBracketed),
            (
                parse_quote! { RequestContext<SomeType, OtherType> },
                RqctxTyError::IncorrectTypeArgCount(2),
            ),
            (parse_quote! { RequestContext<'a> }, RqctxTyError::ArgNotType),
        ];

        for (ty, expected) in valid {
            match extract_rqctx_param(ty) {
                Ok(actual) => assert_eq!(
                    *expected,
                    actual,
                    "for type {}, expected matches actual",
                    quote! { #ty },
                ),
                Err(error) => {
                    panic!(
                        "type {} should have successfully been parsed \
                         as {expected:?}, but got {error:?}",
                        quote! { #ty },
                    )
                }
            }

            let mut ty2 = ty.clone();
            match extract_rqctx_param_mut(&mut ty2) {
                Ok(actual) => assert_eq!(
                    *expected,
                    actual.map(|x| &*x),
                    "for type {}, expected matches actual",
                    quote! { #ty },
                ),
                Err(error) => {
                    panic!(
                        "type {} should have successfully been parsed \
                         as {expected:?}, but got {error:?}",
                        quote! { #ty },
                    )
                }
            }
        }

        for (ty, expected) in invalid {
            match extract_rqctx_param(ty) {
                Ok(ret) => panic!(
                    "type {} should have failed to parse, but succeeded: \
                    {ret:?}",
                    quote! { #ty },
                ),
                Err(actual) => assert_eq!(
                    expected,
                    &actual,
                    "for invalid type {}, expected error matches actual",
                    quote! { #ty },
                ),
            };

            let mut ty2 = ty.clone();
            match extract_rqctx_param_mut(&mut ty2) {
                Ok(ret) => panic!(
                    "type {} should have failed to parse, but succeeded: \
                    {ret:?}",
                    quote! { #ty },
                ),
                Err(actual) => assert_eq!(
                    expected,
                    &actual,
                    "for invalid type {}, expected error matches actual",
                    quote! { #ty },
                ),
            }
        }
    }
}<|MERGE_RESOLUTION|>--- conflicted
+++ resolved
@@ -432,13 +432,8 @@
         }
     }
 
-<<<<<<< HEAD
-    /// Returns a token stream that obtains the rqctx context type.
-    pub(crate) fn rqctx_context(&self, dropshot: &TokenStream) -> TokenStream {
-=======
     /// Returns a token stream that obtains the corresponding context type.
     pub(crate) fn to_context(&self, dropshot: &TokenStream) -> TokenStream {
->>>>>>> dcdbe4a8
         let transformed = self.transformed_type();
         quote_spanned! { self.orig_span()=>
             <#transformed as #dropshot::RequestContextArgument>::Context
