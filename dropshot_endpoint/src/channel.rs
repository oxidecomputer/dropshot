--- conflicted
+++ resolved
@@ -54,11 +54,7 @@
                 &trait_item_fn.sig,
                 format!(
                     "endpoint `{name}` appears to be a trait function\n\
-<<<<<<< HEAD
-                     note: did you mean to use `#[dropshot::server]` \
-=======
                      note: did you mean to use `#[dropshot::api_description]` \
->>>>>>> 5ba58196
                      instead?",
                 ),
             ));
@@ -255,20 +251,12 @@
     rqctx_ty: RqctxTy<'ast>,
     shared_extractors: Vec<&'ast syn::Type>,
     websocket_conn: &'ast syn::Type,
-<<<<<<< HEAD
     pub(crate) ret_ty: &'ast syn::Type,
     pub(crate) adapter_name: syn::Ident,
 
     // Types used in the adapter function, generated at construction time.
     websocket_upgrade_ty: syn::Type,
     pub(crate) endpoint_result_ty: syn::Type,
-=======
-    adapter_name: syn::Ident,
-
-    // Types used in the adapter function, generated at construction time.
-    websocket_upgrade_ty: syn::Type,
-    endpoint_result_ty: syn::Type,
->>>>>>> 5ba58196
 }
 
 impl<'ast> ChannelParams<'ast> {
@@ -317,23 +305,16 @@
         // errored out.
         if errors.has_errors() {
             None
-<<<<<<< HEAD
         } else if let (Some(rqctx_ty), Some(websocket_conn), Some(ret_ty)) =
-=======
-        } else if let (Some(rqctx_ty), Some(websocket_conn), Some(_)) =
->>>>>>> 5ba58196
             (rqctx_ty, websocket_conn, ret_ty)
         {
             Some(Self {
                 dropshot: dropshot.clone(),
                 sig,
                 rqctx_ty,
+                ret_ty,
                 shared_extractors,
                 websocket_conn,
-<<<<<<< HEAD
-                ret_ty,
-=======
->>>>>>> 5ba58196
                 adapter_name,
                 websocket_upgrade_ty,
                 endpoint_result_ty,
@@ -368,7 +349,6 @@
             }
         });
 
-<<<<<<< HEAD
         let trait_type_checks = self.to_trait_type_checks();
 
         quote! {
@@ -412,36 +392,6 @@
         // job and just produces noise.)
 
         quote! {
-=======
-        let websocket_conn = self.websocket_conn;
-        let websocket_conn_check = quote_spanned! { websocket_conn.span()=>
-            const _: fn() = || {
-                trait TypeEq {
-                    type This: ?Sized;
-                }
-                impl<T: ?Sized> TypeEq for T {
-                    type This = Self;
-                }
-                fn validate_websocket_connection_type<T>()
-                where
-                    T: ?Sized + TypeEq<This = #dropshot::WebsocketConnection>,
-                {
-                }
-                validate_websocket_connection_type::<#websocket_conn>();
-            };
-        };
-
-        // Checking the return type doesn't appear to be necessary, because the
-        // `WebsocketUpgrade::handle` function produces a decent error message
-        // if it's wrong. (In any case, an explicit check doesn't do a better
-        // job and just produces noise.)
-
-        quote! {
-            #rqctx_check
-
-            #(#shared_extractor_checks)*
-
->>>>>>> 5ba58196
             #websocket_conn_check
         }
     }
@@ -473,30 +423,21 @@
     /// Returns a list of all the argument types as they should show up in the
     /// adapter function.
     fn adapter_arg_types(&self) -> impl Iterator<Item = &syn::Type> + '_ {
-<<<<<<< HEAD
         std::iter::once(self.rqctx_ty.transformed_server_impl_type())
-=======
-        std::iter::once(self.rqctx_ty.transformed_unit_type())
->>>>>>> 5ba58196
             .chain(self.extractor_types())
     }
 
     /// Returns a list of the extractor types.
     ///
     /// The exclusive extractor in this situation is `WebsocketUpgrade`.
-<<<<<<< HEAD
     pub(crate) fn extractor_types(
         &self,
     ) -> impl Iterator<Item = &syn::Type> + '_ {
-=======
-    fn extractor_types(&self) -> impl Iterator<Item = &syn::Type> + '_ {
->>>>>>> 5ba58196
         self.shared_extractors
             .iter()
             .copied()
             .chain(std::iter::once(&self.websocket_upgrade_ty))
     }
-<<<<<<< HEAD
 
     /// Constructs implementation checks for the endpoint.
     ///
@@ -536,47 +477,6 @@
         let adapter_name = &self.adapter_name;
         let endpoint_result_ty = &self.endpoint_result_ty;
 
-=======
-
-    /// Constructs implementation checks for the endpoint.
-    ///
-    /// These checks are placed in the same scope as the definition of the
-    /// endpoint.
-    fn to_impl_checks(&self, name: &syn::Ident) -> TokenStream {
-        // We want to construct a function that will call the user's endpoint,
-        // so we can check the future it returns for bounds that otherwise
-        // produce inscrutable error messages (like returning a non-`Send`
-        // future). We produce a wrapper function that takes all the same
-        // argument types, which requires building up a list of argument names:
-        // we can't use the original definition's argument names since they
-        // could have multiple args named `_`, so we use "arg0", "arg1", etc.
-        let arg_names: Vec<_> = self.arg_names().collect();
-        let arg_types = self.arg_types();
-
-        quote! {
-            const _: fn() = || {
-                fn future_endpoint_must_be_send<T: ::std::marker::Send>(_t: T) {}
-                fn check_future_bounds(#( #arg_names: #arg_types ),*) {
-                    future_endpoint_must_be_send(#name(#(#arg_names),*));
-                }
-            };
-        }
-    }
-
-    /// Constructs the adapter function that will call the user's endpoint.
-    ///
-    /// Currently, channels are implemented as adapters over endpoints. This
-    /// function translates channel functions into endpoint functions.
-    fn to_adapter_fn(&self) -> TokenStream {
-        let arg_names = self.arg_names();
-        let arg_names_2 = self.arg_names();
-        let adapter_arg_types = self.adapter_arg_types();
-        let websocket_conn = self.websocket_conn;
-        let name = &self.sig.ident;
-        let adapter_name = &self.adapter_name;
-        let endpoint_result_ty = &self.endpoint_result_ty;
-
->>>>>>> 5ba58196
         quote_spanned! {self.sig.span()=>
             async fn #adapter_name(
                 #( #arg_names: #adapter_arg_types ),*
@@ -590,7 +490,6 @@
         }
     }
 
-<<<<<<< HEAD
     /// Constructs the adapter function that calls the user's endpoint on a
     /// server trait.
     ///
@@ -632,18 +531,6 @@
         util::DROPSHOT,
     };
 
-=======
-#[cfg(test)]
-mod tests {
-    use expectorate::assert_contents;
-    use syn::parse_quote;
-
-    use crate::{
-        test_util::{assert_banned_idents, find_idents},
-        util::DROPSHOT,
-    };
-
->>>>>>> 5ba58196
     use super::*;
 
     #[test]
@@ -668,7 +555,6 @@
         );
 
         assert!(errors.is_empty());
-<<<<<<< HEAD
 
         let file = parse_quote! { #item };
         // Write out the file before checking it for banned idents, so that we
@@ -678,17 +564,6 @@
             &prettyplease::unparse(&file),
         );
 
-=======
-
-        let file = parse_quote! { #item };
-        // Write out the file before checking it for banned idents, so that we
-        // can see what it looks like.
-        assert_contents(
-            "tests/output/channel_with_custom_params.rs",
-            &prettyplease::unparse(&file),
-        );
-
->>>>>>> 5ba58196
         // Check banned identifiers.
         let banned = [DROPSHOT];
         assert_banned_idents(&file, banned);
@@ -729,15 +604,9 @@
                 }
             },
         );
-<<<<<<< HEAD
 
         println!("{:?}", errors);
 
-=======
-
-        println!("{:?}", errors);
-
->>>>>>> 5ba58196
         assert!(errors.is_empty());
         assert_contents(
             "tests/output/channel_with_unnamed_params.rs",
