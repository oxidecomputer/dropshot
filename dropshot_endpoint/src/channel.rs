--- conflicted
+++ resolved
@@ -615,7 +615,31 @@
     }
 
     #[test]
-<<<<<<< HEAD
+    fn test_channel_operation_id() {
+        let (item, errors) = do_channel(
+            quote! {
+                protocol = WEBSOCKETS,
+                path = "/my/ws/channel",
+                operation_id = "vzeroupper"
+            },
+            quote! {
+                async fn handler_xyz(
+                    _rqctx: RequestContext<()>,
+                    _ws: WebsocketConnection,
+                ) -> Result<HttpResponseOk<()>, HttpError> {
+                    Ok(())
+                }
+            },
+        );
+
+        assert!(errors.is_empty());
+        assert_contents(
+            "tests/output/channel_operation_id.rs",
+            &prettyplease::unparse(&parse_quote! { #item }),
+        );
+    }
+
+    #[test]
     fn test_channel_with_versions() {
         let input = quote! {
             async fn my_channel(
@@ -626,14 +650,10 @@
             }
         };
 
-=======
-    fn test_channel_operation_id() {
->>>>>>> d30fc789
         let (item, errors) = do_channel(
             quote! {
                 protocol = WEBSOCKETS,
                 path = "/my/ws/channel",
-<<<<<<< HEAD
                 versions = .."1.2.3",
             },
             input.clone(),
@@ -645,24 +665,6 @@
         assert_contents(
             "tests/output/channel_with_versions.rs",
             &prettyplease::unparse(&file),
-=======
-                operation_id = "vzeroupper"
-            },
-            quote! {
-                async fn handler_xyz(
-                    _rqctx: RequestContext<()>,
-                    _ws: WebsocketConnection,
-                ) -> Result<HttpResponseOk<()>, HttpError> {
-                    Ok(())
-                }
-            },
-        );
-
-        assert!(errors.is_empty());
-        assert_contents(
-            "tests/output/channel_operation_id.rs",
-            &prettyplease::unparse(&parse_quote! { #item }),
->>>>>>> d30fc789
         );
     }
 }