--- conflicted
+++ resolved
@@ -11,14 +11,11 @@
 use quote::quote;
 use serde_tokenstream::Error;
 
-<<<<<<< HEAD
-mod server;
-=======
 mod channel;
 mod doc;
 mod endpoint;
 mod error_store;
->>>>>>> e4a5205c
+mod server;
 mod syn_parsing;
 mod util;
 
@@ -54,28 +51,7 @@
     attr: proc_macro::TokenStream,
     item: proc_macro::TokenStream,
 ) -> proc_macro::TokenStream {
-<<<<<<< HEAD
-    do_output(do_endpoint(attr.into(), item.into()))
-}
-
-#[proc_macro_attribute]
-pub fn dropshot_server(
-    attr: proc_macro::TokenStream,
-    item: proc_macro::TokenStream,
-) -> proc_macro::TokenStream {
-    do_output(server::do_server(attr.into(), item.into()))
-}
-
-fn do_endpoint(
-    attr: proc_macro2::TokenStream,
-    item: proc_macro2::TokenStream,
-) -> Result<(proc_macro2::TokenStream, Vec<Error>), Error> {
-    let metadata = from_tokenstream(&attr)?;
-    // factored this way for now so #[channel] can use it too
-    do_endpoint_inner(metadata, attr, item)
-=======
     do_output(endpoint::do_endpoint(attr.into(), item.into()))
->>>>>>> e4a5205c
 }
 
 /// As with [`macro@endpoint`], this attribute turns a handler function into a
@@ -105,6 +81,14 @@
     do_output(channel::do_channel(attr.into(), item.into()))
 }
 
+#[proc_macro_attribute]
+pub fn server(
+    attr: proc_macro::TokenStream,
+    item: proc_macro::TokenStream,
+) -> proc_macro::TokenStream {
+    do_output(server::do_server(attr.into(), item.into()))
+}
+
 fn do_output(
     res: Result<(proc_macro2::TokenStream, Vec<Error>), Error>,
 ) -> proc_macro::TokenStream {
