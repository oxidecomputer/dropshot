// Copyright 2023 Oxide Computer Company

//! This package defines macro attributes associated with HTTP handlers. These
//! attributes are used both to define an HTTP API and to generate an OpenAPI
//! Spec (OAS) v3 document that describes the API.

#![forbid(unsafe_code)]

use quote::quote;
use serde_tokenstream::Error;

mod channel;
mod doc;
mod endpoint;
mod error_store;
<<<<<<< HEAD
mod server;
=======
mod params;
>>>>>>> b4f1e3e3
mod syn_parsing;
#[cfg(test)]
mod test_util;
mod util;

/// This attribute transforms a handler function into a Dropshot endpoint
/// suitable to be used as a parameter to
/// [`ApiDescription::register()`](../dropshot/struct.ApiDescription.html#method.register).
/// It encodes information relevant to the operation of an API endpoint beyond
/// what is expressed by the parameter and return types of a handler function.
///
/// ```ignore
/// #[endpoint {
///     // Required fields
///     method = { DELETE | HEAD | GET | OPTIONS | PATCH | POST | PUT },
///     path = "/path/name/with/{named}/{variables}",
///
///     // Optional tags for the operation's description
///     tags = [ "all", "your", "OpenAPI", "tags" ],
///     // Specifies the media type used to encode the request body
///     content_type = { "application/json" | "application/x-www-form-urlencoded" | "multipart/form-data" }
///     // A value of `true` marks the operation as deprecated
///     deprecated = { true | false },
///     // A value of `true` causes the operation to be omitted from the API description
///     unpublished = { true | false },
/// }]
/// ```
///
/// See the dropshot documentation for
/// [how to specify an endpoint](../dropshot/index.html#api-handler-functions)
/// or
/// [a description of the attribute parameters](../dropshot/index.html#endpoint----attribute-parameters)
#[proc_macro_attribute]
pub fn endpoint(
    attr: proc_macro::TokenStream,
    item: proc_macro::TokenStream,
) -> proc_macro::TokenStream {
    do_output(endpoint::do_endpoint(attr.into(), item.into()))
}

/// As with [`macro@endpoint`], this attribute turns a handler function into a
/// Dropshot endpoint, but first wraps the handler function in such a way
/// that is spawned asynchronously and given the upgraded connection of
/// the given `protocol` (i.e. `WEBSOCKETS`).
///
/// The first argument still must be a `RequestContext<_>`.
///
/// The last argument passed to the handler function must be a
/// [`WebsocketConnection`](../dropshot/struct.WebsocketConnection.html).
///
/// The function must return a
/// [`WebsocketChannelResult`](dropshot/type.WebsocketChannelResult.html)
/// (which is a general-purpose `Result<(), Box<dyn Error + Send + Sync +
/// 'static>>`). Returned error values will be written to the RequestContext's
/// log.
///
/// ```ignore
/// #[dropshot::channel { protocol = WEBSOCKETS, path = "/my/ws/channel/{id}" }]
/// ```
#[proc_macro_attribute]
pub fn channel(
    attr: proc_macro::TokenStream,
    item: proc_macro::TokenStream,
) -> proc_macro::TokenStream {
    do_output(channel::do_channel(attr.into(), item.into()))
}

/// Generates a Dropshot server from a trait.
///
/// A server trait consists of:
///
/// 1. A context type, typically `Self::Context`, values of which are shared
///    across all the endpoints.
/// 2. A set of endpoint methods, each of which is an `async fn` defined with
///    the same constraints, and via the same syntax, as [`macro@endpoint`] or
///    [`macro@channel`].
///
/// Server traits can also have arbitrary non-endpoint items, such as helper
/// functions.
///
/// The macro performs a number of checks on endpoint methods, and produces the
/// following items:
///
/// * The trait itself, with the following modifications to enable use as a
///   Dropshot server:
///
///     1. The trait itself has a `'static` bound added to it.
///     2. The context type has a `dropshot::ServerContext + 'static` bound
///        added to it, making it `Send + Sync + 'static`.
///     3. Each endpoint `async fn` is modified to become a function that
///        returns a `Send + 'static` future. (Implementations can continue to
///        define endpoints via the `async fn` syntax.)
///
///   Non-endpoint items are left unchanged.
///
/// * A support module, typically with the same name as the trait but in
///   `snake_case`, with two functions:
///
///     1. `api_description()`, which accepts an implementation of the trait as
///        a type argument and generates an `ApiDescription`.
///     2. `stub_api_description()`, which generates a _stub_ `ApiDescription`
///        that can be used to generate an OpenAPI spec without having an
///        implementation of the trait available.
///
/// For more information about trait-based servers, see the Dropshot crate-level
/// documentation.
///
/// ## Arguments
///
/// The `#[dropshot::server]` macro accepts these arguments:
///
/// * `context`: The type of the context on the trait. Optional, and defaults to
///   `Self::Context`.
/// * `factory`: The name of the factory struct that will be generated.
///   Optional, defaulting to `<TraitName>Factory`.
///
/// ## Limitations
///
/// Currently, the `#[dropshot::server]` macro is only supported in module
/// contexts, not function definitions. This is a Rust limitation -- see [Rust
/// issue #79260](https://github.com/rust-lang/rust/issues/79260) for more
/// details.
///
/// ## Example
///
/// With a custom context type:
///
/// ```ignore
/// use dropshot::{RequestContext, HttpResponseUpdatedNoContent, HttpError};
///
/// #[dropshot::server { context = MyContext }]
/// trait MyTrait {
///     type MyContext;
///
///     #[endpoint {
///         method = PUT,
///         path = "/test",
///     }]
///     async fn put_test(
///         rqctx: RequestContext<Self::MyContext>,
///     ) -> Result<HttpResponseUpdatedNoContent, HttpError>;
/// }
/// # // defining fn main puts the doctest in a module context
/// # fn main() {}
/// ```
#[proc_macro_attribute]
pub fn server(
    attr: proc_macro::TokenStream,
    item: proc_macro::TokenStream,
) -> proc_macro::TokenStream {
    do_output(server::do_server(attr.into(), item.into()))
}

fn do_output(
    (endpoint, errors): (proc_macro2::TokenStream, Vec<Error>),
) -> proc_macro::TokenStream {
    let compiler_errors = errors.iter().map(|err| err.to_compile_error());

    let output = quote! {
        #endpoint
        #( #compiler_errors )*
    };

    output.into()
}<|MERGE_RESOLUTION|>--- conflicted
+++ resolved
@@ -13,11 +13,8 @@
 mod doc;
 mod endpoint;
 mod error_store;
-<<<<<<< HEAD
+mod params;
 mod server;
-=======
-mod params;
->>>>>>> b4f1e3e3
 mod syn_parsing;
 #[cfg(test)]
 mod test_util;
