// Copyright 2023 Oxide Computer Company

//! This package defines macro attributes associated with HTTP handlers. These
//! attributes are used both to define an HTTP API and to generate an OpenAPI
//! Spec (OAS) v3 document that describes the API.

<<<<<<< HEAD
=======
#![forbid(unsafe_code)]

>>>>>>> 3f435efc
use quote::quote;
use serde_tokenstream::Error;

mod channel;
mod doc;
mod endpoint;
mod error_store;
mod syn_parsing;
mod util;

/// This attribute transforms a handler function into a Dropshot endpoint
/// suitable to be used as a parameter to
/// [`ApiDescription::register()`](../dropshot/struct.ApiDescription.html#method.register).
/// It encodes information relevant to the operation of an API endpoint beyond
/// what is expressed by the parameter and return types of a handler function.
///
/// ```ignore
/// #[endpoint {
///     // Required fields
///     method = { DELETE | HEAD | GET | OPTIONS | PATCH | POST | PUT },
///     path = "/path/name/with/{named}/{variables}",
///
///     // Optional tags for the operation's description
///     tags = [ "all", "your", "OpenAPI", "tags" ],
///     // Specifies the media type used to encode the request body
///     content_type = { "application/json" | "application/x-www-form-urlencoded" | "multipart/form-data" }
///     // A value of `true` marks the operation as deprecated
///     deprecated = { true | false },
///     // A value of `true` causes the operation to be omitted from the API description
///     unpublished = { true | false },
/// }]
/// ```
///
/// See the dropshot documentation for
/// [how to specify an endpoint](../dropshot/index.html#api-handler-functions)
/// or
/// [a description of the attribute parameters](../dropshot/index.html#endpoint----attribute-parameters)
#[proc_macro_attribute]
pub fn endpoint(
    attr: proc_macro::TokenStream,
    item: proc_macro::TokenStream,
) -> proc_macro::TokenStream {
    do_output(endpoint::do_endpoint(attr.into(), item.into()))
}

/// As with [`macro@endpoint`], this attribute turns a handler function into a
/// Dropshot endpoint, but first wraps the handler function in such a way
/// that is spawned asynchronously and given the upgraded connection of
/// the given `protocol` (i.e. `WEBSOCKETS`).
///
/// The first argument still must be a `RequestContext<_>`.
///
/// The last argument passed to the handler function must be a
/// [`WebsocketConnection`](../dropshot/struct.WebsocketConnection.html).
///
/// The function must return a
/// [`WebsocketChannelResult`](dropshot/type.WebsocketChannelResult.html)
/// (which is a general-purpose `Result<(), Box<dyn Error + Send + Sync +
/// 'static>>`). Returned error values will be written to the RequestContext's
/// log.
///
/// ```ignore
/// #[dropshot::channel { protocol = WEBSOCKETS, path = "/my/ws/channel/{id}" }]
/// ```
#[proc_macro_attribute]
pub fn channel(
    attr: proc_macro::TokenStream,
    item: proc_macro::TokenStream,
) -> proc_macro::TokenStream {
    do_output(channel::do_channel(attr.into(), item.into()))
}

fn do_output(
    (endpoint, errors): (proc_macro2::TokenStream, Vec<Error>),
) -> proc_macro::TokenStream {
    let compiler_errors = errors.iter().map(|err| err.to_compile_error());
<<<<<<< HEAD

    let output = quote! {
        #endpoint
        #( #compiler_errors )*
    };

=======

    let output = quote! {
        #endpoint
        #( #compiler_errors )*
    };

>>>>>>> 3f435efc
    output.into()
}<|MERGE_RESOLUTION|>--- conflicted
+++ resolved
@@ -4,11 +4,8 @@
 //! attributes are used both to define an HTTP API and to generate an OpenAPI
 //! Spec (OAS) v3 document that describes the API.
 
-<<<<<<< HEAD
-=======
 #![forbid(unsafe_code)]
 
->>>>>>> 3f435efc
 use quote::quote;
 use serde_tokenstream::Error;
 
@@ -85,20 +82,11 @@
     (endpoint, errors): (proc_macro2::TokenStream, Vec<Error>),
 ) -> proc_macro::TokenStream {
     let compiler_errors = errors.iter().map(|err| err.to_compile_error());
-<<<<<<< HEAD
 
     let output = quote! {
         #endpoint
         #( #compiler_errors )*
     };
 
-=======
-
-    let output = quote! {
-        #endpoint
-        #( #compiler_errors )*
-    };
-
->>>>>>> 3f435efc
     output.into()
 }