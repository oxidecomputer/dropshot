--- conflicted
+++ resolved
@@ -61,12 +61,7 @@
     path = "/counter",
 }]
 async fn example_api_websocket_counter(
-<<<<<<< HEAD
     _rqctx: RequestContext<()>,
-    upgraded: WebsocketConnection,
-=======
-    _rqctx: Arc<RequestContext<()>>,
->>>>>>> 7847891f
     qp: Query<QueryParams>,
     upgraded: WebsocketConnection,
 ) -> dropshot::WebsocketChannelResult {
