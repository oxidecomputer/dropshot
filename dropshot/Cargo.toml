--- conflicted
+++ resolved
@@ -22,26 +22,17 @@
 openapiv3 = "=1.0.0"
 paste = "1.0.6"
 percent-encoding = "2.1.0"
-<<<<<<< HEAD
-proc-macro2 = "1.0.34"
+proc-macro2 = "1.0.36"
 rustls = "0.20.2"
 rustls-pemfile = "0.2.1"
-serde_json = "1.0.73"
-=======
-proc-macro2 = "1.0.36"
 serde_json = "1.0.74"
->>>>>>> 7da41858
 serde_urlencoded = "0.7.0"
 slog-async = "2.4.0"
 slog-bunyan = "2.2.0"
 slog-json = "2.4.0"
 slog-term = "2.5.0"
-<<<<<<< HEAD
-syn = "1.0.82"
+syn = "1.0.84"
 tokio-rustls = "0.23.2"
-=======
-syn = "1.0.84"
->>>>>>> 7da41858
 toml = "0.5.6"
 
 [dependencies.chrono]
