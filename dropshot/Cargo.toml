--- conflicted
+++ resolved
@@ -31,12 +31,8 @@
 slog-bunyan = "2.2.0"
 slog-json = "2.4.0"
 slog-term = "2.5.0"
-<<<<<<< HEAD
-syn = "1.0.84"
+syn = "1.0.85"
 tokio-rustls = "0.23.2"
-=======
-syn = "1.0.85"
->>>>>>> c51a606b
 toml = "0.5.6"
 
 [dependencies.chrono]
@@ -77,11 +73,8 @@
 
 [dev-dependencies]
 expectorate = "1.0.4"
-<<<<<<< HEAD
 hyper-rustls = "0.23.0"
-=======
 hyper-staticfile = "0.8"
->>>>>>> c51a606b
 lazy_static = "1.4.0"
 libc = "0.2.112"
 mime_guess = "2.0.3"
@@ -91,7 +84,6 @@
 # Used by the https examples and tests
 pem = "1.0"
 rcgen = "0.8.14"
-tempfile = "3.2.0"
 
 [dev-dependencies.rustls]
 version = "0.20.2"
