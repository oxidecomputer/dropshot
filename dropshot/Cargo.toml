[package]
name = "dropshot"
description = "expose REST APIs from a Rust program"
version = "0.5.2-dev"
authors = ["David Pacheco <dap@oxidecomputer.com>"]
edition = "2018"
license = "Apache-2.0"
repository = "https://github.com/oxidecomputer/dropshot/"
readme = "README-crates.io.md"
keywords = ["rest", "openapi", "async"]
categories = ["network-programming", "web-programming::http-server"]

[dependencies]
async-trait = "0.1.51"
base64 = "0.13.0"
bytes = "1"
futures = "0.3.1"
hostname = "0.3.0"
<<<<<<< HEAD
http = "0.2.0"
indexmap = "1.0.0"
openapiv3 = "1.0.0-beta.2"
=======
http = "0.2.5"
indexmap = "1.7.0"
openapiv3 = "0.5.0"
>>>>>>> 3ce5aa25
paste = "1.0.0"
percent-encoding = "2.1.0"
proc-macro2 = "1.0.32"
serde_json = "1.0.68"
serde_urlencoded = "0.7.0"
slog-async = "2.4.0"
slog-bunyan = "2.2.0"
slog-json = "2.4.0"
slog-term = "2.5.0"
syn = "1.0.81"
toml = "0.5.6"

[dependencies.chrono]
version = "0.4.0"
features = [ "serde" ]

[dependencies.dropshot_endpoint]
version = "^0.5.2-dev"
path = "../dropshot_endpoint"

[dependencies.hyper]
version = "0.14"
features = [ "full" ]

[dependencies.serde]
version = "1.0.130"
features = [ "derive" ]

[dependencies.slog]
version = "2.5.0"
features = [ "max_level_trace", "release_max_level_debug" ]

[dependencies.tokio]
version = "1.12"
features = [ "full" ]

[dependencies.usdt]
version = "0.1.18"
default-features = false

[dependencies.uuid]
version = "0.8.0"
features = [ "serde", "v4" ]

[dependencies.schemars]
version = "0.8.6"
features = [ "uuid" ]

[dev-dependencies]
expectorate = "1.0.4"
lazy_static = "1.4.0"
libc = "0.2.104"
mime_guess = "2.0.3"
subprocess = "0.2.8"
trybuild = "1.0.52"

[dev-dependencies.schemars]
version = "0.8.6"
features = [ "chrono", "uuid" ]

[features]
usdt-probes = ["usdt/asm"]<|MERGE_RESOLUTION|>--- conflicted
+++ resolved
@@ -16,15 +16,9 @@
 bytes = "1"
 futures = "0.3.1"
 hostname = "0.3.0"
-<<<<<<< HEAD
-http = "0.2.0"
-indexmap = "1.0.0"
-openapiv3 = "1.0.0-beta.2"
-=======
 http = "0.2.5"
 indexmap = "1.7.0"
-openapiv3 = "0.5.0"
->>>>>>> 3ce5aa25
+openapiv3 = "1.0.0-beta.2"
 paste = "1.0.0"
 percent-encoding = "2.1.0"
 proc-macro2 = "1.0.32"
