--- conflicted
+++ resolved
@@ -32,12 +32,8 @@
 rustls = "0.22.4"
 rustls-pemfile = "2.1.3"
 scopeguard = "1.2.0"
-<<<<<<< HEAD
 semver = "1.0.23"
-serde_json = "1.0.128"
-=======
 serde_json = "1.0.132"
->>>>>>> 203bff4f
 serde_path_to_error = "0.1.16"
 serde_urlencoded = "0.7.1"
 sha1 = "0.10.6"
