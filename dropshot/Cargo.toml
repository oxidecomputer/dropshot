[package]
name = "dropshot"
description = "expose REST APIs from a Rust program"
version = "0.6.0-dev"
authors = ["David Pacheco <dap@oxidecomputer.com>"]
edition = "2018"
license = "Apache-2.0"
repository = "https://github.com/oxidecomputer/dropshot/"
readme = "README-crates.io.md"
keywords = ["rest", "openapi", "async"]
categories = ["network-programming", "web-programming::http-server"]

[dependencies]
async-trait = "0.1.24"
base64 = "0.13.0"
bytes = "1"
futures = "0.3.1"
hostname = "0.3.0"
http = "0.2.0"
indexmap = "1.0.0"
openapiv3 = "0.5.0"
paste = "1.0.0"
percent-encoding = "2.1.0"
serde_json = "1.0.0"
serde_urlencoded = "0.7.0"
slog-async = "2.4.0"
slog-bunyan = "2.2.0"
slog-json = "2.3.0"
slog-term = "2.5.0"
<<<<<<< HEAD
strum = "0.21.0"
strum_macros = "0.21.0"
=======
syn = "1.0.73"
>>>>>>> cc2fd468
toml = "0.5.6"

[dependencies.chrono]
version = "0.4.0"
features = [ "serde" ]

[dependencies.dropshot_endpoint]
version = "^0.6.0-dev"
path = "../dropshot_endpoint"

[dependencies.hyper]
version = "0.14"
features = [ "full" ]

[dependencies.serde]
version = "1.0.0"
features = [ "derive" ]

[dependencies.slog]
version = "2.5.0"
features = [ "max_level_trace", "release_max_level_debug" ]

[dependencies.tokio]
version = "1.0"
features = [ "full" ]

[dependencies.uuid]
version = "0.8.0"
features = [ "serde", "v4" ]

[dependencies.schemars]
version = "0.8.0"
features = [ "uuid" ]

[dev-dependencies]
expectorate = "1.0.2"
lazy_static = "1.4.0"
libc = "0.2.71"
subprocess = "0.2.4"
trybuild = "1.0.31"

[dev-dependencies.schemars]
version = "0.8.0"
features = [ "chrono", "uuid" ]<|MERGE_RESOLUTION|>--- conflicted
+++ resolved
@@ -27,12 +27,9 @@
 slog-bunyan = "2.2.0"
 slog-json = "2.3.0"
 slog-term = "2.5.0"
-<<<<<<< HEAD
 strum = "0.21.0"
 strum_macros = "0.21.0"
-=======
 syn = "1.0.73"
->>>>>>> cc2fd468
 toml = "0.5.6"
 
 [dependencies.chrono]
