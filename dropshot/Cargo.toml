[package]
name = "dropshot"
description = "expose REST APIs from a Rust program"
version = "0.11.1-dev"
authors = ["David Pacheco <dap@oxidecomputer.com>"]
edition = "2021"
license = "Apache-2.0"
repository = "https://github.com/oxidecomputer/dropshot/"
readme = "README-crates.io.md"
keywords = ["rest", "openapi", "async"]
categories = ["network-programming", "web-programming::http-server"]

[lints]
workspace = true

[dependencies]
async-stream = "0.3.5"
async-trait = "0.1.81"
base64 = "0.22.1"
bytes = "1"
camino = { version = "1.1.9", features = ["serde1"] }
debug-ignore = "1.0.5"
form_urlencoded = "1.2.1"
futures = "0.3.30"
hostname = "0.4.0"
<<<<<<< HEAD
http = "1"
http-body-util = "0.1.1"
indexmap = "2.2.6"
=======
http = "0.2.9"
indexmap = "2.4.0"
>>>>>>> a8f3f97a
multer = "3.1.0"
paste = "1.0.15"
percent-encoding = "2.3.1"
rustls = "0.22.4"
rustls-pemfile = "2.1.3"
scopeguard = "1.2.0"
serde_json = "1.0.125"
serde_path_to_error = "0.1.16"
serde_urlencoded = "0.7.1"
sha1 = "0.10.6"
simple-mermaid = { version = "0.1.1", optional = true }
slog = { version = "2.5.0", features = ["dynamic-keys"] }
slog-async = "2.8.0"
slog-bunyan = "2.5.0"
slog-json = "2.6.1"
slog-term = "2.9.1"
tokio-rustls = "0.25.0"
toml = "0.8.19"
waitgroup = "0.1.2"

[dependencies.chrono]
version = "0.4.38"
features = [ "serde", "std", "clock" ]
default-features = false

[dependencies.dropshot_endpoint]
version = "^0.11.1-dev"
path = "../dropshot_endpoint"

[dependencies.hyper]
version = "1.3"
features = [ "full" ]

[dependencies.hyper-util]
version = "0.1.5"
features = [ "full" ]

[dependencies.openapiv3]
version = "2.0.0"
features = [ "skip_serializing_defaults" ]

[dependencies.serde]
version = "1.0.208"
features = [ "derive" ]

[dependencies.tokio]
version = "1.38"
features = [ "full" ]

[dependencies.usdt]
version = "0.5.0"
optional = true
default-features = false

[dependencies.uuid]
version = "1.10.0"
features = [ "serde", "v4" ]

[dependencies.schemars]
version = "0.8.21"
features = [ "uuid1" ]

[dev-dependencies]
anyhow = "1.0.86"
async-channel = "2.3.1"
buf-list = "1.0.3"
expectorate = "1.1.0"
hyper-rustls = "0.26.0"
hyper-staticfile = "0.10"
lazy_static = "1.5.0"
libc = "0.2.157"
mime_guess = "2.0.5"
subprocess = "0.2.9"
tempfile = "3.10"
trybuild = "1.0.99"
# Used by the https examples and tests
pem = "3.0"
rcgen = "0.13.1"
# Used in a doc-test demonstrating the WebsocketUpgrade extractor.
tokio-tungstenite = "0.23.1"

[dev-dependencies.rustls-pki-types]
version = "1.8.0"
# Needed for CertificateDer::into_owned
features = ["alloc"]

[dev-dependencies.schemars]
version = "0.8.21"
features = [ "chrono", "uuid1" ]

[dev-dependencies.slog]
version = "2.5.0"
features = [ "max_level_trace", "release_max_level_debug" ]

# This is required for the build.rs script to check for an appropriate compiler
# version so that `usdt` can be built on stable rust.
[build-dependencies]
version_check = "0.9.5"

[features]
usdt-probes = ["usdt/asm"]
<<<<<<< HEAD
=======
internal-docs = ["simple-mermaid"]

[package.metadata.docs.rs]
features = ["internal-docs"]
>>>>>>> a8f3f97a
<|MERGE_RESOLUTION|>--- conflicted
+++ resolved
@@ -23,14 +23,9 @@
 form_urlencoded = "1.2.1"
 futures = "0.3.30"
 hostname = "0.4.0"
-<<<<<<< HEAD
 http = "1"
 http-body-util = "0.1.1"
-indexmap = "2.2.6"
-=======
-http = "0.2.9"
 indexmap = "2.4.0"
->>>>>>> a8f3f97a
 multer = "3.1.0"
 paste = "1.0.15"
 percent-encoding = "2.3.1"
@@ -132,10 +127,7 @@
 
 [features]
 usdt-probes = ["usdt/asm"]
-<<<<<<< HEAD
-=======
 internal-docs = ["simple-mermaid"]
 
 [package.metadata.docs.rs]
-features = ["internal-docs"]
->>>>>>> a8f3f97a
+features = ["internal-docs"]