[package]
name = "dropshot"
description = "expose REST APIs from a Rust program"
version = "0.10.1-dev"
authors = ["David Pacheco <dap@oxidecomputer.com>"]
edition = "2018"
license = "Apache-2.0"
repository = "https://github.com/oxidecomputer/dropshot/"
readme = "README-crates.io.md"
keywords = ["rest", "openapi", "async"]
categories = ["network-programming", "web-programming::http-server"]

[dependencies]
async-stream = "0.3.5"
async-trait = "0.1.80"
base64 = "0.22.0"
bytes = "1"
camino = { version = "1.1.6", features = ["serde1"] }
debug-ignore = "1.0.5"
form_urlencoded = "1.2.1"
futures = "0.3.30"
hostname = "0.4.0"
http = "0.2.9"
indexmap = "2.2.6"
multer = "3.0.0"
paste = "1.0.14"
percent-encoding = "2.3.1"
rustls = "0.22.4"
rustls-pemfile = "2.1.2"
<<<<<<< HEAD
scopeguard = "1.2.0"
=======
>>>>>>> 17e8fee4
serde_json = "1.0.116"
serde_path_to_error = "0.1.16"
serde_urlencoded = "0.7.1"
sha1 = "0.10.6"
slog = "2.5.0"
slog-async = "2.8.0"
slog-bunyan = "2.5.0"
slog-json = "2.6.1"
slog-term = "2.9.1"
tokio-rustls = "0.25.0"
toml = "0.8.12"
waitgroup = "0.1.2"

[dependencies.chrono]
version = "0.4.38"
features = [ "serde", "std", "clock" ]
default-features = false

[dependencies.dropshot_endpoint]
version = "^0.10.1-dev"
path = "../dropshot_endpoint"

[dependencies.hyper]
version = "0.14"
features = [ "full" ]

[dependencies.openapiv3]
version = "2.0.0"
features = [ "skip_serializing_defaults" ]

[dependencies.serde]
version = "1.0.198"
features = [ "derive" ]

[dependencies.tokio]
version = "1.37"
features = [ "full" ]

[dependencies.usdt]
version = "0.5.0"
optional = true
default-features = false

[dependencies.uuid]
version = "1.8.0"
features = [ "serde", "v4" ]

[dependencies.schemars]
version = "0.8.16"
features = [ "uuid1" ]

[dev-dependencies]
async-channel = "2.2.1"
buf-list = "1.0.3"
expectorate = "1.1.0"
hyper-rustls = "0.25.0"
hyper-staticfile = "0.9"
lazy_static = "1.4.0"
libc = "0.2.153"
mime_guess = "2.0.4"
subprocess = "0.2.9"
tempfile = "3.10"
trybuild = "1.0.91"
# Used by the https examples and tests
pem = "3.0"
rcgen = "0.13.1"
# Used in a doc-test demonstrating the WebsocketUpgrade extractor.
tokio-tungstenite = "0.21.0"

[dev-dependencies.rustls-pki-types]
version = "1.4.1"
# Needed for CertificateDer::into_owned
features = ["alloc"]

[dev-dependencies.schemars]
version = "0.8.16"
features = [ "chrono", "uuid1" ]

[dev-dependencies.slog]
version = "2.5.0"
features = [ "max_level_trace", "release_max_level_debug" ]

# This is required for the build.rs script to check for an appropriate compiler
# version so that `usdt` can be built on stable rust.
[build-dependencies]
version_check = "0.9.4"

[features]
usdt-probes = ["usdt/asm"]<|MERGE_RESOLUTION|>--- conflicted
+++ resolved
@@ -27,10 +27,7 @@
 percent-encoding = "2.3.1"
 rustls = "0.22.4"
 rustls-pemfile = "2.1.2"
-<<<<<<< HEAD
 scopeguard = "1.2.0"
-=======
->>>>>>> 17e8fee4
 serde_json = "1.0.116"
 serde_path_to_error = "0.1.16"
 serde_urlencoded = "0.7.1"
