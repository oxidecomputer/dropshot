--- conflicted
+++ resolved
@@ -18,13 +18,8 @@
 hostname = "0.3.0"
 http = "0.2.5"
 indexmap = "1.7.0"
-<<<<<<< HEAD
 openapiv3 = "1.0.0-beta.3"
-paste = "1.0.0"
-=======
-openapiv3 = "0.5.0"
 paste = "1.0.6"
->>>>>>> 0c9ce959
 percent-encoding = "2.1.0"
 proc-macro2 = "1.0.32"
 serde_json = "1.0.69"
