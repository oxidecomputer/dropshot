--- conflicted
+++ resolved
@@ -43,11 +43,7 @@
 slog-bunyan = "2.5.0"
 slog-json = "2.6.1"
 slog-term = "2.9.1"
-<<<<<<< HEAD
-thiserror = "1.0.63"
-=======
 thiserror = "1.0.64"
->>>>>>> 4a5d0dc8
 tokio-rustls = "0.25.0"
 toml = "0.8.19"
 waitgroup = "0.1.2"
@@ -110,15 +106,14 @@
 # Used by the https examples and tests
 pem = "3.0"
 rcgen = "0.13.1"
-# Using rustls-tls because it appears the rcgen-generated certificates are not
-# supported by the native Windows APIs.
-reqwest = { version = "0.12.8", features = ["json", "rustls-tls"] }
 # Used in a doc-test demonstrating the WebsocketUpgrade extractor.
 tokio-tungstenite = "0.24.0"
 
 [dev-dependencies.reqwest]
-version = "0.12.7"
-features = [ "json" ]
+version = "0.12.8"
+# Using rustls-tls because it appears the rcgen-generated certificates are not
+# supported by the native Windows APIs.
+features = [ "json", "rustls-tls" ]
 
 [dev-dependencies.rustls-pki-types]
 version = "1.8.0"
