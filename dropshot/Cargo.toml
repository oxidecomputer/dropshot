[package]
name = "dropshot"
description = "expose REST APIs from a Rust program"
version = "0.5.2-dev"
authors = ["David Pacheco <dap@oxidecomputer.com>"]
edition = "2018"
license = "Apache-2.0"
repository = "https://github.com/oxidecomputer/dropshot/"
readme = "README-crates.io.md"
keywords = ["rest", "openapi", "async"]
categories = ["network-programming", "web-programming::http-server"]

[dependencies]
async-trait = "0.1.51"
base64 = "0.13.0"
bytes = "1"
futures = "0.3.1"
hostname = "0.3.0"
http = "0.2.0"
indexmap = "1.0.0"
openapiv3 = "0.5.0"
paste = "1.0.0"
percent-encoding = "2.1.0"
proc-macro2 = "1.0.30"
serde_json = "1.0.68"
serde_urlencoded = "0.7.0"
slog-async = "2.4.0"
slog-bunyan = "2.2.0"
slog-json = "2.4.0"
slog-term = "2.5.0"
syn = "1.0.73"
toml = "0.5.6"

[dependencies.chrono]
version = "0.4.0"
features = [ "serde" ]

[dependencies.dropshot_endpoint]
version = "^0.5.2-dev"
path = "../dropshot_endpoint"

[dependencies.hyper]
version = "0.14"
features = [ "full" ]

[dependencies.serde]
version = "1.0.130"
features = [ "derive" ]

[dependencies.slog]
version = "2.5.0"
features = [ "max_level_trace", "release_max_level_debug" ]

[dependencies.tokio]
version = "1.12"
features = [ "full" ]

[dependencies.usdt]
version = "0.1.18"
default-features = false

[dependencies.uuid]
version = "0.8.0"
features = [ "serde", "v4" ]

[dependencies.schemars]
version = "0.8.6"
features = [ "uuid" ]

[dev-dependencies]
expectorate = "1.0.4"
lazy_static = "1.4.0"
libc = "0.2.104"
mime_guess = "2.0.3"
subprocess = "0.2.8"
trybuild = "1.0.51"

[dev-dependencies.schemars]
<<<<<<< HEAD
version = "0.8.0"
features = [ "chrono", "uuid" ]

[features]
usdt-probes = ["usdt/asm"]
=======
version = "0.8.6"
features = [ "chrono", "uuid" ]
>>>>>>> eb91ad58
<|MERGE_RESOLUTION|>--- conflicted
+++ resolved
@@ -76,13 +76,8 @@
 trybuild = "1.0.51"
 
 [dev-dependencies.schemars]
-<<<<<<< HEAD
-version = "0.8.0"
+version = "0.8.6"
 features = [ "chrono", "uuid" ]
 
 [features]
-usdt-probes = ["usdt/asm"]
-=======
-version = "0.8.6"
-features = [ "chrono", "uuid" ]
->>>>>>> eb91ad58
+usdt-probes = ["usdt/asm"]