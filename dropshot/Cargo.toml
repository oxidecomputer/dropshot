[package]
name = "dropshot"
description = "expose REST APIs from a Rust program"
version = "0.9.1-dev"
authors = ["David Pacheco <dap@oxidecomputer.com>"]
edition = "2018"
license = "Apache-2.0"
repository = "https://github.com/oxidecomputer/dropshot/"
readme = "README-crates.io.md"
keywords = ["rest", "openapi", "async"]
categories = ["network-programming", "web-programming::http-server"]

[dependencies]
async-stream = "0.3.5"
async-trait = "0.1.73"
base64 = "0.21.3"
bytes = "1"
camino = { version = "1.1.6", features = ["serde1"] }
debug-ignore = "1.0.5"
form_urlencoded = "1.2.0"
futures = "0.3.28"
hostname = "0.3.0"
http = "0.2.9"
indexmap = "2.0.0"
<<<<<<< HEAD
paste = "1.0.12"
=======
paste = "1.0.14"
>>>>>>> bd3bf585
percent-encoding = "2.3.0"
proc-macro2 = "1.0.66"
rustls = "0.21.6"
rustls-pemfile = "1.0.3"
serde_json = "1.0.99"
serde_path_to_error = "0.1.14"
serde_urlencoded = "0.7.1"
sha1 = "0.10.5"
slog = "2.5.0"
slog-async = "2.8.0"
slog-bunyan = "2.4.0"
slog-json = "2.6.1"
slog-term = "2.9.0"
tokio-rustls = "0.24.1"
toml = "0.7.6"
waitgroup = "0.1.2"

[dependencies.chrono]
version = "0.4.26"
features = [ "serde", "std", "clock" ]
default-features = false

[dependencies.dropshot_endpoint]
version = "^0.9.1-dev"
path = "../dropshot_endpoint"

[dependencies.hyper]
version = "0.14"
features = [ "full" ]

[dependencies.openapiv3]
version = "1.0.3"
features = [ "skip_serializing_defaults" ]

[dependencies.serde]
version = "1.0.188"
features = [ "derive" ]

[dependencies.tokio]
version = "1.32"
features = [ "full" ]

[dependencies.usdt]
version = "0.3.5"
optional = true
default-features = false

[dependencies.uuid]
version = "1.4.1"
features = [ "serde", "v4" ]

[dependencies.schemars]
version = "0.8.13"
features = [ "uuid1" ]

[dev-dependencies]
async-channel = "1.9.0"
buf-list = "1.0.3"
expectorate = "1.0.7"
hyper-rustls = "0.24.1"
hyper-staticfile = "0.9"
lazy_static = "1.4.0"
libc = "0.2.147"
mime_guess = "2.0.4"
subprocess = "0.2.9"
tempfile = "3.8"
trybuild = "1.0.83"
# Used by the https examples and tests
pem = "3.0"
rcgen = "0.11.1"
# Used in a doc-test demonstrating the WebsocketUpgrade extractor.
tokio-tungstenite = "0.20.0"

[dev-dependencies.rustls]
version = "0.21"
# This is needed to use with_custom_certificate_verifier in tests
# https://docs.rs/rustls/0.21/src/rustls/client/builder.rs.html
features = [ "dangerous_configuration" ]

[dev-dependencies.schemars]
version = "0.8.13"
features = [ "chrono", "uuid1" ]

[dev-dependencies.slog]
version = "2.5.0"
features = [ "max_level_trace", "release_max_level_debug" ]

# This is required for the build.rs script to check for an appropriate compiler
# version so that `usdt` can be built on stable rust.
[build-dependencies]
version_check = "0.9.4"

[features]
usdt-probes = ["usdt/asm"]<|MERGE_RESOLUTION|>--- conflicted
+++ resolved
@@ -22,11 +22,7 @@
 hostname = "0.3.0"
 http = "0.2.9"
 indexmap = "2.0.0"
-<<<<<<< HEAD
-paste = "1.0.12"
-=======
 paste = "1.0.14"
->>>>>>> bd3bf585
 percent-encoding = "2.3.0"
 proc-macro2 = "1.0.66"
 rustls = "0.21.6"
