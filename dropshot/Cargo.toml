[package]
name = "dropshot"
description = "expose REST APIs from a Rust program"
version = "0.6.1-dev"
authors = ["David Pacheco <dap@oxidecomputer.com>"]
edition = "2018"
license = "Apache-2.0"
repository = "https://github.com/oxidecomputer/dropshot/"
readme = "README-crates.io.md"
keywords = ["rest", "openapi", "async"]
categories = ["network-programming", "web-programming::http-server"]

[dependencies]
<<<<<<< HEAD
async-stream = "0.3.2"
async-trait = "0.1.24"
base64 = "0.13.0"
bytes = "1"
futures = "0.3.1"
futures-core = "0.3.16"
=======
async-trait = "0.1.52"
base64 = "0.13.0"
bytes = "1"
futures = "0.3.17"
>>>>>>> 8d7a3282
hostname = "0.3.0"
http = "0.2.5"
indexmap = "1.7.0"
openapiv3 = "=1.0.0-beta.5"
paste = "1.0.6"
percent-encoding = "2.1.0"
<<<<<<< HEAD
proc-macro2 = "1.0.27"
rustls = "0.19.1"
serde_json = "1.0.0"
=======
proc-macro2 = "1.0.33"
serde_json = "1.0.72"
>>>>>>> 8d7a3282
serde_urlencoded = "0.7.0"
slog-async = "2.4.0"
slog-bunyan = "2.2.0"
slog-json = "2.4.0"
slog-term = "2.5.0"
<<<<<<< HEAD
syn = "1.0.73"
tokio-rustls = "0.22.0"
=======
syn = "1.0.82"
>>>>>>> 8d7a3282
toml = "0.5.6"

[dependencies.chrono]
version = "0.4.0"
features = [ "serde" ]

[dependencies.dropshot_endpoint]
version = "^0.6.1-dev"
path = "../dropshot_endpoint"

[dependencies.hyper]
version = "0.14"
features = [ "full" ]

[dependencies.serde]
version = "1.0.131"
features = [ "derive" ]

[dependencies.slog]
version = "2.5.0"
features = [ "max_level_trace", "release_max_level_debug" ]

[dependencies.tokio]
version = "1.14"
features = [ "full" ]

[dependencies.usdt]
version = "0.3.1"
default-features = false

[dependencies.uuid]
version = "0.8.0"
features = [ "serde", "v4" ]

[dependencies.schemars]
version = "0.8.8"
features = [ "uuid" ]

[dev-dependencies]
<<<<<<< HEAD
expectorate = "1.0.2"
hyper-tls = "0.5.0"
=======
expectorate = "1.0.4"
>>>>>>> 8d7a3282
lazy_static = "1.4.0"
libc = "0.2.111"
mime_guess = "2.0.3"
subprocess = "0.2.8"
trybuild = "1.0.53"

[dev-dependencies.schemars]
version = "0.8.8"
features = [ "chrono", "uuid" ]

[features]
usdt-probes = ["usdt/asm"]<|MERGE_RESOLUTION|>--- conflicted
+++ resolved
@@ -11,44 +11,28 @@
 categories = ["network-programming", "web-programming::http-server"]
 
 [dependencies]
-<<<<<<< HEAD
 async-stream = "0.3.2"
-async-trait = "0.1.24"
-base64 = "0.13.0"
-bytes = "1"
-futures = "0.3.1"
-futures-core = "0.3.16"
-=======
 async-trait = "0.1.52"
 base64 = "0.13.0"
 bytes = "1"
 futures = "0.3.17"
->>>>>>> 8d7a3282
+futures-core = "0.3.17"
 hostname = "0.3.0"
 http = "0.2.5"
 indexmap = "1.7.0"
 openapiv3 = "=1.0.0-beta.5"
 paste = "1.0.6"
 percent-encoding = "2.1.0"
-<<<<<<< HEAD
-proc-macro2 = "1.0.27"
+proc-macro2 = "1.0.33"
 rustls = "0.19.1"
-serde_json = "1.0.0"
-=======
-proc-macro2 = "1.0.33"
 serde_json = "1.0.72"
->>>>>>> 8d7a3282
 serde_urlencoded = "0.7.0"
 slog-async = "2.4.0"
 slog-bunyan = "2.2.0"
 slog-json = "2.4.0"
 slog-term = "2.5.0"
-<<<<<<< HEAD
-syn = "1.0.73"
+syn = "1.0.82"
 tokio-rustls = "0.22.0"
-=======
-syn = "1.0.82"
->>>>>>> 8d7a3282
 toml = "0.5.6"
 
 [dependencies.chrono]
@@ -88,12 +72,8 @@
 features = [ "uuid" ]
 
 [dev-dependencies]
-<<<<<<< HEAD
-expectorate = "1.0.2"
+expectorate = "1.0.4"
 hyper-tls = "0.5.0"
-=======
-expectorate = "1.0.4"
->>>>>>> 8d7a3282
 lazy_static = "1.4.0"
 libc = "0.2.111"
 mime_guess = "2.0.3"
