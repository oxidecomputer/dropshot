[package]
name = "dropshot"
description = "expose REST APIs from a Rust program"
version = "0.6.1-dev"
authors = ["David Pacheco <dap@oxidecomputer.com>"]
edition = "2018"
license = "Apache-2.0"
repository = "https://github.com/oxidecomputer/dropshot/"
readme = "README-crates.io.md"
keywords = ["rest", "openapi", "async"]
categories = ["network-programming", "web-programming::http-server"]

[dependencies]
async-stream = "0.3.2"
async-trait = "0.1.52"
base64 = "0.13.0"
bytes = "1"
<<<<<<< HEAD
futures = "0.3.17"
futures-core = "0.3.17"
=======
futures = "0.3.19"
>>>>>>> 4873ef21
hostname = "0.3.0"
http = "0.2.5"
indexmap = "1.7.0"
openapiv3 = "=1.0.0-beta.5"
paste = "1.0.6"
percent-encoding = "2.1.0"
<<<<<<< HEAD
proc-macro2 = "1.0.33"
rustls = "0.20.2"
rustls-pemfile = "0.2.1"
serde_json = "1.0.72"
=======
proc-macro2 = "1.0.34"
serde_json = "1.0.73"
>>>>>>> 4873ef21
serde_urlencoded = "0.7.0"
slog-async = "2.4.0"
slog-bunyan = "2.2.0"
slog-json = "2.4.0"
slog-term = "2.5.0"
syn = "1.0.82"
tokio-rustls = "0.23.2"
toml = "0.5.6"

[dependencies.chrono]
version = "0.4.0"
features = [ "serde" ]

[dependencies.dropshot_endpoint]
version = "^0.6.1-dev"
path = "../dropshot_endpoint"

[dependencies.hyper]
version = "0.14"
features = [ "full" ]

[dependencies.serde]
version = "1.0.132"
features = [ "derive" ]

[dependencies.slog]
version = "2.5.0"
features = [ "max_level_trace", "release_max_level_debug" ]

[dependencies.tokio]
version = "1.14"
features = [ "full" ]

[dependencies.usdt]
version = "0.3.1"
default-features = false

[dependencies.uuid]
version = "0.8.0"
features = [ "serde", "v4" ]

[dependencies.schemars]
version = "0.8.8"
features = [ "uuid" ]

[dev-dependencies]
expectorate = "1.0.4"
hyper-rustls = "0.23.0"
lazy_static = "1.4.0"
<<<<<<< HEAD
libc = "0.2.111"
pem = "1.0"
=======
libc = "0.2.112"
>>>>>>> 4873ef21
mime_guess = "2.0.3"
subprocess = "0.2.8"
trybuild = "1.0.53"
# Used by the https examples and tests
tempfile = "3.2.0"
rcgen = "0.8.14"

[dev-dependencies.schemars]
version = "0.8.8"
features = [ "chrono", "uuid" ]

[features]
usdt-probes = ["usdt/asm"]<|MERGE_RESOLUTION|>--- conflicted
+++ resolved
@@ -15,27 +15,17 @@
 async-trait = "0.1.52"
 base64 = "0.13.0"
 bytes = "1"
-<<<<<<< HEAD
-futures = "0.3.17"
-futures-core = "0.3.17"
-=======
 futures = "0.3.19"
->>>>>>> 4873ef21
 hostname = "0.3.0"
 http = "0.2.5"
 indexmap = "1.7.0"
 openapiv3 = "=1.0.0-beta.5"
 paste = "1.0.6"
 percent-encoding = "2.1.0"
-<<<<<<< HEAD
-proc-macro2 = "1.0.33"
+proc-macro2 = "1.0.34"
 rustls = "0.20.2"
 rustls-pemfile = "0.2.1"
-serde_json = "1.0.72"
-=======
-proc-macro2 = "1.0.34"
 serde_json = "1.0.73"
->>>>>>> 4873ef21
 serde_urlencoded = "0.7.0"
 slog-async = "2.4.0"
 slog-bunyan = "2.2.0"
@@ -85,18 +75,14 @@
 expectorate = "1.0.4"
 hyper-rustls = "0.23.0"
 lazy_static = "1.4.0"
-<<<<<<< HEAD
-libc = "0.2.111"
-pem = "1.0"
-=======
 libc = "0.2.112"
->>>>>>> 4873ef21
 mime_guess = "2.0.3"
 subprocess = "0.2.8"
 trybuild = "1.0.53"
 # Used by the https examples and tests
+pem = "1.0"
+rcgen = "0.8.14"
 tempfile = "3.2.0"
-rcgen = "0.8.14"
 
 [dev-dependencies.schemars]
 version = "0.8.8"
