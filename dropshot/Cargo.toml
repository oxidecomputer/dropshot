--- conflicted
+++ resolved
@@ -26,12 +26,8 @@
 proc-macro2 = "1.0.51"
 rustls = "0.20.8"
 rustls-pemfile = "1.0.2"
-<<<<<<< HEAD
-serde_json = "1.0.93"
+serde_json = "1.0.94"
 serde_path_to_error = "0.1.9"
-=======
-serde_json = "1.0.94"
->>>>>>> 77bb54b7
 serde_urlencoded = "0.7.1"
 sha1 = "0.10.5"
 slog = "2.5.0"
