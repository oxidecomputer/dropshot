--- conflicted
+++ resolved
@@ -174,47 +174,6 @@
 
 /*
  * Similarly, test that we do not generate duplicate type definitions when the
-<<<<<<< HEAD
- * same type is accepted as a query parameter to two different handler
- * functions.
- */
-
-#[derive(Deserialize, JsonSchema)]
-struct NeverDuplicatedParamTopLevel {
-    _b: NeverDuplicatedParamNextLevel,
-}
-
-#[derive(Deserialize, JsonSchema)]
-struct NeverDuplicatedParamNextLevel {
-    _v: bool,
-}
-
-#[endpoint {
-    method = PUT,
-    path = "/dup3",
-}]
-async fn handler10(
-    _rqctx: &RequestContext<()>,
-    _q: Query<NeverDuplicatedParamTopLevel>,
-) -> Result<HttpResponseOk<()>, HttpError> {
-    unimplemented!();
-}
-
-#[endpoint {
-    method = PUT,
-    path = "/dup4",
-}]
-async fn handler11(
-    _rqctx: &RequestContext<()>,
-    _q: Query<NeverDuplicatedParamTopLevel>,
-) -> Result<HttpResponseOk<()>, HttpError> {
-    unimplemented!();
-}
-
-/*
- * Similarly, test that we do not generate duplicate type definitions when the
-=======
->>>>>>> cc2fd468
  * same type is accepted as a typed body to two different handler functions.
  */
 
@@ -233,13 +192,8 @@
     method = PUT,
     path = "/dup5",
 }]
-<<<<<<< HEAD
-async fn handler12(
-    _rqctx: &RequestContext<()>,
-=======
 async fn handler10(
-    _rqctx: Arc<RequestContext<()>>,
->>>>>>> cc2fd468
+    _rqctx: &RequestContext<()>,
     _b: TypedBody<NeverDuplicatedBodyTopLevel>,
 ) -> Result<HttpResponseOk<()>, HttpError> {
     unimplemented!();
@@ -249,13 +203,8 @@
     method = PUT,
     path = "/dup6",
 }]
-<<<<<<< HEAD
-async fn handler13(
-    _rqctx: &RequestContext<()>,
-=======
 async fn handler11(
-    _rqctx: Arc<RequestContext<()>>,
->>>>>>> cc2fd468
+    _rqctx: &RequestContext<()>,
     _b: TypedBody<NeverDuplicatedBodyTopLevel>,
 ) -> Result<HttpResponseOk<()>, HttpError> {
     unimplemented!();
@@ -282,13 +231,8 @@
     method = PUT,
     path = "/dup7",
 }]
-<<<<<<< HEAD
-async fn handler14(
-    _rqctx: &RequestContext<()>,
-=======
 async fn handler12(
-    _rqctx: Arc<RequestContext<()>>,
->>>>>>> cc2fd468
+    _rqctx: &RequestContext<()>,
     _b: TypedBody<NeverDuplicatedTop>,
 ) -> Result<HttpResponseOk<()>, HttpError> {
     unimplemented!();
@@ -298,12 +242,8 @@
     method = GET,
     path = "/dup8",
 }]
-<<<<<<< HEAD
-async fn handler15(
-    _rqctx: &RequestContext<()>,
-=======
 async fn handler13(
-    _rqctx: Arc<RequestContext<()>>,
+    _rqctx: &RequestContext<()>,
 ) -> Result<HttpResponseOk<NeverDuplicatedTop>, HttpError> {
     unimplemented!();
 }
@@ -320,9 +260,8 @@
     unpublished = true,
 }]
 async fn handler14(
-    _rqctx: Arc<RequestContext<()>>,
+    _rqctx: &RequestContext<()>,
     _path: Path<AllPath>,
->>>>>>> cc2fd468
 ) -> Result<HttpResponseOk<NeverDuplicatedTop>, HttpError> {
     unimplemented!();
 }
