--- conflicted
+++ resolved
@@ -1,10 +1,5 @@
-<<<<<<< HEAD
 error: endpoint `must_be_unpublished` has paths that contain a wildcard match, but is not marked 'unpublished = true'
-  --> tests/fail/bad_channel14.rs:18:5
-=======
-error: paths that contain a wildcard match must include 'unpublished = true'
   --> tests/fail/bad_channel14.rs:21:5
->>>>>>> 47e7aa07
    |
 21 | /     protocol = WEBSOCKETS,
 22 | |     path = "/assets/{stuff:.*}",
