--- conflicted
+++ resolved
@@ -68,11 +68,7 @@
 22 | | }]
    | |__- required by a bound introduced by this call
 23 |   async fn websocket_channel_not_last(
-<<<<<<< HEAD
-   |   ^^^^^ the trait `dropshot::handler::HttpHandlerFunc<_, _, _>` is not implemented for fn item `fn(RequestContext<()>, WebsocketConnection, WebsocketUpgrade) -> ... {websocket_channel_not_last_adapter}`
-=======
    |   ^^^^^ the trait `dropshot::handler::HttpHandlerFunc<_, _, _>` is not implemented for fn item `fn(RequestContext<()>, WebsocketConnection, WebsocketUpgrade) -> impl Future<Output = Result<http::response::Response<hyper::body::body::Body>, HttpError>> {websocket_channel_not_last_adapter}`
->>>>>>> 5ba58196
    |
 note: required by a bound in `ApiEndpoint::<Context>::new`
   --> src/api_description.rs
