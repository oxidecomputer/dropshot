--- conflicted
+++ resolved
@@ -29,11 +29,7 @@
 22 | | }]
    | |__- required by a bound introduced by this call
 23 |   async fn non_extractor_as_last_argument(
-<<<<<<< HEAD
-   |   ^^^^^ the trait `dropshot::handler::HttpHandlerFunc<_, _, _>` is not implemented for fn item `fn(RequestContext<()>, String, WebsocketUpgrade) -> ... {non_extractor_as_last_argument_adapter}`
-=======
    |   ^^^^^ the trait `dropshot::handler::HttpHandlerFunc<_, _, _>` is not implemented for fn item `fn(RequestContext<()>, std::string::String, WebsocketUpgrade) -> impl Future<Output = Result<http::response::Response<hyper::body::body::Body>, HttpError>> {non_extractor_as_last_argument_adapter}`
->>>>>>> 5ba58196
    |
 note: required by a bound in `ApiEndpoint::<Context>::new`
   --> src/api_description.rs
