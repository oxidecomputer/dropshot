error[E0277]: the trait bound `for<'de> QueryParams: serde::de::Deserialize<'de>` is not satisfied
   --> tests/fail/bad_endpoint5.rs:26:14
    |
26  |     _params: Query<QueryParams>,
    |              ^^^^^^^^^^^^^^^^^^ the trait `for<'de> serde::de::Deserialize<'de>` is not implemented for `QueryParams`
    |
<<<<<<< HEAD
   ::: src/handler.rs:547:29
    |
547 | pub struct Query<QueryType: DeserializeOwned + JsonSchema + Send + Sync> {
    |                             ---------------- required by this bound in `dropshot::Query`
    |
    = note: required because of the requirements on the impl of `serde::de::DeserializeOwned` for `QueryParams`
=======
    = note: required because of the requirements on the impl of `serde::de::DeserializeOwned` for `QueryParams`
note: required by a bound in `dropshot::Query`
   --> src/handler.rs
    |
    | pub struct Query<QueryType: DeserializeOwned + JsonSchema + Send + Sync> {
    |                             ^^^^^^^^^^^^^^^^ required by this bound in `dropshot::Query`
>>>>>>> d1c425b3
<|MERGE_RESOLUTION|>--- conflicted
+++ resolved
@@ -4,18 +4,9 @@
 26  |     _params: Query<QueryParams>,
     |              ^^^^^^^^^^^^^^^^^^ the trait `for<'de> serde::de::Deserialize<'de>` is not implemented for `QueryParams`
     |
-<<<<<<< HEAD
-   ::: src/handler.rs:547:29
-    |
-547 | pub struct Query<QueryType: DeserializeOwned + JsonSchema + Send + Sync> {
-    |                             ---------------- required by this bound in `dropshot::Query`
-    |
-    = note: required because of the requirements on the impl of `serde::de::DeserializeOwned` for `QueryParams`
-=======
     = note: required because of the requirements on the impl of `serde::de::DeserializeOwned` for `QueryParams`
 note: required by a bound in `dropshot::Query`
    --> src/handler.rs
     |
     | pub struct Query<QueryType: DeserializeOwned + JsonSchema + Send + Sync> {
-    |                             ^^^^^^^^^^^^^^^^ required by this bound in `dropshot::Query`
->>>>>>> d1c425b3
+    |                             ^^^^^^^^^^^^^^^^ required by this bound in `dropshot::Query`