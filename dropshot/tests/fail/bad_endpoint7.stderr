error[E0277]: the trait bound `Ret: serde::ser::Serialize` is not satisfied
    --> tests/fail/bad_endpoint7.rs:25:13
     |
25   | ) -> Result<HttpResponseOk<Ret>, HttpError> {
     |             ^^^^^^^^^^^^^^^^^^^ the trait `serde::ser::Serialize` is not implemented for `Ret`
     |
<<<<<<< HEAD
    ::: src/handler.rs:1216:43
     |
1216 | pub struct HttpResponseOk<T: JsonSchema + Serialize + Send + Sync + 'static>(
     |                                           --------- required by this bound in `HttpResponseOk`
=======
note: required by a bound in `HttpResponseOk`
    --> src/handler.rs
     |
     | pub struct HttpResponseOk<T: JsonSchema + Serialize + Send + Sync + 'static>(
     |                                           ^^^^^^^^^ required by this bound in `HttpResponseOk`
>>>>>>> d1c425b3
<|MERGE_RESOLUTION|>--- conflicted
+++ resolved
@@ -4,15 +4,8 @@
 25   | ) -> Result<HttpResponseOk<Ret>, HttpError> {
      |             ^^^^^^^^^^^^^^^^^^^ the trait `serde::ser::Serialize` is not implemented for `Ret`
      |
-<<<<<<< HEAD
-    ::: src/handler.rs:1216:43
-     |
-1216 | pub struct HttpResponseOk<T: JsonSchema + Serialize + Send + Sync + 'static>(
-     |                                           --------- required by this bound in `HttpResponseOk`
-=======
 note: required by a bound in `HttpResponseOk`
     --> src/handler.rs
      |
      | pub struct HttpResponseOk<T: JsonSchema + Serialize + Send + Sync + 'static>(
-     |                                           ^^^^^^^^^ required by this bound in `HttpResponseOk`
->>>>>>> d1c425b3
+     |                                           ^^^^^^^^^ required by this bound in `HttpResponseOk`