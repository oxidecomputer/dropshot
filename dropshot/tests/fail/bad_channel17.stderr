error[E0277]: the trait bound `WebsocketConnection: SharedExtractor` is not satisfied
  --> tests/fail/bad_channel17.rs:18:17
   |
18 |     _upgraded1: WebsocketConnection,
   |                 ^^^^^^^^^^^^^^^^^^^ the trait `SharedExtractor` is not implemented for `WebsocketConnection`
   |
   = help: the following other types implement trait `SharedExtractor`:
             dropshot::Path<PathType>
             dropshot::Query<QueryType>
note: required by a bound in `need_shared_extractor`
  --> tests/fail/bad_channel17.rs:12:1
   |
12 | / #[channel {
13 | |     protocol = WEBSOCKETS,
14 | |     path = "/test",
15 | | }]
   | |__^ required by this bound in `need_shared_extractor`
...
18 |       _upgraded1: WebsocketConnection,
   |                   ------------------- required by a bound in this function
   = note: this error originates in the attribute macro `channel` (in Nightly builds, run with -Z macro-backtrace for more info)

<<<<<<< HEAD
error[E0277]: the trait bound `fn(RequestContext<()>, WebsocketConnection, WebsocketUpgrade) -> impl Future<Output = Result<http::response::Response<Body>, HttpError>> {<impl From<two_websocket_channels> for ApiEndpoint<<RequestContext<()> as RequestContextArgument>::Context>>::from::two_websocket_channels}: dropshot::handler::HttpHandlerFunc<_, _, _>` is not satisfied
  --> tests/fail/bad_channel17.rs:16:10
=======
error[E0277]: the trait bound `fn(RequestContext<()>, WebsocketConnection, WebsocketUpgrade) -> impl Future<Output = Result<http::response::Response<hyper::body::body::Body>, HttpError>> {two_websocket_channels_adapter}: dropshot::handler::HttpHandlerFunc<_, _, _>` is not satisfied
  --> tests/fail/bad_channel17.rs:16:1
>>>>>>> a8f3f97a
   |
12 | / #[channel {
13 | |     protocol = WEBSOCKETS,
14 | |     path = "/test",
15 | | }]
   | |__- required by a bound introduced by this call
16 |   async fn two_websocket_channels(
<<<<<<< HEAD
   |            ^^^^^^^^^^^^^^^^^^^^^^ the trait `dropshot::handler::HttpHandlerFunc<_, _, _>` is not implemented for fn item `fn(RequestContext<()>, WebsocketConnection, WebsocketUpgrade) -> impl Future<Output = Result<http::response::Response<Body>, HttpError>> {<impl From<two_websocket_channels> for ApiEndpoint<<RequestContext<()> as RequestContextArgument>::Context>>::from::two_websocket_channels}`
=======
   |   ^^^^^ the trait `dropshot::handler::HttpHandlerFunc<_, _, _>` is not implemented for fn item `fn(RequestContext<()>, WebsocketConnection, WebsocketUpgrade) -> impl Future<Output = Result<http::response::Response<hyper::body::body::Body>, HttpError>> {two_websocket_channels_adapter}`
>>>>>>> a8f3f97a
   |
note: required by a bound in `ApiEndpoint::<Context>::new`
  --> src/api_description.rs
   |
   |     pub fn new<HandlerType, FuncParams, ResponseType>(
   |            --- required by a bound in this associated function
...
   |         HandlerType: HttpHandlerFunc<Context, FuncParams, ResponseType>,
   |                      ^^^^^^^^^^^^^^^^^^^^^^^^^^^^^^^^^^^^^^^^^^^^^^^^^^ required by this bound in `ApiEndpoint::<Context>::new`<|MERGE_RESOLUTION|>--- conflicted
+++ resolved
@@ -20,13 +20,8 @@
    |                   ------------------- required by a bound in this function
    = note: this error originates in the attribute macro `channel` (in Nightly builds, run with -Z macro-backtrace for more info)
 
-<<<<<<< HEAD
-error[E0277]: the trait bound `fn(RequestContext<()>, WebsocketConnection, WebsocketUpgrade) -> impl Future<Output = Result<http::response::Response<Body>, HttpError>> {<impl From<two_websocket_channels> for ApiEndpoint<<RequestContext<()> as RequestContextArgument>::Context>>::from::two_websocket_channels}: dropshot::handler::HttpHandlerFunc<_, _, _>` is not satisfied
-  --> tests/fail/bad_channel17.rs:16:10
-=======
-error[E0277]: the trait bound `fn(RequestContext<()>, WebsocketConnection, WebsocketUpgrade) -> impl Future<Output = Result<http::response::Response<hyper::body::body::Body>, HttpError>> {two_websocket_channels_adapter}: dropshot::handler::HttpHandlerFunc<_, _, _>` is not satisfied
+error[E0277]: the trait bound `fn(RequestContext<()>, WebsocketConnection, WebsocketUpgrade) -> impl Future<Output = Result<http::response::Response<Body>, HttpError>> {two_websocket_channels_adapter}: dropshot::handler::HttpHandlerFunc<_, _, _>` is not satisfied
   --> tests/fail/bad_channel17.rs:16:1
->>>>>>> a8f3f97a
    |
 12 | / #[channel {
 13 | |     protocol = WEBSOCKETS,
@@ -34,11 +29,7 @@
 15 | | }]
    | |__- required by a bound introduced by this call
 16 |   async fn two_websocket_channels(
-<<<<<<< HEAD
-   |            ^^^^^^^^^^^^^^^^^^^^^^ the trait `dropshot::handler::HttpHandlerFunc<_, _, _>` is not implemented for fn item `fn(RequestContext<()>, WebsocketConnection, WebsocketUpgrade) -> impl Future<Output = Result<http::response::Response<Body>, HttpError>> {<impl From<two_websocket_channels> for ApiEndpoint<<RequestContext<()> as RequestContextArgument>::Context>>::from::two_websocket_channels}`
-=======
-   |   ^^^^^ the trait `dropshot::handler::HttpHandlerFunc<_, _, _>` is not implemented for fn item `fn(RequestContext<()>, WebsocketConnection, WebsocketUpgrade) -> impl Future<Output = Result<http::response::Response<hyper::body::body::Body>, HttpError>> {two_websocket_channels_adapter}`
->>>>>>> a8f3f97a
+   |   ^^^^^ the trait `dropshot::handler::HttpHandlerFunc<_, _, _>` is not implemented for fn item `fn(RequestContext<()>, WebsocketConnection, WebsocketUpgrade) -> impl Future<Output = Result<http::response::Response<Body>, HttpError>> {two_websocket_channels_adapter}`
    |
 note: required by a bound in `ApiEndpoint::<Context>::new`
   --> src/api_description.rs
