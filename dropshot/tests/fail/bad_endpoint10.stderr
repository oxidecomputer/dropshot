--- conflicted
+++ resolved
@@ -21,15 +21,8 @@
 14 |   async fn bad_error_type(
    |            ^^^^^^^^^^^^^^ the trait `dropshot::handler::HttpHandlerFunc<_, _, _>` is not implemented for `fn(Arc<RequestContext<()>>) -> impl Future {<impl From<bad_error_type> for ApiEndpoint<<Arc<RequestContext<()>> as RequestContextArgument>::Context>>::from::bad_error_type}`
    |
-<<<<<<< HEAD
-  ::: src/api_description.rs:54:33
-   |
-54 |         FuncParams: Extractor + 'static,
-   |                                 ------- required by this bound in `ApiEndpoint::<Context>::new`
-=======
 note: required by a bound in `ApiEndpoint::<Context>::new`
   --> src/api_description.rs
    |
    |         FuncParams: Extractor + 'static,
-   |                     ^^^^^^^^^ required by this bound in `ApiEndpoint::<Context>::new`
->>>>>>> d1c425b3
+   |                     ^^^^^^^^^ required by this bound in `ApiEndpoint::<Context>::new`