error[E0277]: the trait bound `for<'de> QueryParams: serde::de::Deserialize<'de>` is not satisfied
  --> tests/fail/bad_channel5.rs:24:14
   |
24 |     _params: Query<QueryParams>,
   |              ^^^^^^^^^^^^^^^^^^ the trait `for<'de> serde::de::Deserialize<'de>` is not implemented for `QueryParams`, which is required by `QueryParams: serde::de::DeserializeOwned`
   |
   = help: the following other types implement trait `serde::de::Deserialize<'de>`:
             &'a [u8]
             &'a camino::Utf8Path
             &'a std::path::Path
             &'a str
             ()
             (T,)
             (T0, T1)
             (T0, T1, T2)
           and $N others
   = note: required for `QueryParams` to implement `serde::de::DeserializeOwned`
note: required by a bound in `dropshot::Query`
  --> src/extractor/query.rs
   |
   | pub struct Query<QueryType: DeserializeOwned + JsonSchema + Send + Sync> {
   |                             ^^^^^^^^^^^^^^^^ required by this bound in `Query`

error[E0277]: the trait bound `for<'de> QueryParams: serde::de::Deserialize<'de>` is not satisfied
  --> tests/fail/bad_channel5.rs:22:1
   |
22 | / async fn bad_channel(
23 | |     _rqctx: RequestContext<()>,
24 | |     _params: Query<QueryParams>,
25 | |     _upgraded: WebsocketConnection,
26 | | ) -> dropshot::WebsocketChannelResult {
<<<<<<< HEAD
   | |_____________________________________^ the trait `for<'de> serde::de::Deserialize<'de>` is not implemented for `QueryParams`
=======
   | |_____________________________________^ the trait `for<'de> serde::de::Deserialize<'de>` is not implemented for `QueryParams`, which is required by `QueryParams: serde::de::DeserializeOwned`
>>>>>>> 5ba58196
   |
   = help: the following other types implement trait `serde::de::Deserialize<'de>`:
             &'a [u8]
             &'a camino::Utf8Path
             &'a std::path::Path
             &'a str
             ()
             (T,)
             (T0, T1)
             (T0, T1, T2)
           and $N others
   = note: required for `QueryParams` to implement `serde::de::DeserializeOwned`
note: required by a bound in `dropshot::Query`
  --> src/extractor/query.rs
   |
   | pub struct Query<QueryType: DeserializeOwned + JsonSchema + Send + Sync> {
   |                             ^^^^^^^^^^^^^^^^ required by this bound in `Query`

error[E0277]: the trait bound `for<'de> QueryParams: serde::de::Deserialize<'de>` is not satisfied
  --> tests/fail/bad_channel5.rs:18:1
   |
18 | / #[channel {
19 | |     protocol = WEBSOCKETS,
20 | |     path = "/test",
21 | | }]
   | |__^ the trait `for<'de> serde::de::Deserialize<'de>` is not implemented for `QueryParams`, which is required by `QueryParams: serde::de::DeserializeOwned`
   |
   = help: the following other types implement trait `serde::de::Deserialize<'de>`:
             &'a [u8]
             &'a camino::Utf8Path
             &'a std::path::Path
             &'a str
             ()
             (T,)
             (T0, T1)
             (T0, T1, T2)
           and $N others
   = note: required for `QueryParams` to implement `serde::de::DeserializeOwned`
note: required by a bound in `dropshot::Query`
  --> src/extractor/query.rs
   |
   | pub struct Query<QueryType: DeserializeOwned + JsonSchema + Send + Sync> {
   |                             ^^^^^^^^^^^^^^^^ required by this bound in `Query`
<<<<<<< HEAD
   = note: this error originates in the attribute macro `channel` (in Nightly builds, run with -Z macro-backtrace for more info)
=======
   = note: this error originates in the attribute macro `channel` (in Nightly builds, run with -Z macro-backtrace for more info)

error[E0277]: the trait bound `fn(RequestContext<()>, dropshot::Query<QueryParams>, WebsocketUpgrade) -> impl Future<Output = Result<http::response::Response<hyper::body::body::Body>, HttpError>> {bad_channel_adapter}: dropshot::handler::HttpHandlerFunc<_, _, _>` is not satisfied
  --> tests/fail/bad_channel5.rs:22:1
   |
18 | / #[channel {
19 | |     protocol = WEBSOCKETS,
20 | |     path = "/test",
21 | | }]
   | |__- required by a bound introduced by this call
22 |   async fn bad_channel(
   |   ^^^^^ the trait `dropshot::handler::HttpHandlerFunc<_, _, _>` is not implemented for fn item `fn(RequestContext<()>, dropshot::Query<QueryParams>, WebsocketUpgrade) -> impl Future<Output = Result<http::response::Response<hyper::body::body::Body>, HttpError>> {bad_channel_adapter}`
   |
note: required by a bound in `ApiEndpoint::<Context>::new`
  --> src/api_description.rs
   |
   |     pub fn new<HandlerType, FuncParams, ResponseType>(
   |            --- required by a bound in this associated function
...
   |         HandlerType: HttpHandlerFunc<Context, FuncParams, ResponseType>,
   |                      ^^^^^^^^^^^^^^^^^^^^^^^^^^^^^^^^^^^^^^^^^^^^^^^^^^ required by this bound in `ApiEndpoint::<Context>::new`
>>>>>>> 5ba58196
<|MERGE_RESOLUTION|>--- conflicted
+++ resolved
@@ -29,11 +29,7 @@
 24 | |     _params: Query<QueryParams>,
 25 | |     _upgraded: WebsocketConnection,
 26 | | ) -> dropshot::WebsocketChannelResult {
-<<<<<<< HEAD
-   | |_____________________________________^ the trait `for<'de> serde::de::Deserialize<'de>` is not implemented for `QueryParams`
-=======
    | |_____________________________________^ the trait `for<'de> serde::de::Deserialize<'de>` is not implemented for `QueryParams`, which is required by `QueryParams: serde::de::DeserializeOwned`
->>>>>>> 5ba58196
    |
    = help: the following other types implement trait `serde::de::Deserialize<'de>`:
              &'a [u8]
@@ -77,9 +73,6 @@
    |
    | pub struct Query<QueryType: DeserializeOwned + JsonSchema + Send + Sync> {
    |                             ^^^^^^^^^^^^^^^^ required by this bound in `Query`
-<<<<<<< HEAD
-   = note: this error originates in the attribute macro `channel` (in Nightly builds, run with -Z macro-backtrace for more info)
-=======
    = note: this error originates in the attribute macro `channel` (in Nightly builds, run with -Z macro-backtrace for more info)
 
 error[E0277]: the trait bound `fn(RequestContext<()>, dropshot::Query<QueryParams>, WebsocketUpgrade) -> impl Future<Output = Result<http::response::Response<hyper::body::body::Body>, HttpError>> {bad_channel_adapter}: dropshot::handler::HttpHandlerFunc<_, _, _>` is not satisfied
@@ -100,5 +93,4 @@
    |            --- required by a bound in this associated function
 ...
    |         HandlerType: HttpHandlerFunc<Context, FuncParams, ResponseType>,
-   |                      ^^^^^^^^^^^^^^^^^^^^^^^^^^^^^^^^^^^^^^^^^^^^^^^^^^ required by this bound in `ApiEndpoint::<Context>::new`
->>>>>>> 5ba58196
+   |                      ^^^^^^^^^^^^^^^^^^^^^^^^^^^^^^^^^^^^^^^^^^^^^^^^^^ required by this bound in `ApiEndpoint::<Context>::new`