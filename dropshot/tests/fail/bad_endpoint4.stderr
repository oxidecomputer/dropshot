error[E0277]: the trait bound `QueryParams: schemars::JsonSchema` is not satisfied
   --> tests/fail/bad_endpoint4.rs:24:14
    |
24  |     _params: Query<QueryParams>,
    |              ^^^^^^^^^^^^^^^^^^ the trait `schemars::JsonSchema` is not implemented for `QueryParams`
    |
<<<<<<< HEAD
   ::: src/handler.rs:547:48
    |
547 | pub struct Query<QueryType: DeserializeOwned + JsonSchema + Send + Sync> {
    |                                                ---------- required by this bound in `dropshot::Query`
=======
note: required by a bound in `dropshot::Query`
   --> src/handler.rs
    |
    | pub struct Query<QueryType: DeserializeOwned + JsonSchema + Send + Sync> {
    |                                                ^^^^^^^^^^ required by this bound in `dropshot::Query`
>>>>>>> d1c425b3

error[E0277]: the trait bound `for<'de> QueryParams: serde::de::Deserialize<'de>` is not satisfied
   --> tests/fail/bad_endpoint4.rs:24:14
    |
24  |     _params: Query<QueryParams>,
    |              ^^^^^^^^^^^^^^^^^^ the trait `for<'de> serde::de::Deserialize<'de>` is not implemented for `QueryParams`
    |
<<<<<<< HEAD
   ::: src/handler.rs:547:29
    |
547 | pub struct Query<QueryType: DeserializeOwned + JsonSchema + Send + Sync> {
    |                             ---------------- required by this bound in `dropshot::Query`
    |
    = note: required because of the requirements on the impl of `serde::de::DeserializeOwned` for `QueryParams`
=======
    = note: required because of the requirements on the impl of `serde::de::DeserializeOwned` for `QueryParams`
note: required by a bound in `dropshot::Query`
   --> src/handler.rs
    |
    | pub struct Query<QueryType: DeserializeOwned + JsonSchema + Send + Sync> {
    |                             ^^^^^^^^^^^^^^^^ required by this bound in `dropshot::Query`
>>>>>>> d1c425b3
<|MERGE_RESOLUTION|>--- conflicted
+++ resolved
@@ -4,18 +4,11 @@
 24  |     _params: Query<QueryParams>,
     |              ^^^^^^^^^^^^^^^^^^ the trait `schemars::JsonSchema` is not implemented for `QueryParams`
     |
-<<<<<<< HEAD
-   ::: src/handler.rs:547:48
-    |
-547 | pub struct Query<QueryType: DeserializeOwned + JsonSchema + Send + Sync> {
-    |                                                ---------- required by this bound in `dropshot::Query`
-=======
 note: required by a bound in `dropshot::Query`
    --> src/handler.rs
     |
     | pub struct Query<QueryType: DeserializeOwned + JsonSchema + Send + Sync> {
     |                                                ^^^^^^^^^^ required by this bound in `dropshot::Query`
->>>>>>> d1c425b3
 
 error[E0277]: the trait bound `for<'de> QueryParams: serde::de::Deserialize<'de>` is not satisfied
    --> tests/fail/bad_endpoint4.rs:24:14
@@ -23,18 +16,9 @@
 24  |     _params: Query<QueryParams>,
     |              ^^^^^^^^^^^^^^^^^^ the trait `for<'de> serde::de::Deserialize<'de>` is not implemented for `QueryParams`
     |
-<<<<<<< HEAD
-   ::: src/handler.rs:547:29
-    |
-547 | pub struct Query<QueryType: DeserializeOwned + JsonSchema + Send + Sync> {
-    |                             ---------------- required by this bound in `dropshot::Query`
-    |
-    = note: required because of the requirements on the impl of `serde::de::DeserializeOwned` for `QueryParams`
-=======
     = note: required because of the requirements on the impl of `serde::de::DeserializeOwned` for `QueryParams`
 note: required by a bound in `dropshot::Query`
    --> src/handler.rs
     |
     | pub struct Query<QueryType: DeserializeOwned + JsonSchema + Send + Sync> {
-    |                             ^^^^^^^^^^^^^^^^ required by this bound in `dropshot::Query`
->>>>>>> d1c425b3
+    |                             ^^^^^^^^^^^^^^^^ required by this bound in `dropshot::Query`