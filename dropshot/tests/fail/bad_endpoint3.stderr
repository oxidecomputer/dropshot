--- conflicted
+++ resolved
@@ -1,7 +1,3 @@
-<<<<<<< HEAD
-error[E0277]: the trait bound `fn(RequestContext<()>, String) -> impl Future<Output = Result<HttpResponseOk<()>, HttpError>> {<impl From<bad_endpoint> for ApiEndpoint<<RequestContext<()> as RequestContextArgument>::Context>>::from::bad_endpoint}: dropshot::handler::HttpHandlerFunc<_, _, _>` is not satisfied
-  --> tests/fail/bad_endpoint3.rs:15:10
-=======
 error[E0277]: the trait bound `String: SharedExtractor` is not satisfied
   --> tests/fail/bad_endpoint3.rs:18:12
    |
@@ -25,22 +21,16 @@
    |              ------ required by a bound in this
    = note: this error originates in the attribute macro `endpoint` (in Nightly builds, run with -Z macro-backtrace for more info)
 
-error[E0277]: the trait bound `fn(Arc<RequestContext<()>>, String) -> impl Future<Output = Result<HttpResponseOk<()>, HttpError>> {<impl From<bad_endpoint> for ApiEndpoint<<Arc<RequestContext<()>> as RequestContextArgument>::Context>>::from::bad_endpoint}: dropshot::handler::HttpHandlerFunc<_, _, _>` is not satisfied
+error[E0277]: the trait bound `fn(RequestContext<()>, String) -> impl Future<Output = Result<HttpResponseOk<()>, HttpError>> {<impl From<bad_endpoint> for ApiEndpoint<<RequestContext<()> as RequestContextArgument>::Context>>::from::bad_endpoint}: dropshot::handler::HttpHandlerFunc<_, _, _>` is not satisfied
   --> tests/fail/bad_endpoint3.rs:16:10
->>>>>>> 7847891f
    |
 12 | / #[endpoint {
 13 | |     method = GET,
 14 | |     path = "/test",
 15 | | }]
    | |__- required by a bound introduced by this call
-<<<<<<< HEAD
-15 |   async fn bad_endpoint(
+16 |   async fn bad_endpoint(
    |            ^^^^^^^^^^^^ the trait `dropshot::handler::HttpHandlerFunc<_, _, _>` is not implemented for fn item `fn(RequestContext<()>, String) -> impl Future<Output = Result<HttpResponseOk<()>, HttpError>> {<impl From<bad_endpoint> for ApiEndpoint<<RequestContext<()> as RequestContextArgument>::Context>>::from::bad_endpoint}`
-=======
-16 |   async fn bad_endpoint(
-   |            ^^^^^^^^^^^^ the trait `dropshot::handler::HttpHandlerFunc<_, _, _>` is not implemented for fn item `fn(Arc<RequestContext<()>>, String) -> impl Future<Output = Result<HttpResponseOk<()>, HttpError>> {<impl From<bad_endpoint> for ApiEndpoint<<Arc<RequestContext<()>> as RequestContextArgument>::Context>>::from::bad_endpoint}`
->>>>>>> 7847891f
    |
 note: required by a bound in `ApiEndpoint::<Context>::new`
   --> src/api_description.rs
