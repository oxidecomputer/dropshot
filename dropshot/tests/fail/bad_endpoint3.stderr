--- conflicted
+++ resolved
@@ -1,14 +1,11 @@
 error[E0277]: the trait bound `String: Extractor` is not satisfied
   --> tests/fail/bad_endpoint3.rs:17:12
-<<<<<<< HEAD
-=======
    |
 17 |     param: String,
    |            ^^^^^^ the trait `Extractor` is not implemented for `String`
    |
 note: required by a bound in `need_extractor`
   --> tests/fail/bad_endpoint3.rs:11:1
->>>>>>> d1c425b3
    |
 11 | / #[endpoint {
 12 | |     method = GET,
@@ -31,15 +28,8 @@
 15 |   async fn bad_endpoint(
    |            ^^^^^^^^^^^^ the trait `dropshot::handler::HttpHandlerFunc<_, _, _>` is not implemented for `fn(Arc<RequestContext<()>>, String) -> impl Future {<impl From<bad_endpoint> for ApiEndpoint<<Arc<RequestContext<()>> as RequestContextArgument>::Context>>::from::bad_endpoint}`
    |
-<<<<<<< HEAD
-  ::: src/api_description.rs:54:33
-   |
-54 |         FuncParams: Extractor + 'static,
-   |                                 ------- required by this bound in `ApiEndpoint::<Context>::new`
-=======
 note: required by a bound in `ApiEndpoint::<Context>::new`
   --> src/api_description.rs
    |
    |         FuncParams: Extractor + 'static,
-   |                     ^^^^^^^^^ required by this bound in `ApiEndpoint::<Context>::new`
->>>>>>> d1c425b3
+   |                     ^^^^^^^^^ required by this bound in `ApiEndpoint::<Context>::new`