// Copyright 2020 Oxide Computer Company
/*!
 * Tests for configuration file.
 */

use dropshot::test_util::read_config;
use dropshot::ConfigDropshot;
use dropshot::HttpServerStarter;
use slog::Logger;
use std::fs;

/*
 * Bad values for "bind_address"
 */

#[test]
fn test_config_bad_bind_address_port_too_small() {
    let error = read_config::<ConfigDropshot>(
        "bad_bind_address_port_too_small",
        "bind_address = \"127.0.0.1:-3\"",
    )
    .unwrap_err()
    .to_string();
    assert!(
        error.starts_with("invalid IP address syntax for key `bind_address`")
    );
}

#[test]
fn test_config_bad_bind_address_port_too_large() {
    let error = read_config::<ConfigDropshot>(
        "bad_bind_address_port_too_large",
        "bind_address = \"127.0.0.1:65536\"",
    )
    .unwrap_err()
    .to_string();
    assert!(
        error.starts_with("invalid IP address syntax for key `bind_address`")
    );
}

#[test]
fn test_config_bad_bind_address_garbage() {
    let error = read_config::<ConfigDropshot>(
        "bad_bind_address_garbage",
        "bind_address = \"garbage\"",
    )
    .unwrap_err()
    .to_string();
    assert!(
        error.starts_with("invalid IP address syntax for key `bind_address`")
    );
}

<<<<<<< HEAD
fn make_server(config: &ConfigDropshot, log: &Logger) -> HttpServer<i32> {
    HttpServer::new(&config, dropshot::ApiDescription::new(), 0, log).unwrap()
=======
fn make_server(config: &ConfigDropshot, log: &Logger) -> HttpServerStarter {
    HttpServerStarter::new(
        &config,
        dropshot::ApiDescription::new(),
        Arc::new(0),
        log,
    )
    .unwrap()
>>>>>>> ccb458e3
}

#[tokio::test]
async fn test_config_bind_address() {
    let log_path =
        dropshot::test_util::log_file_for_test("config_bind_address")
            .as_path()
            .display()
            .to_string();
    eprintln!("log file: {}", log_path);

    let log_config = dropshot::ConfigLogging::File {
        level: dropshot::ConfigLoggingLevel::Debug,
        path: log_path.clone(),
        if_exists: dropshot::ConfigLoggingIfExists::Append,
    };
    let log = log_config.to_logger("test_config_bind_address").unwrap();

    let client = hyper::Client::new();
    let bind_ip_str = "127.0.0.1";
    let bind_port: u16 = 12215;

    /*
     * This helper constructs a GET HTTP request to
     * http://$bind_ip_str:$port/, where $port is the argument to the
     * closure.
     */
    let cons_request = |port: u16| {
        let uri = hyper::Uri::builder()
            .scheme("http")
            .authority(format!("{}:{}", bind_ip_str, port).as_str())
            .path_and_query("/")
            .build()
            .unwrap();
        hyper::Request::builder()
            .method(http::method::Method::GET)
            .uri(&uri)
            .body(hyper::Body::empty())
            .unwrap()
    };

    /*
     * Make sure there is not currently a server running on our expected
     * port so that when we subsequently create a server and run it we know
     * we're getting the one we configured.
     */
    let error = client.request(cons_request(bind_port)).await.unwrap_err();
    assert!(error.is_connect());

    /*
     * Now start a server with our configuration and make the request again.
     * This should succeed in terms of making the request.  (The request
     * itself might fail with a 400-level or 500-level response code -- we
     * don't want to depend on too much from the ApiServer here -- but we
     * should have successfully made the request.)
     */
    let config_text = format!(
        "bind_address = \"{}:{}\"\nrequest_body_max_bytes = 1024",
        bind_ip_str, bind_port
    );
    let config =
        read_config::<ConfigDropshot>("bind_address", &config_text).unwrap();
    let server = make_server(&config, &log).start();
    client.request(cons_request(bind_port)).await.unwrap();
    server.close().await.unwrap();

    /*
     * Make another request to make sure it fails now that we've shut down
     * the server.  We need a new client to make sure our client-side connection
     * starts from a clean slate.  (Otherwise, a race during shutdown could
     * cause us to successfully send a request packet, only to have the TCP
     * stack return with ECONNRESET, which gets in the way of what we're trying
     * to test here.)
     */
    let client = hyper::Client::new();
    let error = client.request(cons_request(bind_port)).await.unwrap_err();
    assert!(error.is_connect());

    /*
     * Start a server on another TCP port and make sure we can reach that
     * one (and NOT the one we just shut down).
     */
    let config_text = format!(
        "bind_address = \"{}:{}\"\nrequest_body_max_bytes = 1024",
        bind_ip_str,
        bind_port + 1,
    );
    let config =
        read_config::<ConfigDropshot>("bind_address", &config_text).unwrap();
    let server = make_server(&config, &log).start();
    client.request(cons_request(bind_port + 1)).await.unwrap();
    let error = client.request(cons_request(bind_port)).await.unwrap_err();
    assert!(error.is_connect());
    server.close().await.unwrap();

    let error = client.request(cons_request(bind_port)).await.unwrap_err();
    assert!(error.is_connect());
    let error = client.request(cons_request(bind_port + 1)).await.unwrap_err();
    assert!(error.is_connect());

    fs::remove_file(log_path).unwrap();
}<|MERGE_RESOLUTION|>--- conflicted
+++ resolved
@@ -52,19 +52,12 @@
     );
 }
 
-<<<<<<< HEAD
-fn make_server(config: &ConfigDropshot, log: &Logger) -> HttpServer<i32> {
-    HttpServer::new(&config, dropshot::ApiDescription::new(), 0, log).unwrap()
-=======
-fn make_server(config: &ConfigDropshot, log: &Logger) -> HttpServerStarter {
-    HttpServerStarter::new(
-        &config,
-        dropshot::ApiDescription::new(),
-        Arc::new(0),
-        log,
-    )
-    .unwrap()
->>>>>>> ccb458e3
+fn make_server(
+    config: &ConfigDropshot,
+    log: &Logger,
+) -> HttpServerStarter<i32> {
+    HttpServerStarter::new(&config, dropshot::ApiDescription::new(), 0, log)
+        .unwrap()
 }
 
 #[tokio::test]
