// Copyright 2021 Oxide Computer Company
/*!
 * Routes incoming HTTP requests to handler functions
 */

use super::error::HttpError;
use super::handler::RouteHandler;

use crate::from_map::MapError;
use crate::from_map::MapValue;
use crate::server::ServerContext;
use crate::ApiEndpoint;
use http::Method;
use http::StatusCode;
use percent_encoding::percent_decode_str;
use std::collections::BTreeMap;
use std::collections::BTreeSet;

/**
 * `HttpRouter` is a simple data structure for routing incoming HTTP requests to
 * specific handler functions based on the request method and URI path.  For
 * examples, see the basic test below.
 *
 * Routes are registered and looked up according to a path, like `"/foo/bar"`.
 * Paths are split into segments separated by one or more '/' characters.  When
 * registering a route, a path segment may be either a literal string or a
 * variable.  Variables are specified by wrapping the segment in braces.
 *
 * For example, a handler registered for `"/foo/bar"` will match only
 * `"/foo/bar"` (after normalization, that is -- it will also match
 * `"/foo///bar"`).  A handler registered for `"/foo/{bar}"` uses a
 * variable for the second segment, so it will match `"/foo/123"` (with `"bar"`
 * assigned to `"123"`) as well as `"/foo/bar456"` (with `"bar"` mapped to
 * `"bar456"`).  Only one segment is matched per variable, so `"/foo/{bar}"`
 * will not match `"/foo/123/456"`.
 *
 * The implementation here is essentially a trie where edges represent segments
 * of the URI path.  ("Segments" here are chunks of the path separated by one or
 * more "/" characters.)  To register or look up the path `"/foo/bar/baz"`, we
 * would start at the root and traverse edges for the literal strings `"foo"`,
 * `"bar"`, and `"baz"`, arriving at a particular node.  Each node has a set of
 * handlers, each associated with one HTTP method.
 *
 * We make (and, in some cases, enforce) a number of simplifying assumptions.
 * These could be relaxed, but it's not clear that's useful, and enforcing them
 * makes it easier to catch some types of bugs:
 *
 * * A particular resource (node) may have child resources (edges) with either
 *   literal path segments or variable path segments, but not both.  For
 *   example, you can't register both `"/projects/{id}"` and
 *   `"/projects/default"`.
 *
 * * If a given resource has an edge with a variable name, all routes through
 *   this node must use the same name for that variable.  That is, you can't
 *   define routes for `"/projects/{id}"` and `"/projects/{project_id}/info"`.
 *
 * * A given path cannot use the same variable name twice.  For example, you
 *   can't register path `"/projects/{id}/instances/{id}"`.
 *
 * * A given resource may have at most one handler for a given HTTP method.
 *
 * * The expectation is that during server initialization,
 *   `HttpRouter::insert()` will be invoked to register a number of route
 *   handlers.  After that initialization period, the router will be
 *   read-only.  This behavior isn't enforced by `HttpRouter`.
 */
#[derive(Debug)]
pub struct HttpRouter<Context: ServerContext> {
    /** root of the trie */
    root: Box<HttpRouterNode<Context>>,
}

/**
 * Each node in the tree represents a group of HTTP resources having the same
 * handler functions.  As described above, these may correspond to exactly one
 * canonical path (e.g., `"/foo/bar"`) or a set of paths that differ by some
 * number of variable assignments (e.g., `"/projects/123/instances"` and
 * `"/projects/456/instances"`).
 *
 * Edges of the tree come in one of type types: edges for literal strings and
 * edges for variable strings.  A given node has either literal string edges or
 * variable edges, but not both.  However, we don't necessarily know what type
 * of outgoing edges a node will have when we create it.
 */
#[derive(Debug)]
struct HttpRouterNode<Context: ServerContext> {
    /** Handlers, etc. for each of the HTTP methods defined for this node. */
    methods: BTreeMap<String, ApiEndpoint<Context>>,
    /** Edges linking to child nodes. */
    edges: Option<HttpRouterEdges<Context>>,
}

#[derive(Debug)]
enum HttpRouterEdges<Context: ServerContext> {
    /** Outgoing edges for literal paths. */
    Literals(BTreeMap<String, Box<HttpRouterNode<Context>>>),
    /** Outgoing edge for variable-named paths. */
    VariableSingle(String, Box<HttpRouterNode<Context>>),
    /** Outgoing edge that consumes all remaining components. */
    VariableRest(String, Box<HttpRouterNode<Context>>),
}

/**
 * `PathSegment` represents a segment in a URI path when the router is being
 * configured.  Each segment may be either a literal string or a variable (the
 * latter indicated by being wrapped in braces). Variables may consume a single
 * /-delimited segment or several as defined by a regex (currently only `.*` is
 * supported).
 */
#[derive(Debug, PartialEq)]
pub enum PathSegment {
    /** a path segment for a literal string */
    Literal(String),
    /** a path segment for a variable */
    VarnameSegment(String),
    /** a path segment that matches all remaining components for a variable */
    VarnameWildcard(String),
}

impl PathSegment {
    /**
     * Given a `&str` representing a path segment from a Uri, return a
     * PathSegment.  This is used to parse a sequence of path segments to the
     * corresponding `PathSegment`, which basically means determining whether
     * it's a variable or a literal.
     */
    pub fn from(segment: &str) -> PathSegment {
        if segment.starts_with('{') || segment.ends_with('}') {
            assert!(
                segment.starts_with('{'),
                "{}",
                "HTTP URI path segment variable missing leading \"{\""
            );
            assert!(
                segment.ends_with('}'),
                "{}",
                "HTTP URI path segment variable missing trailing \"}\""
            );

            let var = &segment[1..segment.len() - 1];

            let (var, pat) = if let Some(index) = var.find(':') {
                (&var[..index], Some(&var[index + 1..]))
            } else {
                (var, None)
            };

            assert!(
                valid_identifier(var),
                "HTTP URI path segment variable name must be a valid \
                 identifier: '{}'",
                var
            );

            if let Some(pat) = pat {
                assert!(
                    pat == ".*",
                    "Only the pattern '.*' is currently supported"
                );
                PathSegment::VarnameWildcard(var.to_string())
            } else {
                PathSegment::VarnameSegment(var.to_string())
            }
        } else {
            PathSegment::Literal(segment.to_string())
        }
    }
}

/**
 * Wrapper for a path that's the result of user input i.e. an HTTP query.
 * We use this type to avoid confusion with paths used to define routes.
 */
#[derive(Debug)]
pub struct InputPath<'a>(&'a str);

impl<'a> From<&'a str> for InputPath<'a> {
    fn from(s: &'a str) -> Self {
        Self(s)
    }
}

/*
 * Validate that the string is a valid Rust identifier.
 */
fn valid_identifier(var: &str) -> bool {
    syn::parse_str::<syn::Ident>(var).is_ok()
}

/**
 * A value for a variable which may either be a single value or a list of
 * values in the case of wildcard path matching.
 */
#[derive(Debug, Clone, PartialEq, Eq)]
pub enum VariableValue {
    String(String),
    Components(Vec<String>),
}

pub type VariableSet = BTreeMap<String, VariableValue>;

impl MapValue for VariableValue {
    fn as_value(&self) -> Result<&str, MapError> {
        match self {
            VariableValue::String(s) => Ok(s.as_str()),
            VariableValue::Components(_) => Err(MapError(
                "cannot deserialize sequence as a single value".to_string(),
            )),
        }
    }

    fn as_seq(&self) -> Result<Box<dyn Iterator<Item = String>>, MapError> {
        match self {
            VariableValue::String(_) => Err(MapError(
                "cannot deserialize a single value as a sequence".to_string(),
            )),
            VariableValue::Components(v) => Ok(Box::new(v.clone().into_iter())),
        }
    }
}

/**
 * `RouterLookupResult` represents the result of invoking
 * `HttpRouter::lookup_route()`.  A successful route lookup includes both the
 * handler and a mapping of variables in the configured path to the
 * corresponding values in the actual path.
 */
#[derive(Debug)]
pub struct RouterLookupResult<'a, Context: ServerContext> {
    pub handler: &'a dyn RouteHandler<Context>,
    pub variables: VariableSet,
}

impl<Context: ServerContext> HttpRouterNode<Context> {
    pub fn new() -> Self {
        HttpRouterNode {
            methods: BTreeMap::new(),
            edges: None,
        }
    }
}

impl<Context: ServerContext> HttpRouter<Context> {
    /**
     * Returns a new `HttpRouter` with no routes configured.
     */
    pub fn new() -> Self {
        HttpRouter {
            root: Box::new(HttpRouterNode::new()),
        }
    }

    /**
     * Configure a route for HTTP requests based on the HTTP `method` and
     * URI `path`.  See the `HttpRouter` docs for information about how `path`
     * is processed.  Requests matching `path` will be resolved to `handler`.
     */
    pub fn insert(&mut self, endpoint: ApiEndpoint<Context>) {
        let method = endpoint.method.clone();
        let path = endpoint.path.clone();

        let all_segments = route_path_to_segments(path.as_str());

        let mut all_segments = all_segments.into_iter();
        let mut varnames: BTreeSet<String> = BTreeSet::new();

        let mut node: &mut Box<HttpRouterNode<Context>> = &mut self.root;
        while let Some(raw_segment) = all_segments.next() {
            let segment = PathSegment::from(raw_segment);

            node = match segment {
                PathSegment::Literal(lit) => {
                    let edges = node.edges.get_or_insert(
                        HttpRouterEdges::Literals(BTreeMap::new()),
                    );
                    match edges {
                        /*
                         * We do not allow both literal and variable edges from
                         * the same node.  This could be supported (with some
                         * caveats about how matching would work), but it seems
                         * more likely to be a mistake.
                         */
                        HttpRouterEdges::VariableSingle(varname, _)
                        | HttpRouterEdges::VariableRest(varname, _) => {
                            panic!(
                                "URI path \"{}\": attempted to register route \
                                 for literal path segment \"{}\" when a route \
                                 exists for variable path segment (variable \
                                 name: \"{}\")",
                                path, lit, varname
                            );
                        }
                        HttpRouterEdges::Literals(ref mut literals) => literals
                            .entry(lit)
                            .or_insert_with(|| Box::new(HttpRouterNode::new())),
                    }
                }

                PathSegment::VarnameSegment(new_varname) => {
                    insert_var(&path, &mut varnames, &new_varname);

                    let edges = node.edges.get_or_insert(
                        HttpRouterEdges::VariableSingle(
                            new_varname.clone(),
                            Box::new(HttpRouterNode::new()),
                        ),
                    );
                    match edges {
                        /*
                         * See the analogous check above about combining literal
                         * and variable path segments from the same resource.
                         */
                        HttpRouterEdges::Literals(_) => panic!(
                            "URI path \"{}\": attempted to register route for \
                             variable path segment (variable name: \"{}\") \
                             when a route already exists for a literal path \
                             segment",
                            path, new_varname
                        ),

                        HttpRouterEdges::VariableRest(varname, _) => panic!(
                            "URI path \"{}\": attempted to register route for \
                             variable path segment (variable name: \"{}\") \
                             when a route already exists for the remainder of \
                             the path as {}",
                            path, new_varname, varname,
                        ),

                        HttpRouterEdges::VariableSingle(
                            varname,
                            ref mut node,
                        ) => {
                            if *new_varname != *varname {
                                /*
                                 * Don't allow people to use different names for
                                 * the same part of the path.  Again, this could
                                 * be supported, but it seems likely to be
                                 * confusing and probably a mistake.
                                 */
                                panic!(
                                    "URI path \"{}\": attempted to use \
                                     variable name \"{}\", but a different \
                                     name (\"{}\") has already been used for \
                                     this",
                                    path, new_varname, varname
                                );
                            }

                            node
                        }
                    }
                }
                PathSegment::VarnameWildcard(new_varname) => {
                    /*
                     * We don't accept further path segments after the .*.
                     */
                    if all_segments.next().is_some() {
                        panic!(
                            "URI path \"{}\": attempted to match segments \
                             after the wildcard variable \"{}\"",
                            path, new_varname,
                        );
                    }

                    insert_var(&path, &mut varnames, &new_varname);

                    let edges = node.edges.get_or_insert(
                        HttpRouterEdges::VariableRest(
                            new_varname.clone(),
                            Box::new(HttpRouterNode::new()),
                        ),
                    );
                    match edges {
                        /*
                         * See the analogous check above about combining literal
                         * and variable path segments from the same resource.
                         */
                        HttpRouterEdges::Literals(_) => panic!(
                            "URI path \"{}\": attempted to register route for \
                             variable path regex (variable name: \"{}\") when \
                             a route already exists for a literal path segment",
                            path, new_varname
                        ),

                        HttpRouterEdges::VariableSingle(varname, _) => panic!(
                            "URI path \"{}\": attempted to register route for \
                             variable path regex (variable name: \"{}\") when \
                             a route already exists for a segment {}",
                            path, new_varname, varname,
                        ),

                        HttpRouterEdges::VariableRest(
                            varname,
                            ref mut node,
                        ) => {
                            if *new_varname != *varname {
                                /*
                                 * Don't allow people to use different names for
                                 * the same part of the path.  Again, this could
                                 * be supported, but it seems likely to be
                                 * confusing and probably a mistake.
                                 */
                                panic!(
                                    "URI path \"{}\": attempted to use \
                                     variable name \"{}\", but a different \
                                     name (\"{}\") has already been used for \
                                     this",
                                    path, new_varname, varname
                                );
                            }

                            node
                        }
                    }
                }
            };
        }

        let methodname = method.as_str().to_uppercase();
        if node.methods.get(&methodname).is_some() {
            panic!(
                "URI path \"{}\": attempted to create duplicate route for \
                 method \"{}\"",
                path, method,
            );
        }

        node.methods.insert(methodname, endpoint);
    }

    /**
     * Look up the route handler for an HTTP request having method `method` and
     * URI path `path`.  A successful lookup produces a `RouterLookupResult`,
     * which includes both the handler that can process this request and a map
     * of variables assigned based on the request path as part of the lookup.
     * On failure, this returns an `HttpError` appropriate for the failure
     * mode.
     */
    pub fn lookup_route<'a, 'b>(
        &'a self,
        method: &'b Method,
        path: InputPath<'b>,
    ) -> Result<RouterLookupResult<'a, Context>, HttpError> {
        let all_segments = input_path_to_segments(&path).map_err(|_| {
            HttpError::for_bad_request(
                None,
                String::from("invalid path encoding"),
            )
        })?;
        let mut all_segments = all_segments.into_iter();
        let mut node = &self.root;
        let mut variables = VariableSet::new();

        while let Some(segment) = all_segments.next() {
            let segment_string = segment.to_string();

            node = match &node.edges {
                None => None,

                Some(HttpRouterEdges::Literals(edges)) => {
                    edges.get(&segment_string)
                }
                Some(HttpRouterEdges::VariableSingle(varname, ref node)) => {
                    variables.insert(
                        varname.clone(),
                        VariableValue::String(segment_string),
                    );
                    Some(node)
                }
                Some(HttpRouterEdges::VariableRest(varname, node)) => {
                    let mut rest = vec![segment];
                    while let Some(segment) = all_segments.next() {
                        rest.push(segment);
                    }
                    variables.insert(
                        varname.clone(),
                        VariableValue::Components(rest),
                    );
                    /*
                     * There should be no outgoing edges since this is by
                     * definition a terminal node
                     */
                    assert!(node.edges.is_none());
                    Some(node)
                }
            }
            .ok_or_else(|| {
                HttpError::for_not_found(
                    None,
                    String::from("no route found (no path in router)"),
                )
            })?
        }

        /*
         * The wildcard match consumes the implicit, empty path segment
         */
        match &node.edges {
            Some(HttpRouterEdges::VariableRest(varname, new_node)) => {
                variables
                    .insert(varname.clone(), VariableValue::Components(vec![]));
                /* There should be no outgoing edges */
                assert!(new_node.edges.is_none());
                node = new_node;
            }
            _ => {}
        }

        /*
         * As a somewhat special case, if one requests a node with no handlers
         * at all, report a 404.  We could probably treat this as a 405 as well.
         */
        if node.methods.is_empty() {
            return Err(HttpError::for_not_found(
                None,
                String::from("route has no handlers"),
            ));
        }

        let methodname = method.as_str().to_uppercase();
        node.methods
            .get(&methodname)
            .map(|handler| RouterLookupResult {
                handler: &*handler.handler,
                variables,
            })
            .ok_or_else(|| {
                HttpError::for_status(None, StatusCode::METHOD_NOT_ALLOWED)
            })
    }
}

/**
 * Insert a variable into the set after checking for duplicates.
 */
fn insert_var(
    path: &str,
    varnames: &mut BTreeSet<String>,
    new_varname: &String,
) -> () {
    /*
     * Do not allow the same variable name to be used more than
     * once in the path.  Again, this could be supported (with
     * some caveats), but it seems more likely to be a mistake.
     */
    if varnames.contains(new_varname) {
        panic!(
            "URI path \"{}\": variable name \"{}\" is used more than once",
            path, new_varname
        );
    }
    varnames.insert(new_varname.clone());
}

impl<'a, Context: ServerContext> IntoIterator for &'a HttpRouter<Context> {
    type Item = (String, String, &'a ApiEndpoint<Context>);
    type IntoIter = HttpRouterIter<'a, Context>;
    fn into_iter(self) -> Self::IntoIter {
        HttpRouterIter::new(self)
    }
}

/**
 * Route Interator implementation. We perform a preorder, depth first traversal
 * of the tree starting from the root node. For each node, we enumerate the
 * methods and then descend into its children (or single child in the case of
 * path parameter variables). `method` holds the iterator over the current
 * node's `methods`; `path` is a stack that represents the current collection
 * of path segments and the iterators at each corresponding node. We start with
 * the root node's `methods` iterator and a stack consisting of a
 * blank string and an iterator over the root node's children.
 */
pub struct HttpRouterIter<'a, Context: ServerContext> {
    method:
        Box<dyn Iterator<Item = (&'a String, &'a ApiEndpoint<Context>)> + 'a>,
    path: Vec<(PathSegment, Box<PathIter<'a, Context>>)>,
}
type PathIter<'a, Context> =
    dyn Iterator<Item = (PathSegment, &'a Box<HttpRouterNode<Context>>)> + 'a;

impl<'a, Context: ServerContext> HttpRouterIter<'a, Context> {
    fn new(router: &'a HttpRouter<Context>) -> Self {
        HttpRouterIter {
            method: Box::new(router.root.methods.iter()),
            path: vec![(
                PathSegment::Literal("".to_string()),
                HttpRouterIter::iter_node(&router.root),
            )],
        }
    }

    /**
     * Produce an iterator over `node`'s children. This is the null (empty)
     * iterator if there are no children, a single (once) iterator for a
     * path parameter variable, and a modified iterator in the case of
     * literal, explicit path segments.
     */
    fn iter_node(
        node: &'a HttpRouterNode<Context>,
    ) -> Box<PathIter<'a, Context>> {
        match &node.edges {
            Some(HttpRouterEdges::Literals(map)) => Box::new(
                map.iter()
                    .map(|(s, node)| (PathSegment::Literal(s.clone()), node)),
            ),
            Some(HttpRouterEdges::VariableSingle(varname, node)) => {
                Box::new(std::iter::once((
                    PathSegment::VarnameSegment(varname.clone()),
                    node,
                )))
            }
            Some(HttpRouterEdges::VariableRest(varname, node)) => {
                Box::new(std::iter::once((
                    PathSegment::VarnameSegment(varname.clone()),
                    node,
                )))
            }
            None => Box::new(std::iter::empty()),
        }
    }

    /**
     * Produce a human-readable path from the current vector of path segments.
     */
    fn path(&self) -> String {
        // Ignore the leading element as that's just a placeholder.
        let components: Vec<String> = self.path[1..]
            .iter()
            .map(|(c, _)| match c {
                PathSegment::Literal(s) => s.clone(),
                PathSegment::VarnameSegment(s) => format!("{{{}}}", s),
                PathSegment::VarnameWildcard(s) => format!("{{{}:.*}}", s),
            })
            .collect();

        // Prepend "/" to the "/"-delimited path.
        format!("/{}", components.join("/"))
    }
}

impl<'a, Context: ServerContext> Iterator for HttpRouterIter<'a, Context> {
    type Item = (String, String, &'a ApiEndpoint<Context>);

    fn next(&mut self) -> Option<Self::Item> {
        // If there are no path components left then we've reached the end of
        // our traversal. Making this case explicit isn't strictly required,
        // but is added for clarity.
        if self.path.is_empty() {
            return None;
        }

        loop {
            match self.method.next() {
                Some((m, ref e)) => break Some((self.path(), m.clone(), e)),
                None => {
                    // We've iterated fully through the method in this node so it's
                    // time to find the next node.
                    match self.path.last_mut() {
                        None => break None,
                        Some((_, ref mut last)) => match last.next() {
                            None => {
                                self.path.pop();
                                assert!(self.method.next().is_none());
                            }
                            Some((path_component, node)) => {
                                self.path.push((
                                    path_component,
                                    HttpRouterIter::iter_node(node),
                                ));
                                self.method = Box::new(node.methods.iter());
                            }
                        },
                    }
                }
            }
        }
    }
}

/**
 * Helper function for taking a Uri path and producing a `Vec<String>` of
 * URL-decoded strings, each representing one segment of the path. The input is
 * percent-encoded. Empty segments i.e. due to consecutive "/" characters or a
 * leading "/" are omitted.
 *
 * Regarding "dot-segments" ("." and ".."), RFC 3986 section 3.3 says this:
 *    The path segments "." and "..", also known as dot-segments, are
 *    defined for relative reference within the path name hierarchy.  They
 *    are intended for use at the beginning of a relative-path reference
 *    (Section 4.2) to indicate relative position within the hierarchical
 *    tree of names.  This is similar to their role within some operating
 *    systems' file directory structures to indicate the current directory
 *    and parent directory, respectively.  However, unlike in a file
 *    system, these dot-segments are only interpreted within the URI path
 *    hierarchy and are removed as part of the resolution process (Section
 *    5.2).
 *
 * While nothing prohibits APIs from including dot-segments. We see no strong
 * case for allowing them in paths, and plenty of pitfalls if we were to
 * require consumers to consider them (e.g. "GET /../../../etc/passwd"). Note
 * that consumers may be susceptible to other information leaks, for example
 * if a client were able to follow a symlink to the root of the filesystem. As
 * always, it is incumbent on the consumer and *critical* to validate input.
 */
fn input_path_to_segments(path: &InputPath) -> Result<Vec<String>, String> {
    /*
     * We're given the "path" portion of a URI and we want to construct an
     * array of the segments of the path.   Relevant references:
     *
     *    RFC 7230 HTTP/1.1 Syntax and Routing
     *             (particularly: 2.7.3 on normalization)
     *    RFC 3986 Uniform Resource Identifier (URI): Generic Syntax
     *             (particularly: 6.2.2 on comparison)
     *
     * TODO-hardening We should revisit this.  We want to consider a couple of
     * things:
     * - what it means (and what we should do) if the path does not begin with
     *   a leading "/"
     * - how to handle paths that end in "/" (in some cases, ought this send a
     *   300-level redirect?)
     *
     * It would seem obvious to reach for the Rust "url" crate. That crate
     * parses complete URLs, which include a scheme and authority section that
     * does not apply here. We could certainly make one up (e.g.,
     * "http://127.0.0.1") and construct a URL whose path matches the path we
     * were given. However, while it seems natural that our internal
     * representation would not be percent-encoded, the "url" crate
     * percent-encodes any path that it's given. Further, we probably want to
     * treat consecutive "/" characters as equivalent to a single "/", but that
     * crate treats them separately (which is not unreasonable, since it's not
     * clear that the above RFCs say anything about whether empty segments
     * should be ignored). The net result is that that crate doesn't buy us
     * much here, but it does create more work, so we'll just split it
     * ourselves.
     */
    path.0
        .split('/')
        .filter(|segment| !segment.is_empty())
        .map(|segment| match segment {
            "." | ".." => Err("dot-segments are not permitted".to_string()),
            _ => Ok(percent_decode_str(segment)
                .decode_utf8()
                .map_err(|e| e.to_string())?
                .to_string()),
        })
        .collect()
}

/**
 * Whereas in `input_path_to_segments()` we must accommodate any user input, when
 * processing paths specified by the client program we can be more stringent and
 * fail via a panic! rather than an error. We do not percent-decode the path
 * meaning that programs may specify path segments that would require
 * percent-encoding by clients. Paths *must* begin with a "/"; only the final
 * segment may be empty i.e. the path may end with a "/".
 */
pub fn route_path_to_segments(path: &str) -> Vec<&str> {
    if !matches!(path.chars().next(), Some('/')) {
        panic!("route paths must begin with a '/': '{}'", path);
    }
    let mut ret = path.split('/').skip(1).collect::<Vec<_>>();
    for segment in &ret[..ret.len() - 1] {
        if segment.is_empty() {
            panic!("path segments may not be empty: '{}'", path);
        }
    }

    // TODO pop off the last element if it's empty; today we treat a trailing
    // "/" as identical to a path without a trailing "/", but we may want to
    // support the distinction.
    if ret[ret.len() - 1] == "" {
        ret.pop();
    }
    ret
}

#[cfg(test)]
mod test {
    use super::super::error::HttpError;
    use super::super::handler::HttpRouteHandler;
    use super::super::handler::RequestContext;
    use super::super::handler::RouteHandler;
    use super::input_path_to_segments;
    use super::HttpRouter;
    use super::PathSegment;
    use crate::from_map::from_map;
    use crate::router::VariableValue;
    use crate::ApiEndpoint;
    use crate::ApiEndpointResponse;
    use http::Method;
    use http::StatusCode;
    use hyper::Body;
    use hyper::Response;
<<<<<<< HEAD
=======
    use serde::Deserialize;
    use std::collections::BTreeMap;
    use std::sync::Arc;
>>>>>>> cc2fd468

    async fn test_handler(
        _: RequestContext<()>,
    ) -> Result<Response<Body>, HttpError> {
        panic!("test handler is not supposed to run");
    }

    fn new_handler() -> Box<dyn RouteHandler<()>> {
        HttpRouteHandler::new(test_handler)
    }

    fn new_handler_named(name: &str) -> Box<dyn RouteHandler<()>> {
        HttpRouteHandler::new_with_name(test_handler, name)
    }

    fn new_endpoint(
        handler: Box<dyn RouteHandler<()>>,
        method: Method,
        path: &str,
    ) -> ApiEndpoint<()> {
        ApiEndpoint {
            operation_id: "test_handler".to_string(),
            handler,
            method,
            path: path.to_string(),
            parameters: vec![],
            response: ApiEndpointResponse {
                schema: None,
                success: None,
                description: None,
            },
            description: None,
            tags: vec![],
            paginated: false,
            visible: true,
        }
    }

    #[test]
    #[should_panic(expected = "HTTP URI path segment variable name must be a \
                               valid identifier: ''")]
    fn test_variable_name_empty() {
        let mut router = HttpRouter::new();
        router.insert(new_endpoint(new_handler(), Method::GET, "/foo/{}"));
    }

    #[test]
    #[should_panic(
        expected = "HTTP URI path segment variable missing trailing \"}\""
    )]
    fn test_variable_name_bad_end() {
        let mut router = HttpRouter::new();
        router.insert(new_endpoint(
            new_handler(),
            Method::GET,
            "/foo/{asdf/foo",
        ));
    }

    #[test]
    #[should_panic(
        expected = "HTTP URI path segment variable missing leading \"{\""
    )]
    fn test_variable_name_bad_start() {
        let mut router = HttpRouter::new();
        router.insert(new_endpoint(
            new_handler(),
            Method::GET,
            "/foo/asdf}/foo",
        ));
    }

    #[test]
    #[should_panic(expected = "URI path \"/boo\": attempted to create \
                               duplicate route for method \"GET\"")]
    fn test_duplicate_route1() {
        let mut router = HttpRouter::new();
        router.insert(new_endpoint(new_handler(), Method::GET, "/boo"));
        router.insert(new_endpoint(new_handler(), Method::GET, "/boo"));
    }

    #[test]
    #[should_panic(expected = "URI path \"/foo/bar/\": attempted to create \
                               duplicate route for method \"GET\"")]
    fn test_duplicate_route2() {
        let mut router = HttpRouter::new();
        router.insert(new_endpoint(new_handler(), Method::GET, "/foo/bar"));
        router.insert(new_endpoint(new_handler(), Method::GET, "/foo/bar/"));
    }

    #[test]
    #[should_panic(expected = "path segments may not be empty: '//'")]
    fn test_duplicate_route3() {
        let mut router = HttpRouter::new();
        router.insert(new_endpoint(new_handler(), Method::GET, "/"));
        router.insert(new_endpoint(new_handler(), Method::GET, "//"));
    }

    #[test]
    #[should_panic(expected = "URI path \"/projects/{id}/insts/{id}\": \
                               variable name \"id\" is used more than once")]
    fn test_duplicate_varname() {
        let mut router = HttpRouter::new();
        router.insert(new_endpoint(
            new_handler(),
            Method::GET,
            "/projects/{id}/insts/{id}",
        ));
    }

    #[test]
    #[should_panic(expected = "URI path \"/projects/{id}\": attempted to use \
                               variable name \"id\", but a different name \
                               (\"project_id\") has already been used for \
                               this")]
    fn test_inconsistent_varname() {
        let mut router = HttpRouter::new();
        router.insert(new_endpoint(
            new_handler(),
            Method::GET,
            "/projects/{project_id}",
        ));
        router.insert(new_endpoint(
            new_handler(),
            Method::GET,
            "/projects/{id}",
        ));
    }

    #[test]
    #[should_panic(expected = "URI path \"/projects/{id}\": attempted to \
                               register route for variable path segment \
                               (variable name: \"id\") when a route already \
                               exists for a literal path segment")]
    fn test_variable_after_literal() {
        let mut router = HttpRouter::new();
        router.insert(new_endpoint(
            new_handler(),
            Method::GET,
            "/projects/default",
        ));
        router.insert(new_endpoint(
            new_handler(),
            Method::GET,
            "/projects/{id}",
        ));
    }

    #[test]
    #[should_panic(expected = "URI path \"/projects/default\": attempted to \
                               register route for literal path segment \
                               \"default\" when a route exists for variable \
                               path segment (variable name: \"id\")")]
    fn test_literal_after_variable() {
        let mut router = HttpRouter::new();
        router.insert(new_endpoint(
            new_handler(),
            Method::GET,
            "/projects/{id}",
        ));
        router.insert(new_endpoint(
            new_handler(),
            Method::GET,
            "/projects/default",
        ));
    }

    #[test]
    #[should_panic(expected = "URI path \"/projects/default\": attempted to \
                               register route for literal path segment \
                               \"default\" when a route exists for variable \
                               path segment (variable name: \"rest\")")]
    fn test_literal_after_regex() {
        let mut router = HttpRouter::new();
        router.insert(new_endpoint(
            new_handler(),
            Method::GET,
            "/projects/{rest:.*}",
        ));
        router.insert(new_endpoint(
            new_handler(),
            Method::GET,
            "/projects/default",
        ));
    }

    #[test]
    #[should_panic(expected = "Only the pattern '.*' is currently supported")]
    fn test_bogus_regex() {
        let mut router = HttpRouter::new();
        router.insert(new_endpoint(
            new_handler(),
            Method::GET,
            "/word/{rest:[a-z]*}",
        ));
    }

    #[test]
    #[should_panic(expected = "URI path \"/some/{more:.*}/{stuff}\": \
                               attempted to match segments after the \
                               wildcard variable \"more\"")]
    fn test_more_after_regex() {
        let mut router = HttpRouter::new();
        router.insert(new_endpoint(
            new_handler(),
            Method::GET,
            "/some/{more:.*}/{stuff}",
        ));
    }

    /*
     * TODO: We allow a trailing slash after the wildcard specifier, but we may
     * reconsider this if we decided to distinguish between the presence or
     * absence of the trailing slash.
     */
    #[test]
    fn test_slash_after_wildcard_is_fine_dot_dot_dot_for_now() {
        let mut router = HttpRouter::new();
        router.insert(new_endpoint(
            new_handler(),
            Method::GET,
            "/some/{more:.*}/",
        ));
    }

    #[test]
    fn test_error_cases() {
        let mut router = HttpRouter::new();

        /*
         * Check a few initial conditions.
         */
        let error = router.lookup_route(&Method::GET, "/".into()).unwrap_err();
        assert_eq!(error.status_code, StatusCode::NOT_FOUND);
        let error =
            router.lookup_route(&Method::GET, "////".into()).unwrap_err();
        assert_eq!(error.status_code, StatusCode::NOT_FOUND);
        let error =
            router.lookup_route(&Method::GET, "/foo/bar".into()).unwrap_err();
        assert_eq!(error.status_code, StatusCode::NOT_FOUND);
        let error = router
            .lookup_route(&Method::GET, "//foo///bar".into())
            .unwrap_err();
        assert_eq!(error.status_code, StatusCode::NOT_FOUND);

        /*
         * Insert a route into the middle of the tree.  This will let us look at
         * parent nodes, sibling nodes, and child nodes.
         */
        router.insert(new_endpoint(new_handler(), Method::GET, "/foo/bar"));
        assert!(router.lookup_route(&Method::GET, "/foo/bar".into()).is_ok());
        assert!(router.lookup_route(&Method::GET, "/foo/bar/".into()).is_ok());
        assert!(router.lookup_route(&Method::GET, "//foo/bar".into()).is_ok());
        assert!(router.lookup_route(&Method::GET, "//foo//bar".into()).is_ok());
        assert!(router
            .lookup_route(&Method::GET, "//foo//bar//".into())
            .is_ok());
        assert!(router
            .lookup_route(&Method::GET, "///foo///bar///".into())
            .is_ok());

        /*
         * TODO-cleanup: consider having a "build" step that constructs a
         * read-only router and does validation like making sure that there's a
         * GET route on all nodes?
         */
        let error = router.lookup_route(&Method::GET, "/".into()).unwrap_err();
        assert_eq!(error.status_code, StatusCode::NOT_FOUND);
        let error =
            router.lookup_route(&Method::GET, "/foo".into()).unwrap_err();
        assert_eq!(error.status_code, StatusCode::NOT_FOUND);
        let error =
            router.lookup_route(&Method::GET, "//foo".into()).unwrap_err();
        assert_eq!(error.status_code, StatusCode::NOT_FOUND);
        let error = router
            .lookup_route(&Method::GET, "/foo/bar/baz".into())
            .unwrap_err();
        assert_eq!(error.status_code, StatusCode::NOT_FOUND);

        let error =
            router.lookup_route(&Method::PUT, "/foo/bar".into()).unwrap_err();
        assert_eq!(error.status_code, StatusCode::METHOD_NOT_ALLOWED);
        let error =
            router.lookup_route(&Method::PUT, "/foo/bar/".into()).unwrap_err();
        assert_eq!(error.status_code, StatusCode::METHOD_NOT_ALLOWED);
    }

    #[test]
    fn test_router_basic() {
        let mut router = HttpRouter::new();

        /*
         * Insert a handler at the root and verify that we get that handler
         * back, even if we use different names that normalize to "/".
         * Before we start, sanity-check that there's nothing at the root
         * already.  Other test cases examine the errors in more detail.
         */
        assert!(router.lookup_route(&Method::GET, "/".into()).is_err());
        router.insert(new_endpoint(new_handler_named("h1"), Method::GET, "/"));
        let result = router.lookup_route(&Method::GET, "/".into()).unwrap();
        assert_eq!(result.handler.label(), "h1");
        assert!(result.variables.is_empty());
        let result = router.lookup_route(&Method::GET, "//".into()).unwrap();
        assert_eq!(result.handler.label(), "h1");
        assert!(result.variables.is_empty());
        let result = router.lookup_route(&Method::GET, "///".into()).unwrap();
        assert_eq!(result.handler.label(), "h1");
        assert!(result.variables.is_empty());

        /*
         * Now insert a handler for a different method at the root.  Verify that
         * we get both this handler and the previous one if we ask for the
         * corresponding method and that we get no handler for a different,
         * third method.
         */
        assert!(router.lookup_route(&Method::PUT, "/".into()).is_err());
        router.insert(new_endpoint(new_handler_named("h2"), Method::PUT, "/"));
        let result = router.lookup_route(&Method::PUT, "/".into()).unwrap();
        assert_eq!(result.handler.label(), "h2");
        assert!(result.variables.is_empty());
        let result = router.lookup_route(&Method::GET, "/".into()).unwrap();
        assert_eq!(result.handler.label(), "h1");
        assert!(router.lookup_route(&Method::DELETE, "/".into()).is_err());
        assert!(result.variables.is_empty());

        /*
         * Now insert a handler one level deeper.  Verify that all the previous
         * handlers behave as we expect, and that we have one handler at the new
         * path, whichever name we use for it.
         */
        assert!(router.lookup_route(&Method::GET, "/foo".into()).is_err());
        router.insert(new_endpoint(
            new_handler_named("h3"),
            Method::GET,
            "/foo",
        ));
        let result = router.lookup_route(&Method::PUT, "/".into()).unwrap();
        assert_eq!(result.handler.label(), "h2");
        assert!(result.variables.is_empty());
        let result = router.lookup_route(&Method::GET, "/".into()).unwrap();
        assert_eq!(result.handler.label(), "h1");
        assert!(result.variables.is_empty());
        let result = router.lookup_route(&Method::GET, "/foo".into()).unwrap();
        assert_eq!(result.handler.label(), "h3");
        assert!(result.variables.is_empty());
        let result = router.lookup_route(&Method::GET, "/foo/".into()).unwrap();
        assert_eq!(result.handler.label(), "h3");
        assert!(result.variables.is_empty());
        let result =
            router.lookup_route(&Method::GET, "//foo//".into()).unwrap();
        assert_eq!(result.handler.label(), "h3");
        assert!(result.variables.is_empty());
        let result =
            router.lookup_route(&Method::GET, "/foo//".into()).unwrap();
        assert_eq!(result.handler.label(), "h3");
        assert!(result.variables.is_empty());
        assert!(router.lookup_route(&Method::PUT, "/foo".into()).is_err());
        assert!(router.lookup_route(&Method::PUT, "/foo/".into()).is_err());
        assert!(router.lookup_route(&Method::PUT, "//foo//".into()).is_err());
        assert!(router.lookup_route(&Method::PUT, "/foo//".into()).is_err());
    }

    #[test]
    fn test_embedded_non_variable() {
        /*
         * This isn't an important use case today, but we'd like to know if we
         * change the behavior, intentionally or otherwise.
         */
        let mut router = HttpRouter::new();
        assert!(router
            .lookup_route(&Method::GET, "/not{a}variable".into())
            .is_err());
        router.insert(new_endpoint(
            new_handler_named("h4"),
            Method::GET,
            "/not{a}variable",
        ));
        let result = router
            .lookup_route(&Method::GET, "/not{a}variable".into())
            .unwrap();
        assert_eq!(result.handler.label(), "h4");
        assert!(result.variables.is_empty());
        assert!(router
            .lookup_route(&Method::GET, "/not{b}variable".into())
            .is_err());
        assert!(router
            .lookup_route(&Method::GET, "/notnotavariable".into())
            .is_err());
    }

    #[test]
    fn test_variables_basic() {
        /*
         * Basic test using a variable.
         */
        let mut router = HttpRouter::new();
        router.insert(new_endpoint(
            new_handler_named("h5"),
            Method::GET,
            "/projects/{project_id}",
        ));
        assert!(router.lookup_route(&Method::GET, "/projects".into()).is_err());
        assert!(router
            .lookup_route(&Method::GET, "/projects/".into())
            .is_err());
        let result = router
            .lookup_route(&Method::GET, "/projects/p12345".into())
            .unwrap();
        assert_eq!(result.handler.label(), "h5");
        assert_eq!(result.variables.keys().collect::<Vec<&String>>(), vec![
            "project_id"
        ]);
        assert_eq!(
            *result.variables.get("project_id").unwrap(),
            VariableValue::String("p12345".to_string())
        );
        assert!(router
            .lookup_route(&Method::GET, "/projects/p12345/child".into())
            .is_err());
        let result = router
            .lookup_route(&Method::GET, "/projects/p12345/".into())
            .unwrap();
        assert_eq!(result.handler.label(), "h5");
        assert_eq!(
            *result.variables.get("project_id").unwrap(),
            VariableValue::String("p12345".to_string())
        );
        let result = router
            .lookup_route(&Method::GET, "/projects///p12345//".into())
            .unwrap();
        assert_eq!(result.handler.label(), "h5");
        assert_eq!(
            *result.variables.get("project_id").unwrap(),
            VariableValue::String("p12345".to_string())
        );
        /* Trick question! */
        let result = router
            .lookup_route(&Method::GET, "/projects/{project_id}".into())
            .unwrap();
        assert_eq!(result.handler.label(), "h5");
        assert_eq!(
            *result.variables.get("project_id").unwrap(),
            VariableValue::String("{project_id}".to_string())
        );
    }

    #[test]
    fn test_variables_multi() {
        /*
         * Exercise a case with multiple variables.
         */
        let mut router = HttpRouter::new();
        router.insert(new_endpoint(
            new_handler_named("h6"),
            Method::GET,
            "/projects/{project_id}/instances/{instance_id}/fwrules/\
             {fwrule_id}/info",
        ));
        let result = router
            .lookup_route(
                &Method::GET,
                "/projects/p1/instances/i2/fwrules/fw3/info".into(),
            )
            .unwrap();
        assert_eq!(result.handler.label(), "h6");
        assert_eq!(result.variables.keys().collect::<Vec<&String>>(), vec![
            "fwrule_id",
            "instance_id",
            "project_id"
        ]);
        assert_eq!(
            *result.variables.get("project_id").unwrap(),
            VariableValue::String("p1".to_string())
        );
        assert_eq!(
            *result.variables.get("instance_id").unwrap(),
            VariableValue::String("i2".to_string())
        );
        assert_eq!(
            *result.variables.get("fwrule_id").unwrap(),
            VariableValue::String("fw3".to_string())
        );
    }

    #[test]
    fn test_empty_variable() {
        /*
         * Exercise a case where a broken implementation might erroneously
         * assign a variable to the empty string.
         */
        let mut router = HttpRouter::new();
        router.insert(new_endpoint(
            new_handler_named("h7"),
            Method::GET,
            "/projects/{project_id}/instances",
        ));
        assert!(router
            .lookup_route(&Method::GET, "/projects/instances".into())
            .is_err());
        assert!(router
            .lookup_route(&Method::GET, "/projects//instances".into())
            .is_err());
        assert!(router
            .lookup_route(&Method::GET, "/projects///instances".into())
            .is_err());
        let result = router
            .lookup_route(&Method::GET, "/projects/foo/instances".into())
            .unwrap();
        assert_eq!(result.handler.label(), "h7");
    }

    #[test]
    fn test_variables_glob() {
        let mut router = HttpRouter::new();
        router.insert(new_endpoint(
            new_handler_named("h8"),
            Method::OPTIONS,
            "/console/{path:.*}",
        ));

        let result = router
            .lookup_route(&Method::OPTIONS, "/console/missiles/launch".into())
            .unwrap();

        assert_eq!(
            result.variables.get("path"),
            Some(&VariableValue::Components(vec![
                "missiles".to_string(),
                "launch".to_string()
            ]))
        );
    }

    #[test]
    fn test_iter_null() {
        let router = HttpRouter::<()>::new();
        let ret: Vec<_> = router.into_iter().map(|x| (x.0, x.1)).collect();
        assert_eq!(ret, vec![]);
    }

    #[test]
    fn test_iter() {
        let mut router = HttpRouter::new();
        router.insert(new_endpoint(
            new_handler_named("root"),
            Method::GET,
            "/",
        ));
        router.insert(new_endpoint(
            new_handler_named("i"),
            Method::GET,
            "/projects/{project_id}/instances",
        ));
        let ret: Vec<_> = router.into_iter().map(|x| (x.0, x.1)).collect();
        assert_eq!(ret, vec![
            ("/".to_string(), "GET".to_string(),),
            ("/projects/{project_id}/instances".to_string(), "GET".to_string(),),
        ]);
    }

    #[test]
    fn test_iter2() {
        let mut router = HttpRouter::new();
        router.insert(new_endpoint(
            new_handler_named("root_get"),
            Method::GET,
            "/",
        ));
        router.insert(new_endpoint(
            new_handler_named("root_post"),
            Method::POST,
            "/",
        ));
        let ret: Vec<_> = router.into_iter().map(|x| (x.0, x.1)).collect();
        assert_eq!(ret, vec![
            ("/".to_string(), "GET".to_string(),),
            ("/".to_string(), "POST".to_string(),),
        ]);
    }

    #[test]
    fn test_segments() {
        let segs =
            input_path_to_segments(&"//foo/bar/baz%2fbuzz".into()).unwrap();
        assert_eq!(segs, vec!["foo", "bar", "baz/buzz"]);
    }

    #[test]
    fn test_path_segment() {
        let seg = PathSegment::from("abc");
        assert_eq!(seg, PathSegment::Literal("abc".to_string()));

        let seg = PathSegment::from("{words}");
        assert_eq!(seg, PathSegment::VarnameSegment("words".to_string()));

        let seg = PathSegment::from("{rest:.*}");
        assert_eq!(seg, PathSegment::VarnameWildcard("rest".to_string()),);
    }

    #[test]
    #[should_panic]
    fn test_bad_path_segment1() {
        let _ = PathSegment::from("{foo");
    }

    #[test]
    #[should_panic]
    fn test_bad_path_segment2() {
        let _ = PathSegment::from("bar}");
    }

    #[test]
    #[should_panic]
    fn test_bad_path_segment3() {
        let _ = PathSegment::from("{867_5309}");
    }

    #[test]
    #[should_panic]
    fn test_bad_path_segment4() {
        let _ = PathSegment::from("{_}");
    }

    #[test]
    #[should_panic]
    fn test_bad_path_segment5() {
        let _ = PathSegment::from("{...}");
    }

    #[test]
    #[should_panic]
    fn test_bad_path_segment6() {
        let _ = PathSegment::from("{}");
    }

    #[test]
    #[should_panic]
    fn test_bad_path_segment7() {
        let _ = PathSegment::from("{}");
    }

    #[test]
    #[should_panic]
    fn test_bad_path_segment8() {
        let _ = PathSegment::from("{varname:abc+}");
    }

    #[test]
    fn test_map() {
        #[derive(Deserialize)]
        struct A {
            bbb: String,
            ccc: Vec<String>,
        }

        let mut map = BTreeMap::new();
        map.insert(
            "bbb".to_string(),
            VariableValue::String("doggos".to_string()),
        );
        map.insert(
            "ccc".to_string(),
            VariableValue::Components(vec![
                "lizzie".to_string(),
                "brickley".to_string(),
            ]),
        );

        match from_map::<A, VariableValue>(&map) {
            Ok(a) => {
                assert_eq!(a.bbb, "doggos");
                assert_eq!(a.ccc, vec!["lizzie", "brickley"]);
            }
            Err(s) => panic!("unexpected error: {}", s),
        }
    }

    #[test]
    fn test_map_bad_value() {
        #[allow(dead_code)]
        #[derive(Deserialize)]
        struct A {
            bbb: String,
        }

        let mut map = BTreeMap::new();
        map.insert(
            "bbb".to_string(),
            VariableValue::Components(vec![
                "lizzie".to_string(),
                "brickley".to_string(),
            ]),
        );

        match from_map::<A, VariableValue>(&map) {
            Ok(_) => panic!("unexpected success"),
            Err(s) => {
                assert_eq!(s, "cannot deserialize sequence as a single value")
            }
        }
    }

    #[test]
    fn test_map_bad_seq() {
        #[allow(dead_code)]
        #[derive(Deserialize)]
        struct A {
            bbb: Vec<String>,
        }

        let mut map = BTreeMap::new();
        map.insert(
            "bbb".to_string(),
            VariableValue::String("doggos".to_string()),
        );

        match from_map::<A, VariableValue>(&map) {
            Ok(_) => panic!("unexpected success"),
            Err(s) => {
                assert_eq!(s, "cannot deserialize a single value as a sequence")
            }
        }
    }
}<|MERGE_RESOLUTION|>--- conflicted
+++ resolved
@@ -791,12 +791,8 @@
     use http::StatusCode;
     use hyper::Body;
     use hyper::Response;
-<<<<<<< HEAD
-=======
     use serde::Deserialize;
     use std::collections::BTreeMap;
-    use std::sync::Arc;
->>>>>>> cc2fd468
 
     async fn test_handler(
         _: RequestContext<()>,
