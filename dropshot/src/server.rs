--- conflicted
+++ resolved
@@ -10,6 +10,7 @@
 use super::handler::RequestContext;
 use super::http_util::HEADER_REQUEST_ID;
 use super::router::HttpRouter;
+use super::versioning::VersionPolicy;
 use super::ProbeRegistration;
 
 use async_stream::stream;
@@ -43,18 +44,10 @@
 use crate::config::HandlerTaskMode;
 use crate::RequestInfo;
 use slog::Logger;
-<<<<<<< HEAD
-use crate::versioning::VersionPolicy;
-=======
 use thiserror::Error;
->>>>>>> 4a5d0dc8
-
-// TODO Replace this with something else?
+
+// TODO Remove when we can remove `HttpServerStarter`
 type GenericError = Box<dyn std::error::Error + Send + Sync>;
-
-#[derive(Debug, thiserror::Error)]
-#[error("unversioned servers cannot have endpoints with specific versions")]
-pub struct UnversionedServerHasVersionedRoutes {}
 
 /// Endpoint-accessible context associated with a server.
 ///
@@ -81,6 +74,7 @@
     /// Worker for the handler_waitgroup associated with this server, allowing
     /// graceful shutdown to wait for all handlers to complete.
     pub(crate) handler_waitgroup_worker: DebugIgnore<waitgroup::Worker>,
+    /// specifies how incoming requests are mapped to handlers based on versions
     pub(crate) version_policy: VersionPolicy,
 }
 
@@ -126,21 +120,10 @@
 }
 
 impl<C: ServerContext> HttpServerStarter<C> {
-<<<<<<< HEAD
-    /// Construct a new starter with TLS disabled and version policy
-    /// `VersionPolicy::Unversioned`
-    ///
-    /// ## Errors
-    ///
-    /// This fails for any of the reasons that
-    /// [`HttpServerStarter::new_with_tls()`] can fail when the `tls` argument
-    /// is `None`.
-=======
     /// Make an `HttpServerStarter` to start an `HttpServer`
     ///
     /// This function exists for backwards compatibility.  You should use
     /// [`ServerBuilder`] instead.
->>>>>>> 4a5d0dc8
     pub fn new(
         config: &ConfigDropshot,
         api: ApiDescription<C>,
@@ -150,26 +133,10 @@
         HttpServerStarter::new_with_tls(config, api, private, log, None)
     }
 
-<<<<<<< HEAD
-    /// Construct a new starter with version policy
-    /// `VersionPolicy::Unversioned`
-    ///
-    /// ## Errors
-    ///
-    /// This fails if:
-    ///
-    /// * we could not bind to the requested address and port
-    /// * `tls` is `Some` but the provided configuration was not valid
-    /// * `api` (the `ApiDescription`) contains any endpoints that are
-    ///   version-restricted (i.e., have "versions" to anything other than
-    ///   `ApiEndpointVersions::All).  Versioned routes are not supported with
-    ///   unversioned servers.
-=======
     /// Make an `HttpServerStarter` to start an `HttpServer`
     ///
     /// This function exists for backwards compatibility.  You should use
     /// [`ServerBuilder`] instead.
->>>>>>> 4a5d0dc8
     pub fn new_with_tls(
         config: &ConfigDropshot,
         api: ApiDescription<C>,
@@ -177,32 +144,6 @@
         log: &Logger,
         tls: Option<ConfigTls>,
     ) -> Result<HttpServerStarter<C>, GenericError> {
-<<<<<<< HEAD
-        Self::new_with_versioning(
-            config,
-            api,
-            private,
-            log,
-            tls,
-            VersionPolicy::Unversioned,
-        )
-    }
-
-    /// Construct a new starter
-    ///
-    /// ## Errors
-    ///
-    /// This fails if:
-    ///
-    /// * we could not bind to the requested address and port
-    /// * `tls` is `Some` but the provided configuration was not valid
-    /// * `version_policy` is `VersionPolicy::Unversioned` and `api` (the
-    ///   `ApiDescription`) contains any endpoints that are version-restricted
-    ///   (i.e., have "versions" to anything other than
-    ///   `ApiEndpointVersions::All).  Versioned routes are not supported with
-    ///   unversioned servers.
-    pub fn new_with_versioning(
-=======
         ServerBuilder::new(api, private, log.clone())
             .config(config.clone())
             .tls(tls)
@@ -211,16 +152,12 @@
     }
 
     fn new_internal(
->>>>>>> 4a5d0dc8
         config: &ConfigDropshot,
         api: ApiDescription<C>,
         private: C,
         log: &Logger,
         tls: Option<ConfigTls>,
-<<<<<<< HEAD
         version_policy: VersionPolicy,
-    ) -> Result<HttpServerStarter<C>, GenericError> {
-=======
     ) -> Result<HttpServerStarter<C>, BuildError> {
         let tcp = {
             let std_listener = std::net::TcpListener::bind(
@@ -243,7 +180,6 @@
 
         let log = log.new(o!("local_addr" => local_addr));
 
->>>>>>> 4a5d0dc8
         let server_config = ServerConfig {
             // We start aggressively to ensure test coverage.
             request_body_max_bytes: config.request_body_max_bytes,
@@ -262,64 +198,27 @@
             })
             .transpose()?;
         let handler_waitgroup = WaitGroup::new();
-<<<<<<< HEAD
-        let starter = match &tls {
-            Some(tls) => {
-                let (starter, app_state, local_addr) =
-                    InnerHttpsServerStarter::new(
-                        config,
-                        server_config,
-                        api,
-                        private,
-                        log,
-                        tls,
-                        handler_waitgroup.worker(),
-                        version_policy,
-                    )?;
-                HttpServerStarter {
-                    app_state,
-                    local_addr,
-                    wrapped: WrappedHttpServerStarter::Https(starter),
-                    handler_waitgroup,
-                }
+
+        let router = api.into_router();
+        if let VersionPolicy::Unversioned = version_policy {
+            if router.has_versioned_routes() {
+                return Err(BuildError::UnversionedServerHasVersionedRoutes);
             }
-            None => {
-                let (starter, app_state, local_addr) =
-                    InnerHttpServerStarter::new(
-                        config,
-                        server_config,
-                        api,
-                        private,
-                        log,
-                        handler_waitgroup.worker(),
-                        version_policy,
-                    )?;
-                HttpServerStarter {
-                    app_state,
-                    local_addr,
-                    wrapped: WrappedHttpServerStarter::Http(starter),
-                    handler_waitgroup,
-                }
-            }
-        };
-
-        for (path, method, endpoint) in starter.app_state.router.endpoints(None)
-        {
-            debug!(starter.app_state.log, "registered endpoint";
-=======
+        }
+
         let app_state = Arc::new(DropshotState {
             private,
             config: server_config,
-            router: api.into_router(),
+            router,
             log: log.clone(),
             local_addr,
             tls_acceptor: tls_acceptor.clone(),
             handler_waitgroup_worker: DebugIgnore(handler_waitgroup.worker()),
+            version_policy,
         });
 
-        for (path, method, _) in &app_state.router {
+        for (path, method, endpoint) in app_state.router.endpoints(None) {
             debug!(&log, "registered endpoint";
->>>>>>> 4a5d0dc8
                 "method" => &method,
                 "path" => &path,
                 "versions" => ?endpoint.versions,
@@ -472,70 +371,6 @@
     log: slog::Logger,
 }
 
-<<<<<<< HEAD
-struct InnerHttpServerStarter<C: ServerContext>(
-    Server<AddrIncoming, ServerConnectionHandler<C>>,
-);
-
-type InnerHttpServerStarterNewReturn<C> =
-    (InnerHttpServerStarter<C>, Arc<DropshotState<C>>, SocketAddr);
-
-impl<C: ServerContext> InnerHttpServerStarter<C> {
-    /// Begins execution of the underlying Http server.
-    fn start(
-        self,
-        close_signal: tokio::sync::oneshot::Receiver<()>,
-        log_close: Logger,
-    ) -> tokio::task::JoinHandle<Result<(), hyper::Error>> {
-        let graceful = self.0.with_graceful_shutdown(async move {
-            close_signal.await.expect(
-                "dropshot server shutting down without invoking close()",
-            );
-            info!(log_close, "received request to begin graceful shutdown");
-        });
-
-        tokio::spawn(graceful)
-    }
-
-    /// Set up an HTTP server bound on the specified address that runs
-    /// registered handlers.  You must invoke `start()` on the returned instance
-    /// of `HttpServerStarter` (and await the result) to actually start the
-    /// server.
-    fn new(
-        config: &ConfigDropshot,
-        server_config: ServerConfig,
-        api: ApiDescription<C>,
-        private: C,
-        log: &Logger,
-        handler_waitgroup_worker: waitgroup::Worker,
-        version_policy: VersionPolicy,
-    ) -> Result<InnerHttpServerStarterNewReturn<C>, GenericError> {
-        let incoming = AddrIncoming::bind(&config.bind_address)?;
-        let local_addr = incoming.local_addr();
-
-        let router = api.into_router();
-        if let VersionPolicy::Unversioned = version_policy {
-            if router.has_versioned_routes() {
-                return Err(Box::new(UnversionedServerHasVersionedRoutes {}));
-            }
-        }
-
-        let app_state = Arc::new(DropshotState {
-            private,
-            config: server_config,
-            router,
-            log: log.new(o!("local_addr" => local_addr)),
-            local_addr,
-            tls_acceptor: None,
-            handler_waitgroup_worker: DebugIgnore(handler_waitgroup_worker),
-            version_policy,
-        });
-
-        let make_service = ServerConnectionHandler::new(app_state.clone());
-        let builder = hyper::Server::builder(incoming);
-        let server = builder.serve(make_service);
-        Ok((InnerHttpServerStarter(server), app_state, local_addr))
-=======
 impl HttpAcceptor {
     async fn accept(&self) -> (TcpStream, SocketAddr) {
         loop {
@@ -560,7 +395,6 @@
                 },
             }
         }
->>>>>>> 4a5d0dc8
     }
 }
 
@@ -758,101 +592,6 @@
     }
 }
 
-<<<<<<< HEAD
-type InnerHttpsServerStarterNewReturn<C> =
-    (InnerHttpsServerStarter<C>, Arc<DropshotState<C>>, SocketAddr);
-
-impl<C: ServerContext> InnerHttpsServerStarter<C> {
-    /// Begins execution of the underlying Http server.
-    fn start(
-        self,
-        close_signal: tokio::sync::oneshot::Receiver<()>,
-        log_close: Logger,
-    ) -> tokio::task::JoinHandle<Result<(), hyper::Error>> {
-        let graceful = self.0.with_graceful_shutdown(async move {
-            close_signal.await.expect(
-                "dropshot server shutting down without invoking close()",
-            );
-            info!(log_close, "received request to begin graceful shutdown");
-        });
-
-        tokio::spawn(graceful)
-    }
-
-    fn new(
-        config: &ConfigDropshot,
-        server_config: ServerConfig,
-        api: ApiDescription<C>,
-        private: C,
-        log: &Logger,
-        tls: &ConfigTls,
-        handler_waitgroup_worker: waitgroup::Worker,
-        version_policy: VersionPolicy,
-    ) -> Result<InnerHttpsServerStarterNewReturn<C>, GenericError> {
-        let acceptor = Arc::new(Mutex::new(TlsAcceptor::from(Arc::new(
-            rustls::ServerConfig::try_from(tls)?,
-        ))));
-
-        let tcp = {
-            let listener = std::net::TcpListener::bind(&config.bind_address)?;
-            listener.set_nonblocking(true)?;
-            // We use `from_std` instead of just calling `bind` here directly
-            // to avoid invoking an async function, to match the interface
-            // provided by `HttpServerStarter::new`.
-            TcpListener::from_std(listener)?
-        };
-
-        let local_addr = tcp.local_addr()?;
-        let logger = log.new(o!("local_addr" => local_addr));
-        let https_acceptor =
-            HttpsAcceptor::new(logger.clone(), acceptor.clone(), tcp);
-
-        let router = api.into_router();
-        if let VersionPolicy::Unversioned = version_policy {
-            if router.has_versioned_routes() {
-                return Err(Box::new(UnversionedServerHasVersionedRoutes {}));
-            }
-        }
-
-        let app_state = Arc::new(DropshotState {
-            private,
-            config: server_config,
-            router,
-            log: logger,
-            local_addr,
-            tls_acceptor: Some(acceptor),
-            handler_waitgroup_worker: DebugIgnore(handler_waitgroup_worker),
-            version_policy,
-        });
-
-        let make_service = ServerConnectionHandler::new(Arc::clone(&app_state));
-        let server = Server::builder(https_acceptor).serve(make_service);
-
-        Ok((InnerHttpsServerStarter(server), app_state, local_addr))
-    }
-}
-
-impl<C: ServerContext> Service<&TlsConn> for ServerConnectionHandler<C> {
-    type Response = ServerRequestHandler<C>;
-    type Error = GenericError;
-    type Future = BoxFuture<'static, Result<Self::Response, Self::Error>>;
-
-    fn poll_ready(
-        &mut self,
-        _ctx: &mut Context<'_>,
-    ) -> Poll<Result<(), Self::Error>> {
-        Poll::Ready(Ok(()))
-    }
-
-    fn call(&mut self, conn: &TlsConn) -> Self::Future {
-        let server = Arc::clone(&self.server);
-        let remote_addr = conn.remote_addr();
-        Box::pin(http_connection_handle(server, remote_addr))
-    }
-}
-
-=======
->>>>>>> 4a5d0dc8
 type SharedBoxFuture<T> = Shared<Pin<Box<dyn Future<Output = T> + Send>>>;
 
 /// Future returned by [`HttpServer::wait_for_shutdown()`].
@@ -1332,16 +1071,16 @@
     },
     #[error("expected exactly one TLS private key")]
     NotOnePrivateKey,
-    #[error("must register an API")]
-    MissingApi,
-    #[error("only one API can be registered with a server")]
-    TooManyApis,
     #[error("{context}")]
     SystemError {
         context: String,
         #[source]
         error: std::io::Error,
     },
+    #[error(
+        "unversioned servers cannot have endpoints with specific versions"
+    )]
+    UnversionedServerHasVersionedRoutes,
 }
 
 impl BuildError {
@@ -1372,6 +1111,7 @@
 
     // optional caller-provided values
     config: ConfigDropshot,
+    version_policy: VersionPolicy,
     tls: Option<ConfigTls>,
 }
 
@@ -1392,6 +1132,7 @@
             log,
             api: DebugIgnore(api),
             config: Default::default(),
+            version_policy: VersionPolicy::Unversioned,
             tls: Default::default(),
         }
     }
@@ -1411,7 +1152,18 @@
         self
     }
 
+    /// Specifies whether and how this server determines the API version to use
+    /// for incoming requests
+    pub fn version_policy(mut self, version_policy: VersionPolicy) -> Self {
+        self.version_policy = version_policy;
+        self
+    }
+
     /// Start the server
+    ///
+    /// # Errors
+    ///
+    /// See [`ServerBuilder::build_starter()`].
     pub fn start(self) -> Result<HttpServer<C>, BuildError> {
         Ok(self.build_starter()?.start())
     }
@@ -1419,6 +1171,18 @@
     /// Build an `HttpServerStarter` that can be used to start the server
     ///
     /// Most consumers probably want to use `start()` instead.
+    ///
+    /// # Errors
+    ///
+    /// This fails if:
+    ///
+    /// * We could not bind to the requested IP address and TCP port
+    /// * The provided `tls` configuration was not valid
+    /// * The `version_policy` is `VersionPolicy::Unversioned` and `api` (the
+    ///   `ApiDescription`) contains any endpoints that are version-restricted
+    ///   (i.e., have "versions" set to anything other than
+    ///   `ApiEndpointVersions::All)`.  Versioned routes are not supported with
+    ///   unversioned servers.
     pub fn build_starter(self) -> Result<HttpServerStarter<C>, BuildError> {
         HttpServerStarter::new_internal(
             &self.config,
@@ -1426,6 +1190,7 @@
             self.private,
             &self.log,
             self.tls,
+            self.version_policy,
         )
     }
 }
