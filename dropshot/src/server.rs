--- conflicted
+++ resolved
@@ -22,11 +22,7 @@
 use hyper::Body;
 use hyper::Request;
 use hyper::Response;
-<<<<<<< HEAD
-=======
-use std::any::Any;
 use std::future::Future;
->>>>>>> ccb458e3
 use std::net::SocketAddr;
 use std::num::NonZeroUsize;
 use std::pin::Pin;
@@ -79,23 +75,13 @@
  * A thin wrapper around a Hyper Server object that exposes some interfaces that
  * we find useful.
  */
-<<<<<<< HEAD
-pub struct HttpServer<C: ServerContext> {
+pub struct HttpServerStarter<C: ServerContext> {
     app_state: Arc<DropshotState<C>>,
-    server_future: Option<BoxFuture<'static, Result<(), hyper::Error>>>,
-=======
-pub struct HttpServerStarter {
-    app_state: Arc<DropshotState>,
-    server: Server<AddrIncoming, ServerConnectionHandler>,
->>>>>>> ccb458e3
+    server: Server<AddrIncoming, ServerConnectionHandler<C>>,
     local_addr: SocketAddr,
 }
 
-<<<<<<< HEAD
-impl<C: ServerContext> HttpServer<C> {
-=======
-impl HttpServerStarter {
->>>>>>> ccb458e3
+impl<C: ServerContext> HttpServerStarter<C> {
     pub fn local_addr(&self) -> SocketAddr {
         self.local_addr
     }
@@ -103,7 +89,7 @@
     /**
      * Begins execution of the underlying Http server.
      */
-    pub fn start(self) -> HttpServer {
+    pub fn start(self) -> HttpServer<C> {
         let (tx, rx) = tokio::sync::oneshot::channel::<()>();
         let log_close = self.app_state.log.new(o!());
         let graceful = self.server.with_graceful_shutdown(async move {
@@ -136,11 +122,7 @@
         api: ApiDescription<C>,
         private: C,
         log: &Logger,
-<<<<<<< HEAD
-    ) -> Result<HttpServer<C>, hyper::Error> {
-=======
-    ) -> Result<HttpServerStarter, hyper::Error> {
->>>>>>> ccb458e3
+    ) -> Result<HttpServerStarter<C>, hyper::Error> {
         /* TODO-cleanup too many Arcs? */
         let app_state = Arc::new(DropshotState {
             private,
@@ -186,20 +168,20 @@
  *
  * Panics if dropped without invoking `close`.
  */
-pub struct HttpServer {
-    app_state: Arc<DropshotState>,
+pub struct HttpServer<C: ServerContext> {
+    app_state: Arc<DropshotState<C>>,
     local_addr: SocketAddr,
     join_handle: Option<tokio::task::JoinHandle<Result<(), hyper::Error>>>,
     close_channel: Option<tokio::sync::oneshot::Sender<()>>,
 }
 
-impl HttpServer {
+impl<C: ServerContext> HttpServer<C> {
     pub fn local_addr(&self) -> SocketAddr {
         self.local_addr
     }
 
-    pub fn app_private(&self) -> Arc<dyn Any + Send + Sync + 'static> {
-        Arc::clone(&self.app_state.private)
+    pub fn app_private(&self) -> &C {
+        &self.app_state.private
     }
 
     /**
@@ -226,7 +208,7 @@
  * Verifies that the server has stopped execution when it is dropped.
  * For graceful termination, use the `close` function.
  */
-impl Drop for HttpServer {
+impl<C: ServerContext> Drop for HttpServer<C> {
     fn drop(&mut self) {
         if self.close_channel.is_some() {
             panic!("dropped HttpServer without calling close");
@@ -234,7 +216,7 @@
     }
 }
 
-impl Future for HttpServer {
+impl<C: ServerContext> Future for HttpServer<C> {
     type Output = Result<(), String>;
 
     fn poll(self: Pin<&mut Self>, cx: &mut Context<'_>) -> Poll<Self::Output> {
@@ -256,7 +238,7 @@
     }
 }
 
-impl FusedFuture for HttpServer {
+impl<C: ServerContext> FusedFuture for HttpServer<C> {
     fn is_terminated(&self) -> bool {
         self.join_handle.is_none()
     }
@@ -509,7 +491,7 @@
         path = "/handler",
     }]
     async fn handler(
-        _rqctx: Arc<RequestContext>,
+        _rqctx: Arc<RequestContext<i32>>,
     ) -> Result<HttpResponseOk<u64>, HttpError> {
         Ok(HttpResponseOk(3))
     }
@@ -524,7 +506,7 @@
         }
     }
 
-    fn create_test_server() -> (HttpServer, TestConfig) {
+    fn create_test_server() -> (HttpServer<i32>, TestConfig) {
         let config_dropshot = ConfigDropshot::default();
 
         let mut api = ApiDescription::new();
@@ -536,10 +518,9 @@
         let log_context = LogContext::new("test server", &config_logging);
         let log = &log_context.log;
 
-        let server =
-            HttpServerStarter::new(&config_dropshot, api, Arc::new(0), log)
-                .unwrap()
-                .start();
+        let server = HttpServerStarter::new(&config_dropshot, api, 0, log)
+            .unwrap()
+            .start();
 
         (server, TestConfig {
             log_context,
