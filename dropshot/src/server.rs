--- conflicted
+++ resolved
@@ -83,32 +83,6 @@
     }
 }
 
-<<<<<<< HEAD
-=======
-/// Stores static configuration associated with the server
-/// TODO-cleanup merge with ConfigDropshot
-#[derive(Debug)]
-pub struct ServerConfig {
-    /// maximum allowed size of a request body
-    pub request_body_max_bytes: usize,
-    /// maximum size of any page of results
-    pub page_max_nitems: NonZeroU32,
-    /// default size for a page of results
-    pub page_default_nitems: NonZeroU32,
-    /// Default behavior for HTTP handler functions with respect to clients
-    /// disconnecting early.
-    pub default_handler_task_mode: HandlerTaskMode,
-    /// A list of header names to include as extra properties in the log
-    /// messages emitted by the per-request logger.  Each header will, if
-    /// present, be included in the output with a "hdr_"-prefixed property name
-    /// in lower case that has all hyphens replaced with underscores; e.g.,
-    /// "X-Forwarded-For" will be included as "hdr_x_forwarded_for".  No attempt
-    /// is made to deal with headers that appear multiple times in a single
-    /// request.
-    pub log_headers: Vec<String>,
-}
-
->>>>>>> a8f3f97a
 pub struct HttpServerStarter<C: ServerContext> {
     app_state: Arc<DropshotState<C>>,
     local_addr: SocketAddr,
@@ -133,18 +107,6 @@
         log: &Logger,
         tls: Option<ConfigTls>,
     ) -> Result<HttpServerStarter<C>, GenericError> {
-<<<<<<< HEAD
-=======
-        let server_config = ServerConfig {
-            // We start aggressively to ensure test coverage.
-            request_body_max_bytes: config.request_body_max_bytes,
-            page_max_nitems: NonZeroU32::new(10000).unwrap(),
-            page_default_nitems: NonZeroU32::new(100).unwrap(),
-            default_handler_task_mode: config.default_handler_task_mode,
-            log_headers: config.log_headers.clone(),
-        };
-
->>>>>>> a8f3f97a
         let handler_waitgroup = WaitGroup::new();
         let starter = match &tls {
             Some(tls) => {
