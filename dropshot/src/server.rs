// Copyright 2023 Oxide Computer Company
//! Generic server-wide state and facilities

use super::api_description::ApiDescription;
use super::body::Body;
use super::config::{ConfigDropshot, ConfigTls};
#[cfg(feature = "usdt-probes")]
use super::dtrace::probes;
use super::error::HttpError;
use super::handler::RequestContext;
use super::http_util::HEADER_REQUEST_ID;
use super::router::HttpRouter;
use super::versioning::VersionPolicy;
use super::ProbeRegistration;

use async_stream::stream;
use debug_ignore::DebugIgnore;
use futures::future::{
    BoxFuture, FusedFuture, FutureExt, Shared, TryFutureExt,
};
use futures::lock::Mutex;
use futures::stream::{Stream, StreamExt};
use hyper::service::Service;
use hyper::Request;
use hyper::Response;
use rustls;
use scopeguard::{guard, ScopeGuard};
use std::convert::TryFrom;
use std::future::Future;
use std::mem;
use std::net::SocketAddr;
use std::num::NonZeroU32;
use std::panic;
use std::pin::Pin;
use std::sync::Arc;
use std::task::{Context, Poll};
use tokio::io::ReadBuf;
use tokio::net::{TcpListener, TcpStream};
use tokio::sync::oneshot;
use tokio_rustls::{server::TlsStream, TlsAcceptor};
use uuid::Uuid;
use waitgroup::WaitGroup;

use crate::config::HandlerTaskMode;
use crate::RequestInfo;
use slog::Logger;
use thiserror::Error;

// TODO Remove when we can remove `HttpServerStarter`
type GenericError = Box<dyn std::error::Error + Send + Sync>;

/// Endpoint-accessible context associated with a server.
///
/// Automatically implemented for all Send + Sync types.
pub trait ServerContext: Send + Sync + 'static {}

impl<T: 'static> ServerContext for T where T: Send + Sync {}

/// Stores shared state used by the Dropshot server.
#[derive(Debug)]
pub struct DropshotState<C: ServerContext> {
    /// caller-specific state
    pub private: C,
    /// static server configuration parameters
    pub config: ServerConfig,
    /// request router
    pub router: HttpRouter<C>,
    /// server-wide log handle
    pub log: Logger,
    /// bound local address for the server.
    pub local_addr: SocketAddr,
    /// Identifies how to accept TLS connections
    pub(crate) tls_acceptor: Option<Arc<Mutex<TlsAcceptor>>>,
    /// Worker for the handler_waitgroup associated with this server, allowing
    /// graceful shutdown to wait for all handlers to complete.
    pub(crate) handler_waitgroup_worker: DebugIgnore<waitgroup::Worker>,
    /// specifies how incoming requests are mapped to handlers based on versions
    pub(crate) version_policy: VersionPolicy,
}

impl<C: ServerContext> DropshotState<C> {
    pub fn using_tls(&self) -> bool {
        self.tls_acceptor.is_some()
    }
}

/// Stores static configuration associated with the server
/// TODO-cleanup merge with ConfigDropshot
#[derive(Debug)]
pub struct ServerConfig {
    /// maximum allowed size of a request body
    pub default_request_body_max_bytes: usize,
    /// maximum size of any page of results
    pub page_max_nitems: NonZeroU32,
    /// default size for a page of results
    pub page_default_nitems: NonZeroU32,
    /// Default behavior for HTTP handler functions with respect to clients
    /// disconnecting early.
    pub default_handler_task_mode: HandlerTaskMode,
    /// A list of header names to include as extra properties in the log
    /// messages emitted by the per-request logger.  Each header will, if
    /// present, be included in the output with a "hdr_"-prefixed property name
    /// in lower case that has all hyphens replaced with underscores; e.g.,
    /// "X-Forwarded-For" will be included as "hdr_x_forwarded_for".  No attempt
    /// is made to deal with headers that appear multiple times in a single
    /// request.
    pub log_headers: Vec<String>,
}

/// See [`ServerBuilder`] instead.
// It would be nice to remove this structure altogether once we've got
// confidence that no consumers actually need to distinguish between the
// configuration and start steps.
pub struct HttpServerStarter<C: ServerContext> {
    app_state: Arc<DropshotState<C>>,
    local_addr: SocketAddr,
    handler_waitgroup: WaitGroup,
    http_acceptor: HttpAcceptor,
    tls_acceptor: Option<Arc<Mutex<TlsAcceptor>>>,
}

impl<C: ServerContext> HttpServerStarter<C> {
    /// Make an `HttpServerStarter` to start an `HttpServer`
    ///
    /// This function exists for backwards compatibility.  You should use
    /// [`ServerBuilder`] instead.
    pub fn new(
        config: &ConfigDropshot,
        api: ApiDescription<C>,
        private: C,
        log: &Logger,
    ) -> Result<HttpServerStarter<C>, GenericError> {
        HttpServerStarter::new_with_tls(config, api, private, log, None)
    }

    /// Make an `HttpServerStarter` to start an `HttpServer`
    ///
    /// This function exists for backwards compatibility.  You should use
    /// [`ServerBuilder`] instead.
    pub fn new_with_tls(
        config: &ConfigDropshot,
        api: ApiDescription<C>,
        private: C,
        log: &Logger,
        tls: Option<ConfigTls>,
    ) -> Result<HttpServerStarter<C>, GenericError> {
        ServerBuilder::new(api, private, log.clone())
            .config(config.clone())
            .tls(tls)
            .build_starter()
            .map_err(|e| Box::new(e) as GenericError)
    }

    fn new_internal(
        config: &ConfigDropshot,
        api: ApiDescription<C>,
        private: C,
        log: &Logger,
        tls: Option<ConfigTls>,
        version_policy: VersionPolicy,
    ) -> Result<HttpServerStarter<C>, BuildError> {
        let tcp = {
            let std_listener = std::net::TcpListener::bind(
                &config.bind_address,
            )
            .map_err(|e| BuildError::bind_error(e, config.bind_address))?;
            std_listener.set_nonblocking(true).map_err(|e| {
                BuildError::generic_system(e, "setting non-blocking")
            })?;
            // We use `from_std` instead of just calling `bind` here directly
            // to avoid invoking an async function.
            TcpListener::from_std(std_listener).map_err(|e| {
                BuildError::generic_system(e, "creating TCP listener")
            })?
        };

        let local_addr = tcp.local_addr().map_err(|e| {
            BuildError::generic_system(e, "getting local TCP address")
        })?;

        let log = log.new(o!("local_addr" => local_addr));

        let server_config = ServerConfig {
            // We start aggressively to ensure test coverage.
            default_request_body_max_bytes: config
                .default_request_body_max_bytes,
            page_max_nitems: NonZeroU32::new(10000).unwrap(),
            page_default_nitems: NonZeroU32::new(100).unwrap(),
            default_handler_task_mode: config.default_handler_task_mode,
            log_headers: config.log_headers.clone(),
        };

        let tls_acceptor = tls
            .as_ref()
            .map(|tls| {
                Ok(Arc::new(Mutex::new(TlsAcceptor::from(Arc::new(
                    rustls::ServerConfig::try_from(tls)?,
                )))))
            })
            .transpose()?;
        let handler_waitgroup = WaitGroup::new();

        let router = api.into_router();
        if let VersionPolicy::Unversioned = version_policy {
            if router.has_versioned_routes() {
                return Err(BuildError::UnversionedServerHasVersionedRoutes);
            }
        }

        let app_state = Arc::new(DropshotState {
            private,
            config: server_config,
            router,
            log: log.clone(),
            local_addr,
            tls_acceptor: tls_acceptor.clone(),
            handler_waitgroup_worker: DebugIgnore(handler_waitgroup.worker()),
            version_policy,
        });

        for (path, method, endpoint) in app_state.router.endpoints(None) {
            debug!(&log, "registered endpoint";
                "method" => &method,
                "path" => &path,
                "versions" => &endpoint.versions,
            );
        }

        let http_acceptor = HttpAcceptor { tcp, log: log.clone() };

        Ok(HttpServerStarter {
            app_state,
            local_addr,
            handler_waitgroup,
            http_acceptor,
            tls_acceptor,
        })
    }

    pub fn start(self) -> HttpServer<C> {
        let HttpServerStarter {
            app_state,
            local_addr,
            handler_waitgroup,
            tls_acceptor,
            http_acceptor,
        } = self;

        let (tx, mut rx) = tokio::sync::oneshot::channel::<()>();
        let make_service = ServerConnectionHandler::new(Arc::clone(&app_state));
        let log = &app_state.log;
        let log_close = log.clone();
        let join_handle = tokio::spawn(async move {
            use hyper_util::rt::{TokioExecutor, TokioIo, TokioTimer};
            use hyper_util::server::conn::auto;

            let mut builder = auto::Builder::new(TokioExecutor::new());
            // http/1 settings
            builder.http1().timer(TokioTimer::new());
            // http/2 settings
            builder.http2().timer(TokioTimer::new());

            // Use a graceful watcher to keep track of all existing connections,
            // and when the close_signal is trigger, force all known conns
            // to start a graceful shutdown.
            let graceful =
                hyper_util::server::graceful::GracefulShutdown::new();

            // The following code looks superficially similar between the HTTP
            // and HTTPS paths.  However, the concrete types of various objects
            // are different and so it's not easy to actually share the code.
            let log = log_close;
            match tls_acceptor {
                Some(tls_acceptor) => {
                    let mut https_acceptor = HttpsAcceptor::new(
                        log.clone(),
                        tls_acceptor,
                        http_acceptor,
                    );
                    loop {
                        tokio::select! {
                            Some(Ok(sock)) = https_acceptor.accept() => {
                                let remote_addr = sock.remote_addr();
                                let handler = make_service
                                    .make_http_request_handler(remote_addr);
                                let fut = builder
                                    .serve_connection_with_upgrades(
                                        TokioIo::new(sock),
                                        handler,
                                    );
                                let fut = graceful.watch(fut.into_owned());
                                tokio::spawn(fut);
                            },

                            _ = &mut rx => {
                                info!(log, "beginning graceful shutdown");
                                break;
                            }
                        }
                    }
                }
                None => loop {
                    tokio::select! {
                        (sock, remote_addr) = http_acceptor.accept() => {
                            let handler = make_service
                                .make_http_request_handler(remote_addr);
                            let fut = builder
                                .serve_connection_with_upgrades(
                                    TokioIo::new(sock),
                                    handler,
                                );
                            let fut = graceful.watch(fut.into_owned());
                            tokio::spawn(fut);
                        },

                        _ = &mut rx => {
                            info!(log, "beginning graceful shutdown");
                            break;
                        }
                    }
                },
            };

            // optional: could use another select on a timeout
            graceful.shutdown().await
        });

        info!(log, "listening");

        let join_handle = async move {
            // After the server shuts down, we also want to wait for any
            // detached handler futures to complete.
            () = join_handle
                .await
                .map_err(|e| format!("server stopped: {e}"))?;
            () = handler_waitgroup.wait().await;
            Ok(())
        };

        #[cfg(feature = "usdt-probes")]
        let probe_registration = match usdt::register_probes() {
            Ok(_) => {
                debug!(&log, "successfully registered DTrace USDT probes");
                ProbeRegistration::Succeeded
            }
            Err(e) => {
                let msg = e.to_string();
                error!(&log, "failed to register DTrace USDT probes: {}", msg);
                ProbeRegistration::Failed(msg)
            }
        };
        #[cfg(not(feature = "usdt-probes"))]
        let probe_registration = {
            debug!(&log, "DTrace USDT probes compiled out, not registering");
            ProbeRegistration::Disabled
        };

        HttpServer {
            probe_registration,
            app_state,
            local_addr,
            closer: CloseHandle { close_channel: Some(tx) },
            join_future: join_handle.boxed().shared(),
        }
    }
}

/// Accepts TCP connections like a `TcpListener`, but ignores transient errors
/// rather than propagating them to the caller
struct HttpAcceptor {
    tcp: TcpListener,
    log: slog::Logger,
}

impl HttpAcceptor {
    async fn accept(&self) -> (TcpStream, SocketAddr) {
        loop {
            match self.tcp.accept().await {
                Ok((socket, addr)) => return (socket, addr),
                Err(e) => match e.kind() {
                    // These are errors on the individual socket that we
                    // tried to accept, and so can be ignored.
                    std::io::ErrorKind::ConnectionRefused
                    | std::io::ErrorKind::ConnectionAborted
                    | std::io::ErrorKind::ConnectionReset => (),

                    // This could EMFILE implying resource exhaustion.
                    // Sleep a little bit and try again.
                    _ => {
                        warn!(self.log, "accept error"; "error" => e);
                        tokio::time::sleep(std::time::Duration::from_millis(
                            100,
                        ))
                        .await;
                    }
                },
            }
        }
    }
}

/// Wrapper for TlsStream<TcpStream> that also carries the remote SocketAddr
#[derive(Debug)]
struct TlsConn {
    stream: TlsStream<TcpStream>,
    remote_addr: SocketAddr,
}

impl TlsConn {
    fn new(stream: TlsStream<TcpStream>, remote_addr: SocketAddr) -> TlsConn {
        TlsConn { stream, remote_addr }
    }

    fn remote_addr(&self) -> SocketAddr {
        self.remote_addr
    }
}

/// Forward AsyncRead to the underlying stream
impl tokio::io::AsyncRead for TlsConn {
    fn poll_read(
        mut self: Pin<&mut Self>,
        ctx: &mut core::task::Context,
        buf: &mut ReadBuf,
    ) -> Poll<std::io::Result<()>> {
        let pinned = Pin::new(&mut self.stream);
        pinned.poll_read(ctx, buf)
    }
}

/// Forward AsyncWrite to the underlying stream
impl tokio::io::AsyncWrite for TlsConn {
    fn poll_write(
        mut self: Pin<&mut Self>,
        ctx: &mut core::task::Context,
        data: &[u8],
    ) -> Poll<std::io::Result<usize>> {
        let pinned = Pin::new(&mut self.stream);
        pinned.poll_write(ctx, data)
    }

    fn poll_flush(
        mut self: Pin<&mut Self>,
        ctx: &mut core::task::Context,
    ) -> Poll<std::io::Result<()>> {
        let pinned = Pin::new(&mut self.stream);
        pinned.poll_flush(ctx)
    }

    fn poll_shutdown(
        mut self: Pin<&mut Self>,
        ctx: &mut core::task::Context,
    ) -> Poll<std::io::Result<()>> {
        let pinned = Pin::new(&mut self.stream);
        pinned.poll_shutdown(ctx)
    }
}

/// This is our bridge between tokio-rustls and hyper. It implements
/// `hyper::server::accept::Accept` interface, producing TLS-over-TCP
/// connections.
///
/// Internally, it creates a stream that produces fully negotiated TLS
/// connections as they come in from a TCP listen socket.  This stream allows
/// for multiple TLS connections to be negotiated concurrently with new
/// connections being accepted.
struct HttpsAcceptor {
    stream: Box<dyn Stream<Item = std::io::Result<TlsConn>> + Send + Unpin>,
}

impl HttpsAcceptor {
    pub fn new(
        log: slog::Logger,
        tls_acceptor: Arc<Mutex<TlsAcceptor>>,
        http_acceptor: HttpAcceptor,
    ) -> HttpsAcceptor {
        HttpsAcceptor {
            stream: Box::new(Box::pin(Self::new_stream(
                log,
                tls_acceptor,
                http_acceptor,
            ))),
        }
    }

    async fn accept(&mut self) -> Option<std::io::Result<TlsConn>> {
        self.stream.next().await
    }

    fn new_stream(
        log: slog::Logger,
        tls_acceptor: Arc<Mutex<TlsAcceptor>>,
        http_acceptor: HttpAcceptor,
    ) -> impl Stream<Item = std::io::Result<TlsConn>> {
        stream! {
            let mut tls_negotiations = futures::stream::FuturesUnordered::new();
            loop {
                tokio::select! {
                    Some(negotiation) = tls_negotiations.next(), if
                            !tls_negotiations.is_empty() => {

                        match negotiation {
                            Ok(conn) => yield Ok(conn),
                            Err(e) => {
                                // If TLS negotiation fails, log the cause but
                                // don't forward it along. Yielding an error
                                // from here will terminate the server.
                                // These failures may be a fatal TLS alert
                                // message, or a client disconnection during
                                // negotiation, or other issues.
                                // TODO: We may want to export a counter for
                                // different error types, since this may contain
                                // useful things like "your certificate is
                                // invalid"
                                warn!(log, "tls accept err: {}", e);
                            },
                        }
                    },
                    (socket, addr) = http_acceptor.accept() => {
                        let tls_negotiation = tls_acceptor
                            .lock()
                            .await
                            .accept(socket)
                            .map_ok(move |stream| TlsConn::new(stream, addr));
                        tls_negotiations.push(tls_negotiation);
                    },
                    else => break,
                }
            }
        }
    }
}

/// Create a TLS configuration from the Dropshot config structure.
impl TryFrom<&ConfigTls> for rustls::ServerConfig {
    type Error = BuildError;

    fn try_from(config: &ConfigTls) -> Result<Self, Self::Error> {
        let (mut cert_reader, mut key_reader): (
            Box<dyn std::io::BufRead>,
            Box<dyn std::io::BufRead>,
        ) = match config {
            ConfigTls::Dynamic(raw) => {
                return Ok(raw.clone());
            }
            ConfigTls::AsBytes { certs, key } => (
                Box::new(std::io::BufReader::new(certs.as_slice())),
                Box::new(std::io::BufReader::new(key.as_slice())),
            ),
            ConfigTls::AsFile { cert_file, key_file } => {
                let certfile = Box::new(std::io::BufReader::new(
                    std::fs::File::open(cert_file).map_err(|e| {
                        BuildError::generic_system(
                            e,
                            format!("opening {}", cert_file.display()),
                        )
                    })?,
                ));
                let keyfile = Box::new(std::io::BufReader::new(
                    std::fs::File::open(key_file).map_err(|e| {
                        BuildError::generic_system(
                            e,
                            format!("opening {}", key_file.display()),
                        )
                    })?,
                ));
                (certfile, keyfile)
            }
        };

        let certs = rustls_pemfile::certs(&mut cert_reader)
            .collect::<Result<Vec<_>, _>>()
            .map_err(|err| {
                BuildError::generic_system(err, "loading TLS certificates")
            })?;
        let keys = rustls_pemfile::pkcs8_private_keys(&mut key_reader)
            .collect::<Result<Vec<_>, _>>()
            .map_err(|err| {
                BuildError::generic_system(err, "loading TLS private key")
            })?;
        let mut keys_iter = keys.into_iter();
        let (Some(private_key), None) = (keys_iter.next(), keys_iter.next())
        else {
            return Err(BuildError::NotOnePrivateKey);
        };

        let mut cfg = rustls::ServerConfig::builder()
            .with_no_client_auth()
            .with_single_cert(certs, private_key.into())
            .expect("bad certificate/key");
        cfg.alpn_protocols = vec![b"h2".to_vec(), b"http/1.1".to_vec()];
        Ok(cfg)
    }
}

type SharedBoxFuture<T> = Shared<Pin<Box<dyn Future<Output = T> + Send>>>;

/// Future returned by [`HttpServer::wait_for_shutdown()`].
pub struct ShutdownWaitFuture(SharedBoxFuture<Result<(), String>>);

impl Future for ShutdownWaitFuture {
    type Output = Result<(), String>;

    fn poll(self: Pin<&mut Self>, cx: &mut Context<'_>) -> Poll<Self::Output> {
        Pin::new(&mut self.get_mut().0).poll(cx)
    }
}

impl FusedFuture for ShutdownWaitFuture {
    fn is_terminated(&self) -> bool {
        self.0.is_terminated()
    }
}

/// A running Dropshot HTTP server.
///
/// The generic traits represent the following:
/// - C: Caller-supplied server context
pub struct HttpServer<C: ServerContext> {
    probe_registration: ProbeRegistration,
    app_state: Arc<DropshotState<C>>,
    local_addr: SocketAddr,
    closer: CloseHandle,
    join_future: SharedBoxFuture<Result<(), String>>,
}

// Handle used to trigger the shutdown of an [HttpServer].
struct CloseHandle {
    close_channel: Option<tokio::sync::oneshot::Sender<()>>,
}

impl<C: ServerContext> HttpServer<C> {
    pub fn local_addr(&self) -> SocketAddr {
        self.local_addr
    }

    pub fn app_private(&self) -> &C {
        &self.app_state.private
    }

    pub fn using_tls(&self) -> bool {
        self.app_state.using_tls()
    }

    /// Update TLS certificates for a running HTTPS server.
    pub async fn refresh_tls(&self, config: &ConfigTls) -> Result<(), String> {
        let acceptor = &self
            .app_state
            .tls_acceptor
            .as_ref()
            .ok_or_else(|| "Not configured for TLS".to_string())?;

        *acceptor.lock().await = TlsAcceptor::from(Arc::new(
            rustls::ServerConfig::try_from(config).unwrap(),
        ));
        Ok(())
    }

    /// Return the result of registering the server's DTrace USDT probes.
    ///
    /// See [`ProbeRegistration`] for details.
    pub fn probe_registration(&self) -> &ProbeRegistration {
        &self.probe_registration
    }

    /// Returns a future which completes when the server has shut down.
    ///
    /// This function does not cause the server to shut down. It just waits for
    /// the shutdown to happen.
    ///
    /// To trigger a shutdown, Call [HttpServer::close] (which also awaits
    /// shutdown).
    pub fn wait_for_shutdown(&self) -> ShutdownWaitFuture {
        ShutdownWaitFuture(self.join_future.clone())
    }

    /// Signals the currently running server to stop and waits for it to exit.
    pub async fn close(mut self) -> Result<(), String> {
        self.closer
            .close_channel
            .take()
            .expect("cannot close twice")
            .send(())
            .expect("failed to send close signal");

        // We _must_ explicitly drop our app state before awaiting join_future.
        // If we are running handlers in `Detached` mode, our `app_state` has a
        // `waitgroup::Worker` that they all clone, and `join_future` will await
        // all of them being dropped. That means we must drop our "primary"
        // clone of it, too!
        mem::drop(self.app_state);

        self.join_future.await
    }
}

// For graceful termination, the `close()` function is preferred, as it can
// report errors and wait for termination to complete.  However, we impl
// `Drop` to attempt to shut down the server to handle less clean shutdowns
// (e.g., from failing tests).
impl Drop for CloseHandle {
    fn drop(&mut self) {
        if let Some(c) = self.close_channel.take() {
            // The other side of this channel is owned by a separate tokio task
            // that's running the hyper server.  We do not expect that to be
            // cancelled.  But it can happen if the executor itself is shutting
            // down and that task happens to get cleaned up before this one.
            let _ = c.send(());
        }
    }
}

impl<C: ServerContext> Future for HttpServer<C> {
    type Output = Result<(), String>;

    fn poll(self: Pin<&mut Self>, cx: &mut Context<'_>) -> Poll<Self::Output> {
        let server = Pin::into_inner(self);
        let join_future = Pin::new(&mut server.join_future);
        join_future.poll(cx)
    }
}

impl<C: ServerContext> FusedFuture for HttpServer<C> {
    fn is_terminated(&self) -> bool {
        self.join_future.is_terminated()
    }
}

/// Initial entry point for handling a new request to the HTTP server.  This is
/// invoked by Hyper when a new request is received.  This function returns a
/// Result that either represents a valid HTTP response or an error (which will
/// also get turned into an HTTP response).
async fn http_request_handle_wrap<C: ServerContext>(
    server: Arc<DropshotState<C>>,
    remote_addr: SocketAddr,
    request: Request<hyper::body::Incoming>,
) -> Result<Response<Body>, GenericError> {
    // This extra level of indirection makes error handling much more
    // straightforward, since the request handling code can simply return early
    // with an error and we'll treat it like an error from any of the endpoints
    // themselves.
    let start_time = std::time::Instant::now();
    let request_id = generate_request_id();

    let mut request_log = server.log.new(o!(
        "remote_addr" => remote_addr,
        "req_id" => request_id.clone(),
        "method" => request.method().as_str().to_string(),
        "uri" => format!("{}", request.uri()),
    ));
    // If we have been asked to include any headers from the request in the
    // log messages, do so here:
    for name in server.config.log_headers.iter() {
        let v = request
            .headers()
            .get(name)
            .and_then(|v| v.to_str().ok().map(str::to_string));

        if let Some(v) = v {
            // This is unfortunate in at least two ways: first, we would like to
            // just construct _one_ key value map, but OwnedKV is opaque and can
            // only be constructed with the o!() macro, so the only way to layer
            // on a dynamic set of additional properties is by creating a chain
            // of child loggers to add each one; second, we would like to be
            // able to include all header values under a single map-valued
            // "header" property, but slog only allows us a single-level
            // property hierarchy.  Alas!
            //
            // We also replace the hyphens with underscores to make it easier to
            // refer to the generated properties in dynamic languages used for
            // filtering like rhai.
            let k = format!("hdr_{}", name.to_lowercase().replace('-', "_"));
            request_log = request_log.new(o!(k => v));
        }
    }

    trace!(request_log, "incoming request");
    #[cfg(feature = "usdt-probes")]
    probes::request__start!(|| {
        let uri = request.uri();
        crate::dtrace::RequestInfo {
            id: request_id.clone(),
            local_addr: server.local_addr,
            remote_addr,
            method: request.method().to_string(),
            path: uri.path().to_string(),
            query: uri.query().map(|x| x.to_string()),
        }
    });

    // Copy local address to report later during the finish probe, as the
    // server is passed by value to the request handler function.
    #[cfg(feature = "usdt-probes")]
    let local_addr = server.local_addr;

    // In the case the client disconnects early, the scopeguard allows us
    // to perform extra housekeeping before this task is dropped.
    let on_disconnect = guard((), |_| {
        let latency_us = start_time.elapsed().as_micros();

        warn!(request_log, "request handling cancelled (client disconnected)";
            "latency_us" => latency_us,
        );

        #[cfg(feature = "usdt-probes")]
        probes::request__done!(|| {
            crate::dtrace::ResponseInfo {
                id: request_id.clone(),
                local_addr,
                remote_addr,
                // 499 is a non-standard code popularized by nginx to mean "client disconnected".
                status_code: 499,
                message: String::from(
                    "client disconnected before response returned",
                ),
            }
        });
    });

    let maybe_response = http_request_handle(
        server,
        request,
        &request_id,
        request_log.new(o!()),
        remote_addr,
    )
    .await;

    // If `http_request_handle` completed, it means the request wasn't
    // cancelled and we can safely "defuse" the scopeguard.
    let _ = ScopeGuard::into_inner(on_disconnect);

    let latency_us = start_time.elapsed().as_micros();
    let response = match maybe_response {
        Err(error) => {
            let message_external = error.external_message.clone();
            let message_internal = error.internal_message.clone();
            let r = error.into_response(&request_id);

            #[cfg(feature = "usdt-probes")]
            probes::request__done!(|| {
                crate::dtrace::ResponseInfo {
                    id: request_id.clone(),
                    local_addr,
                    remote_addr,
                    status_code: r.status().as_u16(),
                    message: message_external.clone(),
                }
            });

            // TODO-debug: add request and response headers here
            info!(request_log, "request completed";
                "response_code" => r.status().as_str(),
                "latency_us" => latency_us,
                "error_message_internal" => message_internal,
                "error_message_external" => message_external,
            );

            r
        }

        Ok(response) => {
            // TODO-debug: add request and response headers here
            info!(request_log, "request completed";
                "response_code" => response.status().as_str(),
                "latency_us" => latency_us,
            );

            #[cfg(feature = "usdt-probes")]
            probes::request__done!(|| {
                crate::dtrace::ResponseInfo {
                    id: request_id.parse().unwrap(),
                    local_addr,
                    remote_addr,
                    status_code: response.status().as_u16(),
                    message: "".to_string(),
                }
            });

            response
        }
    };

    Ok(response)
}

async fn http_request_handle<C: ServerContext>(
    server: Arc<DropshotState<C>>,
    request: Request<hyper::body::Incoming>,
    request_id: &str,
    request_log: Logger,
    remote_addr: std::net::SocketAddr,
) -> Result<Response<Body>, HttpError> {
    // TODO-hardening: is it correct to (and do we correctly) read the entire
    // request body even if we decide it's too large and are going to send a 400
    // response?
    // TODO-hardening: add a request read timeout as well so that we don't allow
    // this to take forever.
    // TODO-correctness: Do we need to dump the body on errors?
    let request = request.map(crate::Body::wrap);
    let method = request.method();
    let uri = request.uri();
    let found_version =
        server.version_policy.request_version(&request, &request_log)?;
    let lookup_result = server.router.lookup_route(
        &method,
        uri.path().into(),
        found_version.as_ref(),
    )?;
    let rqctx = RequestContext {
        server: Arc::clone(&server),
        request: RequestInfo::new(&request, remote_addr),
<<<<<<< HEAD
        endpoint_metadata: lookup_result.metadata,
=======
        endpoint: lookup_result.endpoint,
>>>>>>> b976695f
        request_id: request_id.to_string(),
        log: request_log,
    };
    let handler = lookup_result.handler;

    let mut response = match server.config.default_handler_task_mode {
        HandlerTaskMode::CancelOnDisconnect => {
            // For CancelOnDisconnect, we run the request handler directly: if
            // the client disconnects, we will be cancelled, and therefore this
            // future will too.
            handler.handle_request(rqctx, request).await?
        }
        HandlerTaskMode::Detached => {
            // Spawn the handler so if we're cancelled, the handler still runs
            // to completion.
            let (tx, rx) = oneshot::channel();
            let request_log = rqctx.log.clone();
            let worker = server.handler_waitgroup_worker.clone();
            let handler_task = tokio::spawn(async move {
                let request_log = rqctx.log.clone();
                let result = handler.handle_request(rqctx, request).await;

                // If this send fails, our spawning task has been cancelled in
                // the `rx.await` below; log such a result.
                if let Err(result) = tx.send(result) {
                    match result {
                        Ok(r) => warn!(
                            request_log, "request completed after handler was already cancelled";
                            "response_code" => r.status().as_str(),
                        ),
                        Err(error) => {
                            warn!(request_log, "request completed after handler was already cancelled";
                                "response_code" => error.status_code.as_str(),
                                "error_message_internal" => error.external_message,
                                "error_message_external" => error.internal_message,
                            );
                        }
                    }
                }

                // Drop our waitgroup worker, allowing graceful shutdown to
                // complete (if it's waiting on us).
                mem::drop(worker);
            });

            // The only way we can fail to receive on `rx` is if `tx` is
            // dropped before a result is sent, which can only happen if
            // `handle_request` panics. We will propogate such a panic here,
            // just as we would have in `CancelOnDisconnect` mode above (where
            // we call the handler directly).
            match rx.await {
                Ok(result) => result?,
                Err(_) => {
                    error!(request_log, "handler panicked; propogating panic");

                    // To get the panic, we now need to await `handler_task`; we
                    // know it is complete _and_ it failed, because it has
                    // dropped `tx` without sending us a result, which is only
                    // possible if it panicked.
                    let task_err = handler_task.await.expect_err(
                        "task failed to send result but didn't panic",
                    );
                    panic::resume_unwind(task_err.into_panic());
                }
            }
        }
    };
    response.headers_mut().insert(
        HEADER_REQUEST_ID,
        http::header::HeaderValue::from_str(&request_id).unwrap(),
    );
    Ok(response)
}

// This function should probably be parametrized by some name of the service
// that is expected to be unique within an organization.  That way, it would be
// possible to determine from a given request id which service it was from.
// TODO should we encode more information here?  Service?  Instance?  Time up to
// the hour?
fn generate_request_id() -> String {
    format!("{}", Uuid::new_v4())
}

/// ServerConnectionHandler is a Hyper Service implementation that forwards
/// incoming connections to `http_connection_handle()`, providing the server
/// state object as an additional argument.  We could use `make_service_fn` here
/// using a closure to capture the state object, but the resulting code is a bit
/// simpler without it.
pub struct ServerConnectionHandler<C: ServerContext> {
    /// backend state that will be made available to the connection handler
    server: Arc<DropshotState<C>>,
}

impl<C: ServerContext> ServerConnectionHandler<C> {
    /// Create an ServerConnectionHandler with the given state object that
    /// will be made available to the handler.
    fn new(server: Arc<DropshotState<C>>) -> Self {
        ServerConnectionHandler { server }
    }

    /// Initial entry point for handling a new connection to the HTTP server.
    /// This is invoked by Hyper when a new connection is accepted.  This function
    /// must return a Hyper Service object that will handle requests for this
    /// connection.
    fn make_http_request_handler(
        &self,
        remote_addr: SocketAddr,
    ) -> ServerRequestHandler<C> {
        info!(self.server.log, "accepted connection"; "remote_addr" => %remote_addr);
        ServerRequestHandler::new(self.server.clone(), remote_addr)
    }
}

/// ServerRequestHandler is a Hyper Service implementation that forwards
/// incoming requests to `http_request_handle_wrap()`, including as an argument
/// the backend server state object.  We could use `service_fn` here using a
/// closure to capture the server state object, but the resulting code is a bit
/// simpler without all that.
pub struct ServerRequestHandler<C: ServerContext> {
    /// backend state that will be made available to the request handler
    server: Arc<DropshotState<C>>,
    remote_addr: SocketAddr,
}

impl<C: ServerContext> ServerRequestHandler<C> {
    /// Create a ServerRequestHandler object with the given state object that
    /// will be provided to the handler function.
    fn new(server: Arc<DropshotState<C>>, remote_addr: SocketAddr) -> Self {
        ServerRequestHandler { server, remote_addr }
    }
}

impl<C: ServerContext> Service<Request<hyper::body::Incoming>>
    for ServerRequestHandler<C>
{
    type Response = Response<Body>;
    type Error = GenericError;
    type Future = BoxFuture<'static, Result<Self::Response, Self::Error>>;

    fn call(&self, req: Request<hyper::body::Incoming>) -> Self::Future {
        Box::pin(http_request_handle_wrap(
            Arc::clone(&self.server),
            self.remote_addr,
            req,
        ))
    }
}

/// Errors encountered while configuring a Dropshot server
#[derive(Debug, Error)]
pub enum BuildError {
    #[error("failed to bind to {address}")]
    BindError {
        address: SocketAddr,
        #[source]
        error: std::io::Error,
    },
    #[error("expected exactly one TLS private key")]
    NotOnePrivateKey,
    #[error("{context}")]
    SystemError {
        context: String,
        #[source]
        error: std::io::Error,
    },
    #[error(
        "unversioned servers cannot have endpoints with specific versions"
    )]
    UnversionedServerHasVersionedRoutes,
}

impl BuildError {
    /// Generate an error for failure to bind to `address`
    fn bind_error(error: std::io::Error, address: SocketAddr) -> BuildError {
        BuildError::BindError { address, error }
    }

    /// Generate an error for any kind of `std::io::Error`
    ///
    /// `context` describes more about what we were trying to do that generated
    /// the error.
    fn generic_system<S: Into<String>>(
        error: std::io::Error,
        context: S,
    ) -> BuildError {
        BuildError::SystemError { context: context.into(), error }
    }
}

/// Start configuring a Dropshot server
#[derive(Debug)]
pub struct ServerBuilder<C: ServerContext> {
    // required caller-provided values
    private: C,
    log: Logger,
    api: DebugIgnore<ApiDescription<C>>,

    // optional caller-provided values
    config: ConfigDropshot,
    version_policy: VersionPolicy,
    tls: Option<ConfigTls>,
}

impl<C: ServerContext> ServerBuilder<C> {
    /// Start configuring a new Dropshot server
    ///
    /// * `api`: the API to be hosted on this server
    /// * `private`: your private data that will be made available in
    ///   `RequestContext`
    /// * `log`: a slog logger for all server events
    pub fn new(
        api: ApiDescription<C>,
        private: C,
        log: Logger,
    ) -> ServerBuilder<C> {
        ServerBuilder {
            private,
            log,
            api: DebugIgnore(api),
            config: Default::default(),
            version_policy: VersionPolicy::Unversioned,
            tls: Default::default(),
        }
    }

    /// Specify the server configuration
    pub fn config(mut self, config: ConfigDropshot) -> Self {
        self.config = config;
        self
    }

    /// Specify the TLS configuration, if any
    ///
    /// `None` (the default) means no TLS.  The server will listen for plain
    /// HTTP.
    pub fn tls(mut self, tls: Option<ConfigTls>) -> Self {
        self.tls = tls;
        self
    }

    /// Specifies whether and how this server determines the API version to use
    /// for incoming requests
    ///
    /// All the interfaces related to [`VersionPolicy`] are considered
    /// experimental and may change in an upcoming release.
    pub fn version_policy(mut self, version_policy: VersionPolicy) -> Self {
        self.version_policy = version_policy;
        self
    }

    /// Start the server
    ///
    /// # Errors
    ///
    /// See [`ServerBuilder::build_starter()`].
    pub fn start(self) -> Result<HttpServer<C>, BuildError> {
        Ok(self.build_starter()?.start())
    }

    /// Build an `HttpServerStarter` that can be used to start the server
    ///
    /// Most consumers probably want to use `start()` instead.
    ///
    /// # Errors
    ///
    /// This fails if:
    ///
    /// * We could not bind to the requested IP address and TCP port
    /// * The provided `tls` configuration was not valid
    /// * The `version_policy` is `VersionPolicy::Unversioned` and `api` (the
    ///   `ApiDescription`) contains any endpoints that are version-restricted
    ///   (i.e., have "versions" set to anything other than
    ///   `ApiEndpointVersions::All)`.  Versioned routes are not supported with
    ///   unversioned servers.
    pub fn build_starter(self) -> Result<HttpServerStarter<C>, BuildError> {
        HttpServerStarter::new_internal(
            &self.config,
            self.api.0,
            self.private,
            &self.log,
            self.tls,
            self.version_policy,
        )
    }
}

#[cfg(test)]
mod test {
    use super::*;
    // Referring to the current crate as "dropshot::" instead of "crate::"
    // helps the endpoint macro with module lookup.
    use crate as dropshot;
    use dropshot::endpoint;
    use dropshot::test_util::ClientTestContext;
    use dropshot::test_util::LogContext;
    use dropshot::ConfigLogging;
    use dropshot::ConfigLoggingLevel;
    use dropshot::HttpError;
    use dropshot::HttpResponseOk;
    use dropshot::RequestContext;
    use http::StatusCode;
    use hyper::Method;

    use futures::future::FusedFuture;

    #[endpoint {
        method = GET,
        path = "/handler",
    }]
    async fn handler(
        _rqctx: RequestContext<i32>,
    ) -> Result<HttpResponseOk<u64>, HttpError> {
        Ok(HttpResponseOk(3))
    }

    struct TestConfig {
        log_context: LogContext,
    }

    impl TestConfig {
        fn log(&self) -> &slog::Logger {
            &self.log_context.log
        }
    }

    fn create_test_server() -> (HttpServer<i32>, TestConfig) {
        let config_dropshot = ConfigDropshot::default();

        let mut api = ApiDescription::new();
        api.register(handler).unwrap();

        let config_logging =
            ConfigLogging::StderrTerminal { level: ConfigLoggingLevel::Warn };
        let log_context = LogContext::new("test server", &config_logging);
        let log = &log_context.log;

        let server = HttpServerStarter::new(&config_dropshot, api, 0, log)
            .unwrap()
            .start();

        (server, TestConfig { log_context })
    }

    async fn single_client_request(addr: SocketAddr, log: &slog::Logger) {
        let client_log = log.new(o!("http_client" => "dropshot test suite"));
        let client_testctx = ClientTestContext::new(addr, client_log);
        tokio::task::spawn(async move {
            let response = client_testctx
                .make_request(
                    Method::GET,
                    "/handler",
                    None as Option<()>,
                    StatusCode::OK,
                )
                .await;

            assert!(response.is_ok());
        })
        .await
        .expect("client request failed");
    }

    #[tokio::test]
    async fn test_server_run_then_close() {
        let (mut server, config) = create_test_server();
        let client = single_client_request(server.local_addr(), config.log());

        futures::select! {
            _ = client.fuse() => {},
            r = server => panic!("Server unexpectedly terminated: {:?}", r),
        }

        assert!(!server.is_terminated());
        assert!(server.close().await.is_ok());
    }

    #[tokio::test]
    async fn test_drop_server_without_close_okay() {
        let (server, _) = create_test_server();
        std::mem::drop(server);
    }

    #[tokio::test]
    async fn test_http_acceptor_happy_path() {
        const TOTAL: usize = 100;
        let tcp =
            tokio::net::TcpListener::bind("127.0.0.1:0").await.expect("bind");
        let addr = tcp.local_addr().expect("local_addr");
        let acceptor =
            HttpAcceptor { log: slog::Logger::root(slog::Discard, o!()), tcp };

        let t1 = tokio::spawn(async move {
            for _ in 0..TOTAL {
                let _ = acceptor.accept().await;
            }
        });

        let t2 = tokio::spawn(async move {
            for _ in 0..TOTAL {
                tokio::net::TcpStream::connect(&addr).await.expect("connect");
            }
        });

        t1.await.expect("task 1");
        t2.await.expect("task 2");
    }
}<|MERGE_RESOLUTION|>--- conflicted
+++ resolved
@@ -910,11 +910,7 @@
     let rqctx = RequestContext {
         server: Arc::clone(&server),
         request: RequestInfo::new(&request, remote_addr),
-<<<<<<< HEAD
-        endpoint_metadata: lookup_result.metadata,
-=======
         endpoint: lookup_result.endpoint,
->>>>>>> b976695f
         request_id: request_id.to_string(),
         log: request_log,
     };
