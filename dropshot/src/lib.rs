--- conflicted
+++ resolved
@@ -217,21 +217,14 @@
  * ) -> Result<HttpResponse*, HttpError>
  * ```
  *
-<<<<<<< HEAD
  * Other than the RequestContext, parameters may appear in any order.
  *
  * The `Context` type is caller-provided context which is provided when
  * the server is created.
  *
- * The types `Query`, `Path`, and `TypedBody` are called **Extractors** because
- * they cause information to be pulled out of the request and made available to
- * the handler function.
-=======
- * Other than the RequestContext, parameters may appear in any order.  The types
- * `Query`, `Path`, `TypedBody`, and `UntypedBody` are called **Extractors**
- * because they cause information to be pulled out of the request and made
- * available to the handler function.
->>>>>>> f8fe4ab9
+ * The types `Query`, `Path`, `TypedBody`, and `UntypedBody` are called
+ * **Extractors** because they cause information to be pulled out of the request
+ * and made available to the handler function.
  *
  * * [`Query`]`<Q>` extracts parameters from a query string, deserializing them
  *   into an instance of type `Q`. `Q` must implement `serde::Deserialize` and
