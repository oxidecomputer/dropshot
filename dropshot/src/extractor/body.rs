--- conflicted
+++ resolved
@@ -153,12 +153,7 @@
     let body_content_type =
         ApiEndpointBodyContentType::from_mime_type(&mime_type)
             .map_err(|e| HttpError::for_bad_request(None, e))?;
-<<<<<<< HEAD
-    let expected_content_type =
-        rqctx.endpoint_metadata.body_content_type.clone();
-=======
     let expected_content_type = rqctx.endpoint.body_content_type.clone();
->>>>>>> b976695f
 
     use ApiEndpointBodyContentType::*;
 
