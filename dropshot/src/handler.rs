--- conflicted
+++ resolved
@@ -78,11 +78,7 @@
     /// shared server state
     pub server: Arc<DropshotState<Context>>,
     /// Endpoint-specific information.
-<<<<<<< HEAD
-    pub endpoint_metadata: RequestEndpointMetadata,
-=======
     pub endpoint: RequestEndpointMetadata,
->>>>>>> b976695f
     /// unique id assigned to this request
     pub request_id: String,
     /// logger for this specific request
@@ -178,23 +174,16 @@
     }
 
     /// Returns the maximum request body size.
-<<<<<<< HEAD
     ///
     /// This is typically the same as
     /// `self.server.config.request_body_max_bytes`, but can be overridden for
     /// an individual request.
-     pub fn request_body_max_bytes(&self) -> usize {
-        self.endpoint_metadata
+    pub fn request_body_max_bytes(&self) -> usize {
+        self.endpoint
             .request_body_max_bytes
             .unwrap_or(self.server.config.default_request_body_max_bytes)
-     }
- 
-=======
-    pub fn request_body_max_bytes(&self) -> usize {
-        self.server.config.default_request_body_max_bytes
-    }
-
->>>>>>> b976695f
+    }
+
     /// Returns the appropriate count of items to return for a paginated request
     ///
     /// This first looks at any client-requested limit and clamps it based on the
@@ -224,11 +213,7 @@
 
 /// Endpoint-specific information for a request.
 ///
-<<<<<<< HEAD
-/// This is part of [`RequestContext`] and [`RouterLookupResult`].
-=======
 /// This is part of [`RequestContext`].
->>>>>>> b976695f
 #[derive(Debug)]
 pub struct RequestEndpointMetadata {
     /// The operation ID for the endpoint handler method.
@@ -239,12 +224,9 @@
 
     /// The expected request body MIME type.
     pub body_content_type: ApiEndpointBodyContentType,
-<<<<<<< HEAD
 
     /// The maximum number of bytes allowed in the request body, if overridden.
     pub request_body_max_bytes: Option<usize>,
-=======
->>>>>>> b976695f
 }
 
 /// Helper trait for extracting the underlying Context type from the
