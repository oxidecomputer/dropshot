// Copyright 2023 Oxide Computer Company
//! Interface for implementing HTTP endpoint handler functions.
//!
//! For information about supported endpoint function signatures, argument types,
//! extractors, and return types, see the top-level documentation for this crate.
//! As documented there, we support several different sets of function arguments
//! and return types.
//!
//! We allow for variation in the function arguments not so much for programmer
//! convenience (since parsing the query string or JSON body could be implemented
//! in a line or two of code each, with the right helper functions) but rather so
//! that the type signature of the handler function can be programmatically
//! analyzed to generate an OpenAPI snippet for this endpoint.  This approach of
//! treating the server implementation as the source of truth for the API
//! specification ensures that--at least in many important ways--the
//! implementation cannot diverge from the spec.
//!
//! Just like we want API input types to be represented in function arguments, we
//! want API response types to be represented in function return values so that
//! OpenAPI tooling can identify them at build time.  The more specific a type
//! returned by the handler function, the more can be validated at build-time,
//! and the more specific an OpenAPI schema can be generated from the source
//! alone.
//!
//! We go through considerable effort below to make this interface possible.
//! Both the interface (primarily) and the implementation (less so) are inspired
//! by Actix-Web.  The Actix implementation is significantly more general (and
//! commensurately complex).  It would be possible to implement richer facilities
//! here, like extractors for backend server state, headers, and so on; allowing
//! for server and request parameters to be omitted; and so on; but those other
//! facilities don't seem that valuable right now since they largely don't affect
//! OpenAPI document generation.

use super::error::HttpError;
use super::extractor::RequestExtractor;
use super::http_util::CONTENT_TYPE_JSON;
use super::http_util::CONTENT_TYPE_OCTET_STREAM;
use super::server::DropshotState;
use super::server::ServerContext;
use crate::api_description::ApiEndpointBodyContentType;
use crate::api_description::ApiEndpointHeader;
use crate::api_description::ApiEndpointResponse;
use crate::api_description::ApiSchemaGenerator;
use crate::pagination::PaginationParams;
use crate::router::VariableSet;
use crate::schema_util::make_subschema_for;
use crate::schema_util::schema2struct;
use crate::schema_util::ReferenceVisitor;
use crate::to_map::to_map;

use async_trait::async_trait;
use http::HeaderMap;
use http::StatusCode;
use hyper::Body;
use hyper::Response;
use schemars::JsonSchema;
use serde::de::DeserializeOwned;
use serde::Serialize;
use slog::Logger;
use std::cmp::min;
use std::convert::TryFrom;
use std::fmt::Debug;
use std::fmt::Formatter;
use std::fmt::Result as FmtResult;
use std::future::Future;
use std::marker::PhantomData;
use std::num::NonZeroU32;
use std::sync::Arc;

/// Type alias for the result returned by HTTP handler functions.
pub type HttpHandlerResult = Result<Response<Body>, HttpError>;

/// Handle for various interfaces useful during request processing.
#[derive(Debug)]
pub struct RequestContext<Context: ServerContext> {
    /// shared server state
    pub server: Arc<DropshotState<Context>>,
    /// HTTP request routing variables
    pub path_variables: VariableSet,
    /// expected request body mime type
    pub body_content_type: ApiEndpointBodyContentType,
    /// unique id assigned to this request
    pub request_id: String,
    /// logger for this specific request
    pub log: Logger,

    /// basic request information (method, URI, etc.)
    pub request: RequestInfo,
}

// This is deliberately as close to compatible with `hyper::Request` as
// reasonable.
#[derive(Debug)]
pub struct RequestInfo {
    method: http::Method,
    uri: http::Uri,
    version: http::Version,
    headers: http::HeaderMap<http::HeaderValue>,
}

impl<B> From<&hyper::Request<B>> for RequestInfo {
    fn from(request: &hyper::Request<B>) -> Self {
        RequestInfo {
            method: request.method().clone(),
            uri: request.uri().clone(),
            version: request.version().clone(),
            headers: request.headers().clone(),
        }
    }
}

<<<<<<< HEAD
impl<B> From<hyper::Request<B>> for RequestHeader {
    fn from(request: hyper::Request<B>) -> Self {
        Self::from(&request)
    }
}

impl RequestHeader {
=======
impl RequestInfo {
>>>>>>> 7847891f
    pub fn method(&self) -> &http::Method {
        &self.method
    }

    pub fn uri(&self) -> &http::Uri {
        &self.uri
    }

    pub fn version(&self) -> &http::Version {
        &self.version
    }

    pub fn headers(&self) -> &http::HeaderMap<http::HeaderValue> {
        &self.headers
    }

    /// Returns a reference to the `RequestInfo` itself
    ///
    /// This is provided for source compatibility.  In previous versions of
    /// Dropshot, `RequestContext.request` was an
    /// `Arc<Mutex<hyper::Request<hyper::Body>>>`.  Now, it's just
    /// `RequestInfo`, which provides many of the same functions as
    /// `hyper::Request` does.  Consumers _should_ just use `rqctx.request`
    /// instead of this function.
    ///
    /// For example, in previous versions of Dropshot, you might have:
    ///
    /// ```ignore
    /// let request = rqctx.request.lock().await;
    /// let headers = request.headers();
    /// ```
    ///
    /// Now, you would do this:
    ///
    /// ```ignore
    /// let headers = rqctx.request.headers();
    /// ```
    ///
    /// This function allows the older code to continue to work.
    #[deprecated(
        since = "0.9.0",
        note = "use `rqctx.request` directly instead of \
            `rqctx.request.lock().await`"
    )]
    pub async fn lock(&self) -> &Self {
        self
    }
}

impl<Context: ServerContext> RequestContext<Context> {
    /// Returns the server context state.
    pub fn context(&self) -> &Context {
        &self.server.private
    }

    /// Returns the appropriate count of items to return for a paginated request
    ///
    /// This first looks at any client-requested limit and clamps it based on the
    /// server-configured maximum page size.  If the client did not request any
    /// particular limit, this function returns the server-configured default
    /// page size.
    pub fn page_limit<ScanParams, PageSelector>(
        &self,
        pag_params: &PaginationParams<ScanParams, PageSelector>,
    ) -> Result<NonZeroU32, HttpError>
    where
        ScanParams: DeserializeOwned,
        PageSelector: DeserializeOwned + Serialize,
    {
        let server_config = &self.server.config;

        Ok(pag_params
            .limit
            // Compare the client-provided limit to the configured max for the
            // server and take the smaller one.
            .map(|limit| min(limit, server_config.page_max_nitems))
            // If no limit was provided by the client, use the configured
            // default.
            .unwrap_or(server_config.page_default_nitems))
    }
}

/// Helper trait for extracting the underlying Context type from the
/// first argument to an endpoint. This trait exists to help the
/// endpoint macro parse this argument.
///
/// The first argument to an endpoint handler must be of the form:
/// `RequestContext<T>` where `T` is a caller-supplied
/// value that implements `ServerContext`.
pub trait RequestContextArgument {
    type Context;
}

impl<T: 'static + ServerContext> RequestContextArgument for RequestContext<T> {
    type Context = T;
}

/// `HttpHandlerFunc` is a trait providing a single function, `handle_request()`,
/// which takes an HTTP request and produces an HTTP response (or
/// `HttpError`).
///
/// As described above, handler functions can have a number of different
/// signatures.  They all consume a reference to the current request context.
/// They may also consume some number of extractor arguments.  The
/// `HttpHandlerFunc` trait is parametrized by the type `FuncParams`, which is
/// expected to be a tuple describing these extractor arguments.
///
/// Below, we define implementations of `HttpHandlerFunc` for various function
/// types.  In this way, we can treat functions with different signatures as
/// different kinds of `HttpHandlerFunc`.  However, since the signature shows up
/// in the `FuncParams` type parameter, we'll need additional abstraction to
/// treat different handlers interchangeably.  See `RouteHandler` below.
#[async_trait]
pub trait HttpHandlerFunc<Context, FuncParams, ResponseType>:
    Send + Sync + 'static
where
    Context: ServerContext,
    FuncParams: RequestExtractor,
    ResponseType: HttpResponse + Send + Sync + 'static,
{
    async fn handle_request(
        &self,
        rqctx: RequestContext<Context>,
        p: FuncParams,
    ) -> HttpHandlerResult;
}

/// Defines an implementation of the `HttpHandlerFunc` trait for functions
/// matching one of the supported signatures for HTTP endpoint handler functions.
/// We use a macro to do this because we need to provide different
/// implementations for functions that take 0 arguments, 1 argument, 2 arguments,
/// etc., but the implementations are almost identical.
// For background: as the module-level documentation explains, we want to
// support API endpoint handler functions that vary in their signature so that
// the signature can accurately reflect details about their expected input and
// output instead of a generic `Request -> Response` description.  The
// `HttpHandlerFunc` trait defines an interface for invoking one of these
// functions.  This macro defines an implementation of `HttpHandlerFunc` that
// says how to take any of these HTTP endpoint handler function and provide that
// uniform interface for callers.  The implementation essentially does three
// things:
//
// 1. Converts the uniform arguments of `handle_request()` into the appropriate
//    arguments for the underlying function.  This is easier than it sounds at
//    this point because we require that one of the arguments be a tuple whose
//    types correspond to the argument types for the function, so we just need
//    to unpack them from the tuple into function arguments.
//
// 2. Converts a call to the `handle_request()` method into a call to the
//    underlying function.
//
// 3. Converts the return type of the underlying function into the uniform
//    return type expected by callers of `handle_request()`.  This, too, is
//    easier than it sounds because we require that the return value implement
//    `HttpResponse`.
//
// As mentioned above, we're implementing the trait `HttpHandlerFunc` on _any_
// type `FuncType` that matches the trait bounds below.  In particular, it must
// take a request context argument and whatever other type parameters have been
// passed to this macro.
//
// The function's return type deserves further explanation.  (Actually, these
// functions all return a `Future`, but for convenience when we say "return
// type" in the comments here we're referring to the output type of the returned
// future.)  Again, as described above, we'd like to allow HTTP endpoint
// functions to return a variety of different return types that are ultimately
// converted into `Result<Response<Body>, HttpError>`.  To do that, the trait
// bounds below say that the function must produce a `Result<ResponseType,
// HttpError>` where `ResponseType` is a type that implements `HttpResponse`.
// We provide a few implementations of the trait `HttpTypedResponse` that
// includes a HTTP status code and structured output. In addition we allow for
// functions to hand-craft a `Response<Body>`. For both we implement
// `HttpResponse` (trivially in the latter case).
//
//      1. Handler function
//            |
//            | returns:
//            v
//      2. Result<ResponseType, HttpError>
//            |
//            | This may fail with an HttpError which we return immediately.
//            | On success, this will be Ok(ResponseType) for some specific
//            | ResponseType that implements HttpResponse.  We'll end up
//            | invoking:
//            v
//      3. ResponseType::to_result()
//            |
//            | This is a type-specific conversion from `ResponseType` into
//            | `Response<Body>` that's allowed to fail with an `HttpError`.
//            v
//      4. Result<Response<Body>, HttpError>
//
// Note that the handler function may fail due to an internal error *or* the
// conversion to JSON may successively fail in the call to
// `serde_json::to_string()`.
//
// The `HttpResponse` trait lets us handle both generic responses via
// `Response<Body>` as well as more structured responses via structures
// implementing `HttpResponse<Body = Type>`. The latter gives us a typed
// structure as well as response code that we use to generate rich OpenAPI
// content.
//
// Note: the macro parameters really ought to be `$i:literal` and `$T:ident`,
// however that causes us to run afoul of issue dtolnay/async-trait#46. The
// workaround is to make both parameters `tt` (token tree).
macro_rules! impl_HttpHandlerFunc_for_func_with_params {
    ($(($i:tt, $T:tt)),*) => {

    #[async_trait]
    impl<Context, FuncType, FutureType, ResponseType, $($T,)*>
        HttpHandlerFunc<Context, ($($T,)*), ResponseType> for FuncType
    where
        Context: ServerContext,
        FuncType: Fn(RequestContext<Context>, $($T,)*)
            -> FutureType + Send + Sync + 'static,
        FutureType: Future<Output = Result<ResponseType, HttpError>>
            + Send + 'static,
        ResponseType: HttpResponse + Send + Sync + 'static,
        ($($T,)*): RequestExtractor,
        $($T: Send + Sync + 'static,)*
    {
        async fn handle_request(
            &self,
            rqctx: RequestContext<Context>,
            _param_tuple: ($($T,)*)
        ) -> HttpHandlerResult
        {
            let response: ResponseType =
                (self)(rqctx, $(_param_tuple.$i,)*).await?;
            response.to_result()
        }
    }
}}

impl_HttpHandlerFunc_for_func_with_params!();
impl_HttpHandlerFunc_for_func_with_params!((0, T0));
impl_HttpHandlerFunc_for_func_with_params!((0, T1), (1, T2));
impl_HttpHandlerFunc_for_func_with_params!((0, T1), (1, T2), (2, T3));

/// `RouteHandler` abstracts an `HttpHandlerFunc<FuncParams, ResponseType>` in a
/// way that allows callers to invoke the handler without knowing the handler's
/// function signature.
///
/// The "Route" in `RouteHandler` refers to the fact that this structure is used
/// to record that a specific handler has been attached to a specific HTTP route.
#[async_trait]
pub trait RouteHandler<Context: ServerContext>: Debug + Send + Sync {
    /// Returns a description of this handler.  This might be a function name,
    /// for example.  This is not guaranteed to be unique.
    fn label(&self) -> &str;

    /// Handle an incoming HTTP request.
    async fn handle_request(
        &self,
        rqctx: RequestContext<Context>,
        request: hyper::Request<hyper::Body>,
    ) -> HttpHandlerResult;
}

/// `HttpRouteHandler` is the only type that implements `RouteHandler`.  The
/// reason both exist is that we need `HttpRouteHandler::new()` to consume an
/// arbitrary kind of `HttpHandlerFunc<FuncParams>` and return an object that's
/// _not_ parametrized by `FuncParams`.  In fact, the resulting
/// `HttpRouteHandler` _is_ parametrized by `FuncParams`, but we returned it
/// as a `RouteHandler` that does not have those type parameters, allowing the
/// caller to ignore the differences between different handler function type
/// signatures.
pub struct HttpRouteHandler<Context, HandlerType, FuncParams, ResponseType>
where
    Context: ServerContext,
    HandlerType: HttpHandlerFunc<Context, FuncParams, ResponseType>,
    FuncParams: RequestExtractor,
    ResponseType: HttpResponse + Send + Sync + 'static,
{
    /// the actual HttpHandlerFunc used to implement this route
    handler: HandlerType,

    /// debugging label for the handler
    label: String,

    /// In order to define `new()` below, we need a type parameter `HandlerType`
    /// that implements `HttpHandlerFunc<FuncParams>`, which means we also need a
    /// `FuncParams` type parameter.  However, this type parameter would be
    /// unconstrained, which makes Rust upset.  Use of PhantomData<FuncParams>
    /// here causes the compiler to behave as though this struct referred to a
    /// `FuncParams`, which allows us to use the type parameter below.
    phantom: PhantomData<(FuncParams, ResponseType, Context)>,
}

impl<Context, HandlerType, FuncParams, ResponseType> Debug
    for HttpRouteHandler<Context, HandlerType, FuncParams, ResponseType>
where
    Context: ServerContext,
    HandlerType: HttpHandlerFunc<Context, FuncParams, ResponseType>,
    FuncParams: RequestExtractor,
    ResponseType: HttpResponse + Send + Sync + 'static,
{
    fn fmt(&self, f: &mut Formatter<'_>) -> FmtResult {
        write!(f, "handler: {}", self.label)
    }
}

#[async_trait]
impl<Context, HandlerType, FuncParams, ResponseType> RouteHandler<Context>
    for HttpRouteHandler<Context, HandlerType, FuncParams, ResponseType>
where
    Context: ServerContext,
    HandlerType: HttpHandlerFunc<Context, FuncParams, ResponseType>,
    FuncParams: RequestExtractor + 'static,
    ResponseType: HttpResponse + Send + Sync + 'static,
{
    fn label(&self) -> &str {
        &self.label
    }

    async fn handle_request(
        &self,
        rqctx: RequestContext<Context>,
        request: hyper::Request<hyper::Body>,
    ) -> HttpHandlerResult {
        // This is where the magic happens: in the code below, `funcparams` has
        // type `FuncParams`, which is a tuple type describing the extractor
        // arguments to the handler function.  This could be `()`, `(Query<Q>)`,
        // `(TypedBody<J>)`, `(Query<Q>, TypedBody<J>)`, or any other
        // combination of extractors we decide to support in the future.
        // Whatever it is must implement `RequestExtractor`, which means we can
        // invoke `RequestExtractor::from_request()` to construct the argument
        // tuple, generally from information available in the `request` object.
        // We pass this down to the `HttpHandlerFunc`, for which there's a
        // different implementation for each value of `FuncParams`.  The
        // `HttpHandlerFunc` for each `FuncParams` just pulls the arguments out
        // of the `funcparams` tuple and makes them actual function arguments
        // for the actual handler function.  From this point down, all of this
        // is resolved statically.makes them actual function arguments for the
        // actual handler function.  From this point down, all of this is
        // resolved statically.
        let funcparams =
            RequestExtractor::from_request(&rqctx, request).await?;
        let future = self.handler.handle_request(rqctx, funcparams);
        future.await
    }
}

// Public interfaces

impl<Context, HandlerType, FuncParams, ResponseType>
    HttpRouteHandler<Context, HandlerType, FuncParams, ResponseType>
where
    Context: ServerContext,
    HandlerType: HttpHandlerFunc<Context, FuncParams, ResponseType>,
    FuncParams: RequestExtractor + 'static,
    ResponseType: HttpResponse + Send + Sync + 'static,
{
    /// Given a function matching one of the supported API handler function
    /// signatures, return a RouteHandler that can be used to respond to HTTP
    /// requests using this function.
    pub fn new(handler: HandlerType) -> Box<dyn RouteHandler<Context>> {
        HttpRouteHandler::new_with_name(handler, "<unlabeled handler>")
    }

    /// Given a function matching one of the supported API handler function
    /// signatures, return a RouteHandler that can be used to respond to HTTP
    /// requests using this function.
    pub fn new_with_name(
        handler: HandlerType,
        label: &str,
    ) -> Box<dyn RouteHandler<Context>> {
        Box::new(HttpRouteHandler {
            label: label.to_string(),
            handler,
            phantom: PhantomData,
        })
    }
}

// Response Type Conversion
//
// See the discussion on macro `impl_HttpHandlerFunc_for_func_with_params` for a
// great deal of context on this.

/// HttpResponse must produce a `Result<Response<Body>, HttpError>` and generate
/// the response metadata.  Typically one should use `Response<Body>` or an
/// implementation of `HttpTypedResponse`.
pub trait HttpResponse {
    /// Generate the response to the HTTP call.
    fn to_result(self) -> HttpHandlerResult;

    /// Extract status code and structure metadata for the non-error response.
    /// Type information for errors is handled generically across all endpoints.
    fn response_metadata() -> ApiEndpointResponse;
}

/// `Response<Body>` is used for free-form responses. The implementation of
/// `to_result()` is trivial, and we don't have any typed metadata to return.
impl HttpResponse for Response<Body> {
    fn to_result(self) -> HttpHandlerResult {
        Ok(self)
    }
    fn response_metadata() -> ApiEndpointResponse {
        ApiEndpointResponse::default()
    }
}

/// Wraps a [hyper::Body] so that it can be used with coded response types such
/// as [HttpResponseOk].
pub struct FreeformBody(pub Body);

impl From<Body> for FreeformBody {
    fn from(body: Body) -> Self {
        Self(body)
    }
}

/// An "empty" type used to represent responses that have no associated data
/// payload. This isn't intended for general use, but must be pub since it's
/// used as the Body type for certain responses.
#[doc(hidden)]
pub struct Empty;

// Specific Response Types
//
// The `HttpTypedResponse` trait and the concrete types below are provided so
// that handler functions can return types that indicate at compile time the
// kind of HTTP response body they produce.

/// Adapter trait that allows both concrete types that implement [JsonSchema]
/// and the [FreeformBody] type to add their content to a response builder
/// object.
pub trait HttpResponseContent {
    fn to_response(self, builder: http::response::Builder)
        -> HttpHandlerResult;

    // TODO the return type here could be something more elegant that is able
    // to produce the map of mime type -> openapiv3::MediaType that's needed in
    // in api_description. One could imagine, for example, that this could
    // allow dropshot consumers in the future to have endpoints that respond
    // with multiple, explicitly enumerated mime types.
    // TODO the ApiSchemaGenerator type is particularly inelegant.
    fn content_metadata() -> Option<ApiSchemaGenerator>;
}

impl HttpResponseContent for FreeformBody {
    fn to_response(
        self,
        builder: http::response::Builder,
    ) -> HttpHandlerResult {
        Ok(builder
            .header(http::header::CONTENT_TYPE, CONTENT_TYPE_OCTET_STREAM)
            .body(self.0)?)
    }

    fn content_metadata() -> Option<ApiSchemaGenerator> {
        None
    }
}

impl HttpResponseContent for Empty {
    fn to_response(
        self,
        builder: http::response::Builder,
    ) -> HttpHandlerResult {
        Ok(builder.body(Body::empty())?)
    }

    fn content_metadata() -> Option<ApiSchemaGenerator> {
        Some(ApiSchemaGenerator::Static {
            schema: Box::new(schemars::schema::Schema::Bool(false)),
            dependencies: indexmap::IndexMap::default(),
        })
    }
}

impl<T> HttpResponseContent for T
where
    T: JsonSchema + Serialize + Send + Sync + 'static,
{
    fn to_response(
        self,
        builder: http::response::Builder,
    ) -> HttpHandlerResult {
        let serialized = serde_json::to_string(&self)
            .map_err(|e| HttpError::for_internal_error(e.to_string()))?;
        Ok(builder
            .header(http::header::CONTENT_TYPE, CONTENT_TYPE_JSON)
            .body(serialized.into())?)
    }

    fn content_metadata() -> Option<ApiSchemaGenerator> {
        Some(ApiSchemaGenerator::Gen {
            name: Self::schema_name,
            schema: make_subschema_for::<Self>,
        })
    }
}

/// The `HttpCodedResponse` trait is used for all of the specific response types
/// that we provide. We use it in particular to encode the success status code
/// and the type information of the return value.
pub trait HttpCodedResponse:
    Into<HttpHandlerResult> + Send + Sync + 'static
{
    type Body: HttpResponseContent;
    const STATUS_CODE: StatusCode;
    const DESCRIPTION: &'static str;

    /// Convenience method to produce a response based on the input
    /// `body_object` (whose specific type is defined by the implementing type)
    /// and the STATUS_CODE specified by the implementing type. This is a default
    /// trait method to allow callers to avoid redundant type specification.
    fn for_object(body: Self::Body) -> HttpHandlerResult {
        body.to_response(Response::builder().status(Self::STATUS_CODE))
    }
}

/// Provide results and metadata generation for all implementing types.
impl<T> HttpResponse for T
where
    T: HttpCodedResponse,
{
    fn to_result(self) -> HttpHandlerResult {
        self.into()
    }
    fn response_metadata() -> ApiEndpointResponse {
        ApiEndpointResponse {
            schema: T::Body::content_metadata(),
            success: Some(T::STATUS_CODE),
            description: Some(T::DESCRIPTION.to_string()),
            ..Default::default()
        }
    }
}

/// `HttpResponseCreated<T: Serialize>` wraps an object of any serializable type.
/// It denotes an HTTP 201 "Created" response whose body is generated by
/// serializing the object.
// TODO-cleanup should ApiObject move into this submodule?  It'd be nice if we
// could restrict this to an ApiObject::View (by having T: ApiObject and the
// field having type T::View).
pub struct HttpResponseCreated<T: HttpResponseContent + Send + Sync + 'static>(
    pub T,
);
impl<T: HttpResponseContent + Send + Sync + 'static> HttpCodedResponse
    for HttpResponseCreated<T>
{
    type Body = T;
    const STATUS_CODE: StatusCode = StatusCode::CREATED;
    const DESCRIPTION: &'static str = "successful creation";
}
impl<T: HttpResponseContent + Send + Sync + 'static>
    From<HttpResponseCreated<T>> for HttpHandlerResult
{
    fn from(response: HttpResponseCreated<T>) -> HttpHandlerResult {
        // TODO-correctness (or polish?): add Location header
        HttpResponseCreated::for_object(response.0)
    }
}

/// `HttpResponseAccepted<T: Serialize>` wraps an object of any
/// serializable type.  It denotes an HTTP 202 "Accepted" response whose body is
/// generated by serializing the object.
pub struct HttpResponseAccepted<T: HttpResponseContent + Send + Sync + 'static>(
    pub T,
);
impl<T: HttpResponseContent + Send + Sync + 'static> HttpCodedResponse
    for HttpResponseAccepted<T>
{
    type Body = T;
    const STATUS_CODE: StatusCode = StatusCode::ACCEPTED;
    const DESCRIPTION: &'static str = "successfully enqueued operation";
}
impl<T: HttpResponseContent + Send + Sync + 'static>
    From<HttpResponseAccepted<T>> for HttpHandlerResult
{
    fn from(response: HttpResponseAccepted<T>) -> HttpHandlerResult {
        HttpResponseAccepted::for_object(response.0)
    }
}

/// `HttpResponseOk<T: Serialize>` wraps an object of any serializable type.  It
/// denotes an HTTP 200 "OK" response whose body is generated by serializing the
/// object.
pub struct HttpResponseOk<T: HttpResponseContent + Send + Sync + 'static>(
    pub T,
);
impl<T: HttpResponseContent + Send + Sync + 'static> HttpCodedResponse
    for HttpResponseOk<T>
{
    type Body = T;
    const STATUS_CODE: StatusCode = StatusCode::OK;
    const DESCRIPTION: &'static str = "successful operation";
}
impl<T: HttpResponseContent + Send + Sync + 'static> From<HttpResponseOk<T>>
    for HttpHandlerResult
{
    fn from(response: HttpResponseOk<T>) -> HttpHandlerResult {
        HttpResponseOk::for_object(response.0)
    }
}

/// `HttpResponseDeleted` represents an HTTP 204 "No Content" response, intended
/// for use when an API operation has successfully deleted an object.
pub struct HttpResponseDeleted();

impl HttpCodedResponse for HttpResponseDeleted {
    type Body = Empty;
    const STATUS_CODE: StatusCode = StatusCode::NO_CONTENT;
    const DESCRIPTION: &'static str = "successful deletion";
}
impl From<HttpResponseDeleted> for HttpHandlerResult {
    fn from(_: HttpResponseDeleted) -> HttpHandlerResult {
        HttpResponseDeleted::for_object(Empty)
    }
}

/// `HttpResponseUpdatedNoContent` represents an HTTP 204 "No Content" response,
/// intended for use when an API operation has successfully updated an object and
/// has nothing to return.
pub struct HttpResponseUpdatedNoContent();

impl HttpCodedResponse for HttpResponseUpdatedNoContent {
    type Body = Empty;
    const STATUS_CODE: StatusCode = StatusCode::NO_CONTENT;
    const DESCRIPTION: &'static str = "resource updated";
}
impl From<HttpResponseUpdatedNoContent> for HttpHandlerResult {
    fn from(_: HttpResponseUpdatedNoContent) -> HttpHandlerResult {
        HttpResponseUpdatedNoContent::for_object(Empty)
    }
}

/// Describes headers associated with a 300-level response.
#[derive(JsonSchema, Serialize)]
#[doc(hidden)]
pub struct RedirectHeaders {
    /// HTTP "Location" header
    // What type should we use to represent header values?
    //
    // It's tempting to use `http::HeaderValue` here.  But in HTTP, header
    // values can contain bytes that aren't valid Rust strings.  See
    // `http::header::HeaderValue`.  We could propagate this nonsense all the
    // way to the OpenAPI spec, encoding the Location header as, say,
    // base64-encoded bytes.  This sounds really annoying to consumers.  It's
    // also a fair bit more work to implement.  We'd need to create a separate
    // type for this field so that we can impl `Serialize` and `JsonSchema` on
    // it, and we'd need to also impl serialization of byte sequences in
    // `MapSerializer`.  Ugh.
    //
    // We just use `String`.  This might contain values that aren't valid in
    // HTTP response headers.  But we can at least validate that at runtime, and
    // it sure is easier to implement!
    location: String,
}

/// See `http_response_found()`
pub type HttpResponseFound =
    HttpResponseHeaders<HttpResponseFoundStatus, RedirectHeaders>;

/// `http_response_found` returns an HTTP 302 "Found" response with no response
/// body.
///
/// The sole argument will become the value of the `Location` header.  This is
/// where you want to redirect the client to.
///
/// Per MDN and RFC 9110 S15.4.3, you might want to use 307 ("Temporary
/// Redirect") or 303 ("See Other") instead.
pub fn http_response_found(
    location: String,
) -> Result<HttpResponseFound, HttpError> {
    let _ = http::HeaderValue::from_str(&location)
        .map_err(|e| http_redirect_error(e, &location))?;
    Ok(HttpResponseHeaders::new(
        HttpResponseFoundStatus,
        RedirectHeaders { location },
    ))
}

fn http_redirect_error(
    error: http::header::InvalidHeaderValue,
    location: &str,
) -> HttpError {
    HttpError::for_internal_error(format!(
        "error encoding redirect URL {:?}: {:#}",
        location, error
    ))
}

/// This internal type impls HttpCodedResponse.  Consumers should use
/// `HttpResponseFound` instead, which includes metadata about the `Location`
/// header.
#[doc(hidden)]
pub struct HttpResponseFoundStatus;
impl HttpCodedResponse for HttpResponseFoundStatus {
    type Body = Empty;
    const STATUS_CODE: StatusCode = StatusCode::FOUND;
    const DESCRIPTION: &'static str = "redirect (found)";
}
impl From<HttpResponseFoundStatus> for HttpHandlerResult {
    fn from(_: HttpResponseFoundStatus) -> HttpHandlerResult {
        HttpResponseFoundStatus::for_object(Empty)
    }
}

/// See `http_response_see_other()`
pub type HttpResponseSeeOther =
    HttpResponseHeaders<HttpResponseSeeOtherStatus, RedirectHeaders>;

/// `http_response_see_other` returns an HTTP 303 "See Other" response with no
/// response body.
///
/// The sole argument will become the value of the `Location` header.  This is
/// where you want to redirect the client to.
///
/// Use this (as opposed to 307 "Temporary Redirect") when you want the client to
/// follow up with a GET, rather than whatever method they used to make the
/// current request.  This is intended to be used after a PUT or POST to show a
/// confirmation page or the like.
pub fn http_response_see_other(
    location: String,
) -> Result<HttpResponseSeeOther, HttpError> {
    let _ = http::HeaderValue::from_str(&location)
        .map_err(|e| http_redirect_error(e, &location))?;
    Ok(HttpResponseHeaders::new(
        HttpResponseSeeOtherStatus,
        RedirectHeaders { location },
    ))
}

/// This internal type impls HttpCodedResponse.  Consumers should use
/// `HttpResponseSeeOther` instead, which includes metadata about the `Location`
/// header.
#[doc(hidden)]
pub struct HttpResponseSeeOtherStatus;
impl HttpCodedResponse for HttpResponseSeeOtherStatus {
    type Body = Empty;
    const STATUS_CODE: StatusCode = StatusCode::SEE_OTHER;
    const DESCRIPTION: &'static str = "redirect (see other)";
}
impl From<HttpResponseSeeOtherStatus> for HttpHandlerResult {
    fn from(_: HttpResponseSeeOtherStatus) -> HttpHandlerResult {
        HttpResponseSeeOtherStatus::for_object(Empty)
    }
}

/// See `http_response_temporary_redirect()`
pub type HttpResponseTemporaryRedirect =
    HttpResponseHeaders<HttpResponseTemporaryRedirectStatus, RedirectHeaders>;

/// `http_response_temporary_redirect` represents an HTTP 307 "Temporary
/// Redirect" response with no response body.
///
/// The sole argument will become the value of the `Location` header.  This is
/// where you want to redirect the client to.
///
/// Use this (as opposed to 303 "See Other") when you want the client to use the
/// same request method and body when it makes the follow-up request.
pub fn http_response_temporary_redirect(
    location: String,
) -> Result<HttpResponseTemporaryRedirect, HttpError> {
    let _ = http::HeaderValue::from_str(&location)
        .map_err(|e| http_redirect_error(e, &location))?;
    Ok(HttpResponseHeaders::new(
        HttpResponseTemporaryRedirectStatus,
        RedirectHeaders { location },
    ))
}

/// This internal type impls HttpCodedResponse.  Consumers should use
/// `HttpResponseTemporaryRedirect` instead, which includes metadata about the
/// `Location` header.
#[doc(hidden)]
pub struct HttpResponseTemporaryRedirectStatus;
impl HttpCodedResponse for HttpResponseTemporaryRedirectStatus {
    type Body = Empty;
    const STATUS_CODE: StatusCode = StatusCode::TEMPORARY_REDIRECT;
    const DESCRIPTION: &'static str = "redirect (temporary redirect)";
}
impl From<HttpResponseTemporaryRedirectStatus> for HttpHandlerResult {
    fn from(_: HttpResponseTemporaryRedirectStatus) -> HttpHandlerResult {
        HttpResponseTemporaryRedirectStatus::for_object(Empty)
    }
}

#[derive(Serialize, JsonSchema)]
pub struct NoHeaders {}

/// `HttpResponseHeaders` is a wrapper for responses that include both
/// structured and unstructured headers. The first type parameter is a
/// `HttpTypedResponse` that provides the structure of the response body.
/// The second type parameter is an optional struct that enumerates named
/// headers that are included in the response. In addition to those (optional)
/// named headers, consumers may add additional headers via the `headers_mut`
/// interface. Unnamed headers override named headers in the case of naming
/// conflicts.
pub struct HttpResponseHeaders<
    T: HttpCodedResponse,
    H: JsonSchema + Serialize + Send + Sync + 'static = NoHeaders,
> {
    body: T,
    structured_headers: H,
    other_headers: HeaderMap,
}
impl<T: HttpCodedResponse> HttpResponseHeaders<T, NoHeaders> {
    pub fn new_unnamed(body: T) -> Self {
        Self {
            body,
            structured_headers: NoHeaders {},
            other_headers: HeaderMap::default(),
        }
    }
}
impl<
        T: HttpCodedResponse,
        H: JsonSchema + Serialize + Send + Sync + 'static,
    > HttpResponseHeaders<T, H>
{
    pub fn new(body: T, headers: H) -> Self {
        Self {
            body,
            structured_headers: headers,
            other_headers: HeaderMap::default(),
        }
    }

    pub fn headers_mut(&mut self) -> &mut HeaderMap {
        &mut self.other_headers
    }
}
impl<
        T: HttpCodedResponse,
        H: JsonSchema + Serialize + Send + Sync + 'static,
    > HttpResponse for HttpResponseHeaders<T, H>
{
    fn to_result(self) -> HttpHandlerResult {
        let HttpResponseHeaders { body, structured_headers, other_headers } =
            self;
        // Compute the body.
        let mut result = body.into()?;
        // Add in both the structured and other headers.
        let headers = result.headers_mut();
        let header_map = to_map(&structured_headers).map_err(|e| {
            HttpError::for_internal_error(format!(
                "error processing headers: {}",
                e.0
            ))
        })?;

        for (key, value) in header_map {
            let key = http::header::HeaderName::try_from(key)
                .map_err(|e| HttpError::for_internal_error(e.to_string()))?;
            let value = http::header::HeaderValue::try_from(value)
                .map_err(|e| HttpError::for_internal_error(e.to_string()))?;
            headers.insert(key, value);
        }

        headers.extend(other_headers);

        Ok(result)
    }

    fn response_metadata() -> ApiEndpointResponse {
        let mut metadata = T::response_metadata();

        let mut generator = schemars::gen::SchemaGenerator::new(
            schemars::gen::SchemaSettings::openapi3(),
        );
        let schema = generator.root_schema_for::<H>().schema.into();

        let headers = schema2struct(&schema, &generator, true)
            .into_iter()
            .map(|struct_member| {
                let mut s = struct_member.schema;
                let mut visitor = ReferenceVisitor::new(&generator);
                schemars::visit::visit_schema(&mut visitor, &mut s);
                ApiEndpointHeader {
                    name: struct_member.name,
                    description: struct_member.description,
                    schema: ApiSchemaGenerator::Static {
                        schema: Box::new(s),
                        dependencies: visitor.dependencies(),
                    },
                    required: struct_member.required,
                }
            })
            .collect::<Vec<_>>();

        metadata.headers = headers;
        metadata
    }
}<|MERGE_RESOLUTION|>--- conflicted
+++ resolved
@@ -109,17 +109,13 @@
     }
 }
 
-<<<<<<< HEAD
-impl<B> From<hyper::Request<B>> for RequestHeader {
+impl<B> From<hyper::Request<B>> for RequestInfo {
     fn from(request: hyper::Request<B>) -> Self {
         Self::from(&request)
     }
 }
 
-impl RequestHeader {
-=======
 impl RequestInfo {
->>>>>>> 7847891f
     pub fn method(&self) -> &http::Method {
         &self.method
     }
