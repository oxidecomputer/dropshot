--- conflicted
+++ resolved
@@ -353,13 +353,8 @@
     use crate::router::HttpRouter;
     use crate::server::{DropshotState, ServerConfig};
     use crate::{
-<<<<<<< HEAD
         ExclusiveExtractor, HttpError, RequestContext, RequestEndpointMetadata,
-        RequestInfo, WebsocketUpgrade,
-=======
-        ExclusiveExtractor, HttpError, RequestContext, RequestInfo,
-        VersionPolicy, WebsocketUpgrade,
->>>>>>> a9406c06
+        RequestInfo, VersionPolicy, WebsocketUpgrade,
     };
     use debug_ignore::DebugIgnore;
     use http::Request;
