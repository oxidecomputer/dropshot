--- conflicted
+++ resolved
@@ -399,18 +399,11 @@
                 version_policy: VersionPolicy::Unversioned,
             }),
             request: RequestInfo::new(&request, remote_addr),
-<<<<<<< HEAD
-            endpoint_metadata: RequestEndpointMetadata {
-                variables: Default::default(),
-                body_content_type: Default::default(),
-                operation_id: "".to_string(),
-                request_body_max_bytes: None,
-=======
             endpoint: RequestEndpointMetadata {
                 operation_id: "".to_string(),
                 variables: Default::default(),
                 body_content_type: Default::default(),
->>>>>>> b976695f
+                request_body_max_bytes: None,
             },
             request_id: "".to_string(),
             log: log.clone(),
