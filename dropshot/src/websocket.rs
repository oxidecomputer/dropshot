--- conflicted
+++ resolved
@@ -328,13 +328,9 @@
                     request_body_max_bytes: 0,
                     page_max_nitems: NonZeroU32::new(1).unwrap(),
                     page_default_nitems: NonZeroU32::new(1).unwrap(),
-                    default_handler_task_mode:
-                        HandlerTaskMode::CancelOnDisconnect,
-<<<<<<< HEAD
+                    default_handler_task_mode: HandlerTaskMode::CancelOnDisconnect,
+                    log_headers: Default::default(),
                     ..Default::default()
-=======
-                    log_headers: Default::default(),
->>>>>>> a8f3f97a
                 },
                 router: HttpRouter::new(),
                 log: log.clone(),
