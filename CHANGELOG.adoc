--- conflicted
+++ resolved
@@ -21,66 +21,8 @@
 +
 Defining the old config option will produce an error, guiding you to perform the rename.
 
-== 0.13.0 (released 2024-11-13)
-
-https://github.com/oxidecomputer/dropshot/compare/v0.12.0\...v0.13.0[Full list of commits]
-
-=== Breaking Changes
-
-* Dropshot now expects that APIs use https://semver.org/[Semver] values for their version string.  Concretely, this only means that the `version` argument to `ApiDescription::openapi` (which generates an OpenAPI document) must be a `semver::Version`.  Previously, it was `AsRef<str>`.
-* If you're invoking `ApiEndpoint::new` directly or constructing one as a literal (both of which are uncommon), you must provide a new `ApiEndpointVersions` value describing which versions this endpoint implements.  You can use `ApiEndpointVersions::All` if you don't care about versioning.
-
-=== Other notable changes
-
-* https://github.com/oxidecomputer/dropshot/pull/1122[#1122] Adds a new `ServerBuilder` as the primary way of constructing a Dropshot server.  This replaces `HttpServerStarter::new()` and `HttpServerStarter::new_with_tls()`.  These older functions still exist for compatibility.  They may be removed in an upcoming release, along with the `HttpServerStarter`.
-+
-In this release, using the builder interface is not very different from using these older functions.  But as we look at adding new construction-time options (e.g., for API versioning), those will only be added to the builder.
-+
-The builder also provides structured errors rather than the `GenericError` provided by these older functions.
-+
-Most non-TLS callers were using `HttpServerStarter::new()` and then calling `start()` right away.  In that case, you can replace:
-+
-```rust
-HttpServerStarter::new(&config, api, private, &log).map_err(...)?.start()
-```
-+
-with:
-+
-```rust
-ServerBuilder::new(api, private, log).config(config).start().map_err(...)?
-```
-+
-If you were using `HttpServerStarter::new_with_tls()`, you'd similarly replace:
-+
-```rust
-HttpServerStarter::new_with_tls(&config, api, private, &log, tls).map_err(...)?.start()
-```
-+
-with:
-+
-```rust
-ServerBuilder::new(api, private, log).config(config).tls(tls).start().map_err(...)?
-```
-+
-If you were _not_ invoking `start()` immediately before, you can still construct an intermediate starter object with `build_starter()`.  If you were doing this:
-+
-```rust
-let starter = HttpServerStarter::new(&config, api, private, &log).map_err(...)?;
-...
-starter.start()
-```
-+
-Then you can now do:
-+
-```rust
-let starter = ServerBuilder::new(api, private, log).config(config).build_starter().map_err(...)?;
-...
-starter.start()
-```
-+
-We'd like to remove the `HttpServerStarter` altogether, so let us know if you're still using it for some reason.
-
-<<<<<<< HEAD
+=== Other notable changes
+
 * Dropshot now supports per-endpoint size limits, via the `request_body_max_bytes` parameter to `#[endpoint]`. For example, to set a limit of 1 MiB on an endpoint:
 +
 ```rust
@@ -96,11 +38,69 @@
     // ...
 }
 ```
-=======
+
+== 0.13.0 (released 2024-11-13)
+
+https://github.com/oxidecomputer/dropshot/compare/v0.12.0\...v0.13.0[Full list of commits]
+
+=== Breaking Changes
+
+* Dropshot now expects that APIs use https://semver.org/[Semver] values for their version string.  Concretely, this only means that the `version` argument to `ApiDescription::openapi` (which generates an OpenAPI document) must be a `semver::Version`.  Previously, it was `AsRef<str>`.
+* If you're invoking `ApiEndpoint::new` directly or constructing one as a literal (both of which are uncommon), you must provide a new `ApiEndpointVersions` value describing which versions this endpoint implements.  You can use `ApiEndpointVersions::All` if you don't care about versioning.
+
+=== Other notable changes
+
+* https://github.com/oxidecomputer/dropshot/pull/1122[#1122] Adds a new `ServerBuilder` as the primary way of constructing a Dropshot server.  This replaces `HttpServerStarter::new()` and `HttpServerStarter::new_with_tls()`.  These older functions still exist for compatibility.  They may be removed in an upcoming release, along with the `HttpServerStarter`.
++
+In this release, using the builder interface is not very different from using these older functions.  But as we look at adding new construction-time options (e.g., for API versioning), those will only be added to the builder.
++
+The builder also provides structured errors rather than the `GenericError` provided by these older functions.
++
+Most non-TLS callers were using `HttpServerStarter::new()` and then calling `start()` right away.  In that case, you can replace:
++
+```rust
+HttpServerStarter::new(&config, api, private, &log).map_err(...)?.start()
+```
++
+with:
++
+```rust
+ServerBuilder::new(api, private, log).config(config).start().map_err(...)?
+```
++
+If you were using `HttpServerStarter::new_with_tls()`, you'd similarly replace:
++
+```rust
+HttpServerStarter::new_with_tls(&config, api, private, &log, tls).map_err(...)?.start()
+```
++
+with:
++
+```rust
+ServerBuilder::new(api, private, log).config(config).tls(tls).start().map_err(...)?
+```
++
+If you were _not_ invoking `start()` immediately before, you can still construct an intermediate starter object with `build_starter()`.  If you were doing this:
++
+```rust
+let starter = HttpServerStarter::new(&config, api, private, &log).map_err(...)?;
+...
+starter.start()
+```
++
+Then you can now do:
++
+```rust
+let starter = ServerBuilder::new(api, private, log).config(config).build_starter().map_err(...)?;
+...
+starter.start()
+```
++
+We'd like to remove the `HttpServerStarter` altogether, so let us know if you're still using it for some reason.
+
 * https://github.com/oxidecomputer/dropshot/pull/1115[#1115] Dropshot now includes **experimental** support for hosting multiple versions of an API at a single server and routing to the correct version based on the incoming request.  See documentation for details.  If you don't care about this, you can mostly ignore it, but see "Breaking Changes" below.
 +
 By "experimental" we only mean that the API may change in upcoming releases.
->>>>>>> 09cb5513
 
 == 0.12.0 (released 2024-09-26)
 
