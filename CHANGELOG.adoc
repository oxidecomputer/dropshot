:showtitle:
:toc: left
:icons: font
:toclevels: 1

= Dropshot Changelog

// WARNING: This file is modified programmatically by `cargo release` as
// configured in release.toml.  DO NOT change the format of the headers or the
// list of raw commits.

// cargo-release: next header goes here (do not change this line)

== Unreleased changes (release date TBD)

https://github.com/oxidecomputer/dropshot/compare/v0.13.0\...HEAD[Full list of commits]

=== Breaking changes

* The `request_body_max_bytes` config has been renamed to `default_request_body_max_bytes`. This is to make its semantics clear with respect to per-endpoint request limits.
+
Defining the old config option will produce an error, guiding you to perform the rename.

<<<<<<< HEAD
=== Other notable changes

* Dropshot now supports per-endpoint size limits, via the `request_body_max_bytes` parameter to `#[endpoint]`. For example, to set a limit of 1 MiB on an endpoint:
+
```rust
#[endpoint {
    method = POST,
    path = "/upload-bundle",
    request_body_max_bytes = 1 * 1024 * 1024,
}]
async fn upload_bundle(
    rqctx: RequestContext<MyContext>,  // or RequestContext<Self::Context> with API traits
    body: UntypedBody,
) -> /* ... */ {
    // ...
}
```
=======
* Within `RequestContext`, endpoint-specific metadata has been moved to an `endpoint` field:
** `rqctx.operation_id` is now `rqctx.endpoint.operation_id`.
** `rqctx.path_variables` is now `rqctx.endpoint.variables`.
** `rqctx.body_content_type` is now `rqctx.endpoint.body_content_type`.
>>>>>>> b976695f

== 0.13.0 (released 2024-11-13)

https://github.com/oxidecomputer/dropshot/compare/v0.12.0\...v0.13.0[Full list of commits]

=== Breaking Changes

* Dropshot now expects that APIs use https://semver.org/[Semver] values for their version string.  Concretely, this only means that the `version` argument to `ApiDescription::openapi` (which generates an OpenAPI document) must be a `semver::Version`.  Previously, it was `AsRef<str>`.
* If you're invoking `ApiEndpoint::new` directly or constructing one as a literal (both of which are uncommon), you must provide a new `ApiEndpointVersions` value describing which versions this endpoint implements.  You can use `ApiEndpointVersions::All` if you don't care about versioning.

=== Other notable changes

* https://github.com/oxidecomputer/dropshot/pull/1122[#1122] Adds a new `ServerBuilder` as the primary way of constructing a Dropshot server.  This replaces `HttpServerStarter::new()` and `HttpServerStarter::new_with_tls()`.  These older functions still exist for compatibility.  They may be removed in an upcoming release, along with the `HttpServerStarter`.
+
In this release, using the builder interface is not very different from using these older functions.  But as we look at adding new construction-time options (e.g., for API versioning), those will only be added to the builder.
+
The builder also provides structured errors rather than the `GenericError` provided by these older functions.
+
Most non-TLS callers were using `HttpServerStarter::new()` and then calling `start()` right away.  In that case, you can replace:
+
```rust
HttpServerStarter::new(&config, api, private, &log).map_err(...)?.start()
```
+
with:
+
```rust
ServerBuilder::new(api, private, log).config(config).start().map_err(...)?
```
+
If you were using `HttpServerStarter::new_with_tls()`, you'd similarly replace:
+
```rust
HttpServerStarter::new_with_tls(&config, api, private, &log, tls).map_err(...)?.start()
```
+
with:
+
```rust
ServerBuilder::new(api, private, log).config(config).tls(tls).start().map_err(...)?
```
+
If you were _not_ invoking `start()` immediately before, you can still construct an intermediate starter object with `build_starter()`.  If you were doing this:
+
```rust
let starter = HttpServerStarter::new(&config, api, private, &log).map_err(...)?;
...
starter.start()
```
+
Then you can now do:
+
```rust
let starter = ServerBuilder::new(api, private, log).config(config).build_starter().map_err(...)?;
...
starter.start()
```
+
We'd like to remove the `HttpServerStarter` altogether, so let us know if you're still using it for some reason.

* https://github.com/oxidecomputer/dropshot/pull/1115[#1115] Dropshot now includes **experimental** support for hosting multiple versions of an API at a single server and routing to the correct version based on the incoming request.  See documentation for details.  If you don't care about this, you can mostly ignore it, but see "Breaking Changes" below.
+
By "experimental" we only mean that the API may change in upcoming releases.

== 0.12.0 (released 2024-09-26)

https://github.com/oxidecomputer/dropshot/compare/v0.11.0\...v0.12.0[Full list of commits]

=== Breaking Changes

* https://github.com/oxidecomputer/dropshot/pull/1028[#1028] Updates Dropshot for `hyper` 1.0 and `http` 1.0.  Since consumers provide Dropshot with values from `hyper` and `http`, you'll need to update to `hyper` 1.0 and `http` 1.0 (or newer compatible versions), too.

==== Upgrading to hyper 1.0

1. Update your crate's dependencies on `hyper` and `http` to 1.0 (or a newer compatible version) in Cargo.toml.
2. Replace any references to `hyper::Body` with `dropshot::Body` instead.
3. You may need to update your use of `dropshot::Body`; the `http-body-util` can be helpful.

There are no other known breaking changes in these crates that affect Dropshot.  If you have any trouble with this upgrade, please let us know by filing an issue.

== 0.11.0 (released 2024-08-21)

https://github.com/oxidecomputer/dropshot/compare/v0.10.1\...v0.11.0[Full list of commits]

=== Breaking Changes

* For `ApiEndpoint::register`, the `Err` variant now returns a structured `ApiDescriptionRegisterError` rather than a string.
* https://github.com/oxidecomputer/dropshot/pull/1087[#1087] The
`RequestContext` type now contains the `operation_id`, the name of the endpoint
handler. This is the name of the Rust handler function, if one uses the
`dropshot::endpoint` macro, and the value of the `operationId` field in the
generated OpenAPI spec.
* `TagConfig` field names have changed, for consistency with tag configuration in API traits. The `Deserialize` implementation will still work with the old field names, but the `Serialize` implementation will always produce the new field names.
** `endpoint_tag_policy` is now called `policy`.
** `tag_definitions` is now called `tags`.
* https://github.com/oxidecomputer/dropshot/pull/1060[#1060] Optionally include additional header values in request log

=== Other notable changes

* Trait-based API definitions. See https://docs.rs/dropshot_endpoint/latest/dropshot_endpoint/attr.api_description.html[the documentation] for details.
* https://github.com/oxidecomputer/dropshot/pull/1049[#1049] Added `HttpResponse::status_code()`

== 0.10.1 (released 2024-05-15)

https://github.com/oxidecomputer/dropshot/compare/v0.10.0\...v0.10.1[Full list of commits]

=== Breaking Changes

*None*

=== Other notable changes

* https://github.com/oxidecomputer/dropshot/pull/965[#965] Improved handling of disconnected clients.
* https://github.com/oxidecomputer/dropshot/pull/994[#994] Preserve schema extensions in the OpenAPI output.
* https://github.com/oxidecomputer/dropshot/pull/1003[#1003] Work around schemars 0.8.19 behavior change.
* https://github.com/oxidecomputer/dropshot/pull/1005[#1005] Update edition to 2021.
* https://github.com/oxidecomputer/dropshot/pull/988[#988] Add a spurious, trailing newline to OpenAPI output.

== 0.10.0 (released 2024-02-06)

https://github.com/oxidecomputer/dropshot/compare/v0.9.0\...v0.10.0[Full list of commits]

=== Breaking Changes

* https://github.com/oxidecomputer/dropshot/pull/676[#676] changed how TLS configuration is provided to Dropshot.  **`ConfigDropshotTls` is now no longer part of `ConfigDropshot`.**  If you're using TLS, you need to provide this as a separate argument to `HttpServerStarter::new_tls()`.  See #676 for details.
* https://github.com/oxidecomputer/dropshot/pull/651[#651] The address of the remote peer is now available to request handlers via the `RequestInfo` struct. With this change we've removed the related `From<hyper::Request<B>>` implementation; instead use `RequestInfo::new<B>(&hyper::Request<B>, std::net::SocketAddr)`.
* https://github.com/oxidecomputer/dropshot/pull/701[#701] changes how Dropshot manages the tasks that are used to handle requests.  There are two modes, now configurable server-wide using `HandlerTaskMode`.  Prior to this change, the behavior matched what's now called `HandlerTaskMode::CancelOnDisconnect`: the Future associated with a request handler could be cancelled if, for example, the client disconnected early.  After this change, the default behavior is what's now called `HandlerTaskMode::Detached`, which causes Dropshot to use `tokio::spawn` to run the request handler.  That task will never be cancelled.  This is useful for consumers whose request handlers may not be cancellation-safe.
* https://github.com/oxidecomputer/dropshot/pull/849[#849] updates rustls to 0.22 which is a breaking change due to the dependency on `rustls::ServerConfig`. If your server supplies a `ServerConfig` you will need to apply the appropriate changes.

=== Other notable changes

* https://github.com/oxidecomputer/dropshot/pull/660[#660] The `x-dropshot-pagination` extension used to be simply the value `true`. Now it is an object with a field, `required`, that is an array of parameters that are mandatory on the first invocation.

== 0.9.0 (released 2023-01-20)

https://github.com/oxidecomputer/dropshot/compare/v0.8.0\...v0.9.0[Full list of commits]

=== Breaking Changes

There are a number of breaking changes in this release but we expect they will be easy to manage.  **If you have any trouble updating to this release or want help with it, please do https://github.com/oxidecomputer/dropshot/discussions[start a discussion] or https://github.com/oxidecomputer/dropshot/issues/new[file an issue]!**

* https://github.com/oxidecomputer/dropshot/pull/558[#558] Remove `Arc` around `RequestContext`.  Previously, endpoint functions and extractors accepted `Arc<RequestContext<T>>`.  They now accept just `RequestContext<T>`.  This better reflects the intent that the `RequestContext` is provided for the duration of your endpoint function.
+
We expect this to be an annoying (sorry) but otherwise easy change for consumers to make.  If it's tricky for some reason, please file an issue.
+
**What you need to do:**
+
1. For every endpoint function, change the type of the first argument from `Arc<RequestContext<T>>` to `RequestContext<T>`.  In case it's useful, the following vim command worked to convert most of the cases we've seen: `%s/Arc<RequestContext<\([^>]*\)>>/RequestContext<\1>/gc`.
2. For any type you've defined that impls `Extractor`, you will need to adjust the arguments similarly.  See the next bullet item to fix these for both this change and #556.
* https://github.com/oxidecomputer/dropshot/pull/556[#556] Better type-safety around the use of extractors.  It is now a compile-time error to define an endpoint that accepts two extractors that use the HTTP request body (e.g., to accept both a `TypedBody` and an `UntypedBody`, or two `TypedBody` arguments).  Previously, this would have resulted in a runtime error.  The main change is that the `Extractor` trait has been split into two separate traits: `SharedExtractor` and `ExclusiveExtractor`.  Endpoint functions can still accept 0-3 extractors, but only one can be an `ExclusiveExtractor` and it must be the last one.  The function signatures for `*Extractor::from_request` have also changed.
+
**What you need to do:**
+
1. For any endpoint functions that use a `TypedBody`, `UntypedBody`, or `WebsocketConnection` extractor, this extractor must be the last argument to the function.  Otherwise, you will get a compile error about the extractor not impl'ing `SharedExtractor`.
2. If you have your own type that impls `Extractor`, you will need to change that to either `ExclusiveExtractor` (if the impl needs a `mut` reference to the underlying `hyper::Request`, which is usually because it needs to read the request body) or `SharedExtractor`.  If your extractor only needs to look at the URL or request headers and not the body, it can probably be a `SharedExtractor`.  If it's an exclusive extractor, any function that accepts it must accept it as the last argument to the function.
3. Again if you have your own type that impls `Extractor`, having now updated it to either `SharedExtractor` or `ExclusiveExtractor`, you will also need to change the type signature of the `from_request` method to accept a `&RequestContext<T>` instead of `Arc<RequestContext<T>>`.  (This should not be a problem unless your extractor was hanging on to a reference via the Arc.  We don't know a reason this would be useful.  If you were doing this, please https://github.com/oxidecomputer/dropshot/discussions[start a discussion] or https://github.com/oxidecomputer/dropshot/issues/new[file an issue].  In the meantime, you likely can copy whatever information you need out of the `RequestContext` rather than cloning the Arc.)
* https://github.com/oxidecomputer/dropshot/pull/557[#557] Simpler, safer access to raw request.  Prior to this change, the raw `hyper::Request` (`http::Request`) was accessible to endpoint functions via the `RequestContext`, but behind an `Arc<Mutex<...>>`.  This was a little strange because your endpoint function was usually the only one with a reference to this object.  (You could get into trouble if you defined your own Extractor that cloned one of the `Arc` objects -- your extractor could deadlock with the handler.)  After this change, the raw request is available only through a separate `RawRequest` extractor.  This is an exclusive extractor, which means you cannot use it with `TypedBody` or `UntypedBody`.  As a result, there is no way to wind up with multiple references to the request.  There's no lock and no way to get into this sort of trouble.
+
After this change, the `hyper::Request` is passed as a separate argument to `ExclusiveExtractor::from_request()`.
+
**What you need to do:**
+
1. If you have a request handler that accesses `rqctx.request`, it's typically doing `let request = rqctx.request.lock().await`.
a. If that code is only accessing the HTTP method, URI, headers, or version, then _you can skip this step_.  However, it's recommended that you replace that with `let request = &rqctx.request`.  (That object has methods compatible with `http::Request` for accessing the method, URI, headers, and version.)
b. If that code is accessing other parts of the request (e.g., reading the body or doing a protocol upgrade), then you must instead add a `raw_request: RawRequest` argument to your endpoint function.  Then you can use `let request = raw_request.into_inner()`.
2. If you have an extractor that access `rqctx.request`, then it too is typically doing something like `let request = rqctx.request.lock().await`.
a. If that code is only accessing the HTTP method, URI, headers, or version, then just like above _you can skip this step_, but it's recommended that you replace that with `let request = &rqctx.request`.  This can be done from a `SharedExtractor` or an `ExclusiveExtractor`.
b. If that code is accessing other parts of the request (e.g., reading the body or doing a protocol upgrade), then this extractor must impl `ExclusiveExtractor` (not `SharedExtractor`).  With `ExclusiveExtractor`, the `hyper::Request` is available as an argument to `from_request()`.
+
* https://github.com/oxidecomputer/dropshot/pull/504[#504] Dropshot now allows TLS configuration to be supplied either by path or as bytes. For compatibility, the `AsFile` variant of `ConfigTls` contains the `cert_file` and `key_file` fields, and may be used similarly to the old variant.
* https://github.com/oxidecomputer/dropshot/pull/502[#502] Dropshot exposes a `refresh_tls` method to update the TLS certificates being used by a running server.
+
**What you need to do:** If you previously tried to access `DropshotState.tls`, you can access the `DropshotState.using_tls()` method instead.
* https://github.com/oxidecomputer/dropshot/pull/540[#540] `ConfigDropshot` now uses a https://docs.rs/camino/1.1.1/camino/struct.Utf8PathBuf.html[`camino::Utf8PathBuf`] for its file path. There is no change to the configuration format itself, just its representation in Rust.

We realize this was a lot of breaking changes.  We expect that most of these will affect few people (there don't seem to be a lot of custom extractor impls out there).  The rest are pretty mechanical.  We hope the result will be a safer, easier to use API.

=== Other notable changes

* https://github.com/oxidecomputer/dropshot/pull/522[#522] Dropshot's DTrace
 probes can now be used with a stable compiler on all platforms. This requires
 Rust >= 1.59 for most platforms, or >= 1.66 for macOS.
* https://github.com/oxidecomputer/dropshot/pull/452[#452] Dropshot no longer enables the `slog` cargo features `max_level_trace` and `release_max_level_debug`. Previously, clients were unable to set a release log level of `trace`; now they can. However, clients that did not select their own max log levels will see behavior change from the levels Dropshot was choosing to the default levels of `slog` itself (`debug` for debug builds and `info` for release builds).
* https://github.com/oxidecomputer/dropshot/pull/451[#451] There are now response types to support 302 ("Found"), 303 ("See Other"), and 307 ("Temporary Redirect") HTTP response codes.  See `HttpResponseFound`, `HttpResponseSeeOther`, and `HttpResponseTemporaryRedirect`.
* https://github.com/oxidecomputer/dropshot/pull/503[#503] Add an optional `deprecated` field to the `#[endpoint]` macro.

== 0.8.0 (released 2022-09-09)

https://github.com/oxidecomputer/dropshot/compare/v0.7.0\...v0.8.0[Full list of commits]

=== Breaking Changes

* https://github.com/oxidecomputer/dropshot/pull/403[#403] Dropshot now supports WebSockets.  See the docs for details.
+
As part of this, the `ExtractorMetadata` type has been changed to represent our nonstandard extensions to OpenAPI in a field `extension_mode: ExtensionMode`, rather than `paginated: bool`, which was previously our only nonstandard extension, but is now joined by WebSockets.
+
In any existing code that checked `extractor_metadata.paginated`, you can instead check that `extractor_metadata.extension_mode` is `ExtensionMode::Paginated`.

* https://github.com/oxidecomputer/dropshot/pull/351[#351] The `uuid` crate has been updated to version 1.0.0 from 0.8.0. Consumers will need to update to a compatible version of `uuid`. In addition consumers that were using the `uuid` feature flag of the `schemars` crate (so that `uuid::Uuid` implements `schemars::JsonSchema`) will need to use the `uuid1` feature flag instead to force the use of `uuid` version 1.0.0.

=== Other notable changes

* https://github.com/oxidecomputer/dropshot/pull/363[#363] You can now decode `application/x-www-form-urlencoded` bodies by specifying the `content_type` property when you invoke the `endpoint` macro.  See docs for details.
* https://github.com/oxidecomputer/dropshot/pull/370[#370] You can now define handlers for the `OPTIONS` HTTP method.
* https://github.com/oxidecomputer/dropshot/pull/420[#420] Handlers can now determine whether the request came in over HTTP or HTTPS using `rqctx.server.tls`.

== 0.7.0 (released 2022-05-06)

https://github.com/oxidecomputer/dropshot/compare/v0.6.0\...v0.7.0[Full list of commits]

=== Breaking Changes

* https://github.com/oxidecomputer/dropshot/pull/197[#197] Endpoints using wildcard path params (i.e. those using the `/foo/{bar:.*}` syntax) previously could be included in OpenAPI output albeit in a form that was invalid. Specifying a wildcard path **without** also specifying `unpublished = true` is now a **compile-time error**.
* https://github.com/oxidecomputer/dropshot/pull/204[#204] Rust 1.58.0-nightly introduced a new feature `asm_sym` which the `usdt` crate requires on macOS. As of this change 1.58.0-nightly or later is required to build with the `usdt-probes` feature on macOS.
* https://github.com/oxidecomputer/dropshot/pull/310[#310] changed the name of `HttpResponse::metadata()` to `HttpResponse::response_metadata()`.

=== Other notable changes

* https://github.com/oxidecomputer/dropshot/pull/198[#198] Responses that used `()` (the unit type) as their `Body` type parameter previously (and inaccurately) were represented in OpenAPI as an empty `responseBody`. They are now more accurately represented as a body whose value is `null` (4 bytes). We encourage those use cases to instead use either `HttpResponseUpdatedNoContent` or `HttpResponseDeleted` both of which have empty response bodies. If there are other situations where you would like a response type with no body, please file an issue.
* https://github.com/oxidecomputer/dropshot/pull/252[#252] Endpoints specified with the `##[endpoint ..]` attribute macro now use the first line of a doc comment as the OpenAPI `summary` and subsequent lines as the `description`. Previously all lines were used as the `description`.
* https://github.com/oxidecomputer/dropshot/pull/260[#260] Pulls in a newer serde that changes error messages around parsing NonZeroU32.
* https://github.com/oxidecomputer/dropshot/pull/283[#283] Add support for response headers with the `HttpResponseHeaders` type. Headers may either be defined by a struct type parameter (in which case they appear in the OpenAPI output) or *ad-hoc* added via `HttpResponseHeaders::headers_mut()`.
* https://github.com/oxidecomputer/dropshot/pull/286[#286] OpenAPI output includes descriptions of 4xx and 5xx error responses.
* https://github.com/oxidecomputer/dropshot/pull/296[#296] `ApiDescription` includes a `tag_config` method to specify both predefined tags with descriptions and links as well as a tag policy to ensure that endpoints, for example, only use predefined tags or have at least one tag.
* https://github.com/oxidecomputer/dropshot/pull/317[#317] Allow use of usdt probes with stable Rust. Dropshot consumers can build with USDT probes enabled on stable compilers >= 1.59 (except on MacOS).
* https://github.com/oxidecomputer/dropshot/pull/310[#310] Freeform (and streaming) response bodies may be specified with specific HTTP response codes e.g. by having an endpoint return `Result<HttpResponseOk<FreeformBody>, HttpError>`.
- https://github.com/oxidecomputer/dropshot/pull/325[#325] The example field (if present) for `JsonSchema` objects in the API will be present in the OpenAPI output (and note that no validation of the example is performed)

== 0.6.0 (released 2021-11-18)

https://github.com/oxidecomputer/dropshot/compare/v0.5.1\...v0.6.0[Full list of commits]

=== Breaking Changes

* https://github.com/oxidecomputer/dropshot/pull/100[#100] The type used for the "limit" argument for paginated resources has changed.  This limit refers to the number of items that an HTTP client can ask for in a single request to a paginated endpoint.  The limit is now 4294967295, where it may have previously been larger.  This is not expected to affect consumers because this limit is far larger than practical.  For details, see #100.
* https://github.com/oxidecomputer/dropshot/pull/116[#116] Unused, non-`pub` endpoints from the `&#35;[endpoint { ... }]` macro now produce a lint warning. This is *technically* a breaking change for those who may have had unused endpoints and compiled with `&#35;[deny(warning)]` or `&#35;[deny(dead_code)]` thus implicitly relying on the *absence* of a warning about the endpoint being unused.
* https://github.com/oxidecomputer/dropshot/pull/118[#118] Path handling has changed. Escape sequences are decoded so that path parameters will no longer include those escape sequences. In addition, paths for endpoints added via `ApiDescription::register()` may not contain consecutive "/" characters.
* https://github.com/oxidecomputer/dropshot/pull/161[#161] The `ApiDescription::print_openapi()` interface (previously deprecated) has been removed. Now use `ApiDescription::openapi()` followed by a call to `OpenApiDefinition::write()` for equivalent functionality.
* https://github.com/oxidecomputer/dropshot/pull/103[#103] When the Dropshot server is dropped before having been shut down, Dropshot now attempts to gracefully shut down rather than panic.

=== Other notable changes

* https://github.com/oxidecomputer/dropshot/pull/105[#105] When generating an OpenAPI spec, Dropshot now uses references rather than inline schemas to represent request and response bodies.
* https://github.com/oxidecomputer/dropshot/pull/110[#110] Wildcard paths are now supported. Consumers may take over routing (e.g. for file serving) by annotating a path component: `/static/{path:.*}`. The `path` member should then be of type `Vec<String>` and it will be filled in with all path components following `/static/`.
* https://github.com/oxidecomputer/dropshot/pull/148[#148] Adds local/remote addresses to loggers, including those passed in the context to actual endpoint handlers. This fixes https://github.com/oxidecomputer/dropshot/issues/46[#46], allowing logs for a client to be correlated from connection to completion.
* https://github.com/oxidecomputer/dropshot/pull/164[#164] Add `make_request_with_request` to test utils alongside existing `make_request_with_body`. The caller can specify things like headers by passing in a request.
* https://github.com/oxidecomputer/dropshot/pull/160[#160] Adds DTrace USDT probes for a request start and finish, with details about the request and response.  For more information, see the crate-level documentation.
* https://github.com/oxidecomputer/dropshot/pull/108[#108] The use of permissive schemas (e.g. serde_json::Value) in API types is allowed.
* https://github.com/oxidecomputer/dropshot/pull/123[#123] and https://github.com/oxidecomputer/dropshot/pull/133[#133] add several checks on endpoint function signatures.
* https://github.com/oxidecomputer/dropshot/pull/128[#128] The use of newtype structs in path and query parameters is now supported.


== 0.5.1 (released 2021-03-18)

https://github.com/oxidecomputer/dropshot/compare/v0.5.0\...v0.5.1[Full list of commits]

* Fixes the dependency on the `openapiv3` crate.  Because of this problem, builds against Dropshot 0.5.0 will not work.

== 0.5.0 (released 2021-03-03)

https://github.com/oxidecomputer/dropshot/compare/v0.4.0\...v0.5.0[Full list of commits]

WARNING: This release does not build due to downstream dependencies.  See 0.5.1.

=== Breaking Changes

==== Generic Context

* https://github.com/oxidecomputer/dropshot/pull/86[#86] Dropshot now uses generics to store client context, rather than relying on an internal `Any` object within `RequestContext`. Endpoints signatures are expected to begin with the argument `rqctx: Arc<RequestContext<CallerContext>>`, for some `CallerContext` object, and they may call `rqtcx.context()` to access the inner type.
* To provide this generic context, many Dropshot types are now generic, acting on a specialized context object (this includes `ApiDescription`, `ApiEndpoint`, `OpenApiDefinition`, `HttpServer`, `HttpServerStarter`, and `RequestContext`). For the most part, the specialization is made implicit by passing the context argument to an `HttpServerStarter` (formerly `HttpServer`).

```rust
struct ExampleContext { ... }

// Old Version:
#[endpoint { method = GET, path = "/endpoint" }]
pub async fn example_endpoint(
    rqctx: Arc<RequestContext>,
) -> Result<HttpResponseOk<...>, HttpError> {
    let ctx: Arc<dyn Any + Send + Sync + 'static> = Arc::clone(&rqctx.server.private);
    let example_context = ctx.downcast::<ExampleContext>().expect("Wrong type");
    ...
}

// New Version
#[endpoint { method = GET, path = "/endpoint" }]
pub async fn example_endpoint(
    rqctx: Arc<RequestContext<ExampleContext>>,
) -> Result<HttpResponseOk<...>, HttpError> {
    let example_context = rqctx.context();
    ...
}
```

==== HttpServer

See https://github.com/oxidecomputer/dropshot/pull/81[#81 for details]

===== HttpServer Split in Two
* In the old implementation, `HttpServer` represented both a pending and running server. Callers were expected to invoke `run()` to begin execution of the old server.
* In the new implementation, `HttpServerStarter` may be used to construct a server, and `HttpServer` represents the running server. Invoking `HttpServerStarter::start()` creates and `HttpServer` object, which represents the new server.

===== HttpServer implements Future
* In the old implementation, `HttpServer` returned a `tokio::JoinHandle`, and callers were expected to invoke `wait_for_shutdown` to await the completion of a server.
* In the new implementation, `HttpServer` implements `Future`, and may be `await`-ed directly.

===== Example

```rust
// Old Version:
let mut server = HttpServer::new( /* Arguments are the same between versions */ )
  .map_err(|error| format!("failed to start server: {}", error))?;

let server_task = server.run();
server.wait_for_shutdown(server_task).await;

// New Version
let server = HttpServerStarter::new( /* Arguments are the same between versions */ )
  .map_err(|error| format!("failed to start server: {}", error))?
  .start();

server.await;
```

=== Notable changes

* https://github.com/oxidecomputer/dropshot/issues/44[#44] The new extractor `UntypedBody` allows API endpoints to accept either raw bytes or a UTF-8 string.
* https://github.com/oxidecomputer/dropshot/pull/90[#90] `HttpError` now impls `std::error::Error`.

== 0.4.0 (released 2021-02-01)

https://github.com/oxidecomputer/dropshot/compare/v0.3.0\...v0.4.0[Full list of commits]

=== Breaking changes

* Dropshot now uses tokio 1.0 and hyper 0.14.  tokio 1.0 is incompatible at runtime with previous versions (0.2 and earlier).  Consumers must update to tokio 1.0 when updating to Dropshot {{version}}.  tokio does not expect to introduce new breaking changes in the foreseeable future, so we do not expect to have to do this again.

=== Deprecated

* `ApiDescription::print_openapi()` is now deprecated.  It's been replaced with `ApiDescription::openapi()`.  See #68 below.

=== Other notable changes

* https://github.com/oxidecomputer/dropshot/issues/68[#68] Improve ergonomics of OpenAPI definition generation.  This change deprecates `ApiDescription::print_openapi()`, replacing it with the easier-to-use `ApiDescription::openapi()`, which provides a builder interface.
* https://github.com/oxidecomputer/dropshot/issues/64[#64] The maximum request size is now configurable.  It defaults to the previously hardcoded value of 1024 bytes.  (The default is aggressive just to ensure test coverage.)
* https://github.com/oxidecomputer/dropshot/issues/61[#61] The schemars dependency is updated to 0.8.  Consumers must be using the same version of schemars.  (See https://github.com/oxidecomputer/dropshot/issues/67[#67].)

== Prior to 0.3.0

Changes not documented.<|MERGE_RESOLUTION|>--- conflicted
+++ resolved
@@ -21,7 +21,11 @@
 +
 Defining the old config option will produce an error, guiding you to perform the rename.
 
-<<<<<<< HEAD
+* Within `RequestContext`, endpoint-specific metadata has been moved to an `endpoint` field:
+** `rqctx.operation_id` is now `rqctx.endpoint.operation_id`.
+** `rqctx.path_variables` is now `rqctx.endpoint.variables`.
+** `rqctx.body_content_type` is now `rqctx.endpoint.body_content_type`.
+
 === Other notable changes
 
 * Dropshot now supports per-endpoint size limits, via the `request_body_max_bytes` parameter to `#[endpoint]`. For example, to set a limit of 1 MiB on an endpoint:
@@ -39,12 +43,6 @@
     // ...
 }
 ```
-=======
-* Within `RequestContext`, endpoint-specific metadata has been moved to an `endpoint` field:
-** `rqctx.operation_id` is now `rqctx.endpoint.operation_id`.
-** `rqctx.path_variables` is now `rqctx.endpoint.variables`.
-** `rqctx.body_content_type` is now `rqctx.endpoint.body_content_type`.
->>>>>>> b976695f
 
 == 0.13.0 (released 2024-11-13)
 
