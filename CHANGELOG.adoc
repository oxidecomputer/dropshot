--- conflicted
+++ resolved
@@ -15,13 +15,8 @@
 
 https://github.com/oxidecomputer/dropshot/compare/v0.8.0\...HEAD[Full list of commits]
 
-<<<<<<< HEAD
+* https://github.com/oxidecomputer/dropshot/pull/452[#452] Dropshot no longer enables the `slog` cargo features `max_level_trace` and `release_max_level_debug`. Previously, clients were unable to set a release log level of `trace`; now they can. However, clients that did not select their own max log levels will see behavior change from the levels Dropshot was choosing to the default levels of `slog` itself (`debug` for debug builds and `info` for release builds).
 * https://github.com/oxidecomputer/dropshot/pull/451[#451] There are now response types to support 302 ("Found"), 303 ("See Other"), and 307 ("Temporary Redirect") HTTP response codes.  See `HttpResponseFound`, `HttpResponseSeeOther`, and `HttpResponseTemporaryRedirect`.
-=======
-=== Other notable changes
-
-* https://github.com/oxidecomputer/dropshot/pull/452[#452] Dropshot no longer enables the `slog` cargo features `max_level_trace` and `release_max_level_debug`. Previously, clients were unable to set a release log level of `trace`; now they can. However, clients that did not select their own max log levels will see behavior change from the levels Dropshot was choosing to the default levels of `slog` itself (`debug` for debug builds and `info` for release builds).
->>>>>>> 45350255
 
 == 0.8.0 (released 2022-09-09)
 
