:showtitle:
:toc: left
:icons: font
:toclevels: 1

= Dropshot Changelog

// WARNING: This file is modified programmatically by `cargo release` as
// configured in release.toml.  DO NOT change the format of the headers or the
// list of raw commits.

// cargo-release: next header goes here (do not change this line)

== Unreleased changes (release date TBD)

https://github.com/oxidecomputer/dropshot/compare/v0.8.0\...HEAD[Full list of commits]

<<<<<<< HEAD
* https://github.com/oxidecomputer/dropshot/pull/504[#504] Dropshot allows TLS configuration to be supplied either by path or as bytes.
* https://github.com/oxidecomputer/dropshot/pull/502[#502] Dropshot exposes a `refresh_tls` method to update the TLS certificates being used by a running server.
=======
=== Breaking Changes

* https://github.com/oxidecomputer/dropshot/pull/502[#502] Dropshot exposes a `refresh_tls` method to update the TLS certificates being used by a running server. If you previously tried to access `DropshotState.tls`, you can access the `DropshotState.using_tls()` method instead.

=== Other notable Changes

>>>>>>> 219ff7af
* https://github.com/oxidecomputer/dropshot/pull/452[#452] Dropshot no longer enables the `slog` cargo features `max_level_trace` and `release_max_level_debug`. Previously, clients were unable to set a release log level of `trace`; now they can. However, clients that did not select their own max log levels will see behavior change from the levels Dropshot was choosing to the default levels of `slog` itself (`debug` for debug builds and `info` for release builds).
* https://github.com/oxidecomputer/dropshot/pull/451[#451] There are now response types to support 302 ("Found"), 303 ("See Other"), and 307 ("Temporary Redirect") HTTP response codes.  See `HttpResponseFound`, `HttpResponseSeeOther`, and `HttpResponseTemporaryRedirect`.
* https://github.com/oxidecomputer/dropshot/pull/503[#503] Add an optional `deprecated` field to the `#[endpoint]` macro.

== 0.8.0 (released 2022-09-09)

https://github.com/oxidecomputer/dropshot/compare/v0.7.0\...v0.8.0[Full list of commits]

=== Breaking Changes

* https://github.com/oxidecomputer/dropshot/pull/403[#403] Dropshot now supports WebSockets.  See the docs for details.
+
As part of this, the `ExtractorMetadata` type has been changed to represent our nonstandard extensions to OpenAPI in a field `extension_mode: ExtensionMode`, rather than `paginated: bool`, which was previously our only nonstandard extension, but is now joined by WebSockets.
+
In any existing code that checked `extractor_metadata.paginated`, you can instead check that `extractor_metadata.extension_mode` is `ExtensionMode::Paginated`.

* https://github.com/oxidecomputer/dropshot/pull/351[#351] The `uuid` crate has been updated to version 1.0.0 from 0.8.0. Consumers will need to update to a compatible version of `uuid`. In addition consumers that were using the `uuid` feature flag of the `schemars` crate (so that `uuid::Uuid` implements `schemars::JsonSchema`) will need to use the `uuid1` feature flag instead to force the use of `uuid` version 1.0.0.

=== Other notable changes

* https://github.com/oxidecomputer/dropshot/pull/363[#363] You can now decode `application/x-www-form-urlencoded` bodies by specifying the `content_type` property when you invoke the `endpoint` macro.  See docs for details.
* https://github.com/oxidecomputer/dropshot/pull/370[#370] You can now define handlers for the `OPTIONS` HTTP method.
* https://github.com/oxidecomputer/dropshot/pull/420[#420] Handlers can now determine whether the request came in over HTTP or HTTPS using `rqctx.server.tls`.

== 0.7.0 (released 2022-05-06)

https://github.com/oxidecomputer/dropshot/compare/v0.6.0\...v0.7.0[Full list of commits]

=== Breaking Changes

* https://github.com/oxidecomputer/dropshot/pull/197[#197] Endpoints using wildcard path params (i.e. those using the `/foo/{bar:.*}` syntax) previously could be included in OpenAPI output albeit in a form that was invalid. Specifying a wildcard path **without** also specifying `unpublished = true` is now a **compile-time error**.
* https://github.com/oxidecomputer/dropshot/pull/204[#204] Rust 1.58.0-nightly introduced a new feature `asm_sym` which the `usdt` crate requires on macOS. As of this change 1.58.0-nightly or later is required to build with the `usdt-probes` feature on macOS.
* https://github.com/oxidecomputer/dropshot/pull/310[#310] changed the name of `HttpResponse::metadata()` to `HttpResponse::response_metadata()`.

=== Other notable changes

* https://github.com/oxidecomputer/dropshot/pull/198[#198] Responses that used `()` (the unit type) as their `Body` type parameter previously (and inaccurately) were represented in OpenAPI as an empty `responseBody`. They are now more accurately represented as a body whose value is `null` (4 bytes). We encourage those use cases to instead use either `HttpResponseUpdatedNoContent` or `HttpResponseDeleted` both of which have empty response bodies. If there are other situations where you would like a response type with no body, please file an issue.
* https://github.com/oxidecomputer/dropshot/pull/252[#252] Endpoints specified with the `##[endpoint ..]` attribute macro now use the first line of a doc comment as the OpenAPI `summary` and subsequent lines as the `description`. Previously all lines were used as the `description`.
* https://github.com/oxidecomputer/dropshot/pull/260[#260] Pulls in a newer serde that changes error messages around parsing NonZeroU32.
* https://github.com/oxidecomputer/dropshot/pull/283[#283] Add support for response headers with the `HttpResponseHeaders` type. Headers may either be defined by a struct type parameter (in which case they appear in the OpenAPI output) or *ad-hoc* added via `HttpResponseHeaders::headers_mut()`.
* https://github.com/oxidecomputer/dropshot/pull/286[#286] OpenAPI output includes descriptions of 4xx and 5xx error responses.
* https://github.com/oxidecomputer/dropshot/pull/296[#296] `ApiDescription` includes a `tag_config` method to specify both predefined tags with descriptions and links as well as a tag policy to ensure that endpoints, for example, only use predefined tags or have at least one tag.
* https://github.com/oxidecomputer/dropshot/pull/317[#317] Allow use of usdt probes with stable Rust. Dropshot consumers can build with USDT probes enabled on stable compilers >= 1.59 (except on MacOS).
* https://github.com/oxidecomputer/dropshot/pull/310[#310] Freeform (and streaming) response bodies may be specified with specific HTTP response codes e.g. by having an endpoint return `Result<HttpResponseOk<FreeformBody>, HttpError>`.
- https://github.com/oxidecomputer/dropshot/pull/325[#325] The example field (if present) for `JsonSchema` objects in the API will be present in the OpenAPI output (and note that no validation of the example is performed)

== 0.6.0 (released 2021-11-18)

https://github.com/oxidecomputer/dropshot/compare/v0.5.1\...v0.6.0[Full list of commits]

=== Breaking Changes

* https://github.com/oxidecomputer/dropshot/pull/100[#100] The type used for the "limit" argument for paginated resources has changed.  This limit refers to the number of items that an HTTP client can ask for in a single request to a paginated endpoint.  The limit is now 4294967295, where it may have previously been larger.  This is not expected to affect consumers because this limit is far larger than practical.  For details, see #100.
* https://github.com/oxidecomputer/dropshot/pull/116[#116] Unused, non-`pub` endpoints from the `&#35;[endpoint { ... }]` macro now produce a lint warning. This is *technically* a breaking change for those who may have had unused endpoints and compiled with `&#35;[deny(warning)]` or `&#35;[deny(dead_code)]` thus implicitly relying on the *absence* of a warning about the endpoint being unused.
* https://github.com/oxidecomputer/dropshot/pull/118[#118] Path handling has changed. Escape sequences are decoded so that path parameters will no longer include those escape sequences. In addition, paths for endpoints added via `ApiDescription::register()` may not contain consecutive "/" characters.
* https://github.com/oxidecomputer/dropshot/pull/161[#161] The `ApiDescription::print_openapi()` interface (previously deprecated) has been removed. Now use `ApiDescription::openapi()` followed by a call to `OpenApiDefinition::write()` for equivalent functionality.
* https://github.com/oxidecomputer/dropshot/pull/103[#103] When the Dropshot server is dropped before having been shut down, Dropshot now attempts to gracefully shut down rather than panic.

=== Other notable changes

* https://github.com/oxidecomputer/dropshot/pull/105[#105] When generating an OpenAPI spec, Dropshot now uses references rather than inline schemas to represent request and response bodies.
* https://github.com/oxidecomputer/dropshot/pull/110[#110] Wildcard paths are now supported. Consumers may take over routing (e.g. for file serving) by annotating a path component: `/static/{path:.*}`. The `path` member should then be of type `Vec<String>` and it will be filled in with all path components following `/static/`.
* https://github.com/oxidecomputer/dropshot/pull/148[#148] Adds local/remote addresses to loggers, including those passed in the context to actual endpoint handlers. This fixes https://github.com/oxidecomputer/dropshot/issues/46[#46], allowing logs for a client to be correlated from connection to completion.
* https://github.com/oxidecomputer/dropshot/pull/164[#164] Add `make_request_with_request` to test utils alongside existing `make_request_with_body`. The caller can specify things like headers by passing in a request.
* https://github.com/oxidecomputer/dropshot/pull/160[#160] Adds DTrace USDT probes for a request start and finish, with details about the request and response.  For more information, see the crate-level documentation.
* https://github.com/oxidecomputer/dropshot/pull/108[#108] The use of permissive schemas (e.g. serde_json::Value) in API types is allowed.
* https://github.com/oxidecomputer/dropshot/pull/123[#123] and https://github.com/oxidecomputer/dropshot/pull/133[#133] add several checks on endpoint function signatures.
* https://github.com/oxidecomputer/dropshot/pull/128[#128] The use of newtype structs in path and query parameters is now supported.


== 0.5.1 (released 2021-03-18)

https://github.com/oxidecomputer/dropshot/compare/v0.5.0\...v0.5.1[Full list of commits]

* Fixes the dependency on the `openapiv3` crate.  Because of this problem, builds against Dropshot 0.5.0 will not work.

== 0.5.0 (released 2021-03-03)

https://github.com/oxidecomputer/dropshot/compare/v0.4.0\...v0.5.0[Full list of commits]

WARNING: This release does not build due to downstream dependencies.  See 0.5.1.

=== Breaking Changes

==== Generic Context

* https://github.com/oxidecomputer/dropshot/pull/86[#86] Dropshot now uses generics to store client context, rather than relying on an internal `Any` object within `RequestContext`. Endpoints signatures are expected to begin with the argument `rqctx: Arc<RequestContext<CallerContext>>`, for some `CallerContext` object, and they may call `rqtcx.context()` to access the inner type.
* To provide this generic context, many Dropshot types are now generic, acting on a specialized context object (this includes `ApiDescription`, `ApiEndpoint`, `OpenApiDefinition`, `HttpServer`, `HttpServerStarter`, and `RequestContext`). For the most part, the specialization is made implicit by passing the context argument to an `HttpServerStarter` (formerly `HttpServer`).

```rust
struct ExampleContext { ... }

// Old Version:
#[endpoint { method = GET, path = "/endpoint" }]
pub async fn example_endpoint(
    rqctx: Arc<RequestContext>,
) -> Result<HttpResponseOk<...>, HttpError> {
    let ctx: Arc<dyn Any + Send + Sync + 'static> = Arc::clone(&rqctx.server.private);
    let example_context = ctx.downcast::<ExampleContext>().expect("Wrong type");
    ...
}

// New Version
#[endpoint { method = GET, path = "/endpoint" }]
pub async fn example_endpoint(
    rqctx: Arc<RequestContext<ExampleContext>>,
) -> Result<HttpResponseOk<...>, HttpError> {
    let example_context = rqctx.context();
    ...
}
```

==== HttpServer

See https://github.com/oxidecomputer/dropshot/pull/81[#81 for details]

===== HttpServer Split in Two
* In the old implementation, `HttpServer` represented both a pending and running server. Callers were expected to invoke `run()` to begin execution of the old server.
* In the new implementation, `HttpServerStarter` may be used to construct a server, and `HttpServer` represents the running server. Invoking `HttpServerStarter::start()` creates and `HttpServer` object, which represents the new server.

===== HttpServer implements Future
* In the old implementation, `HttpServer` returned a `tokio::JoinHandle`, and callers were expected to invoke `wait_for_shutdown` to await the completion of a server.
* In the new implementation, `HttpServer` implements `Future`, and may be `await`-ed directly.

===== Example

```rust
// Old Version:
let mut server = HttpServer::new( /* Arguments are the same between versions */ )
  .map_err(|error| format!("failed to start server: {}", error))?;

let server_task = server.run();
server.wait_for_shutdown(server_task).await;

// New Version
let server = HttpServerStarter::new( /* Arguments are the same between versions */ )
  .map_err(|error| format!("failed to start server: {}", error))?
  .start();

server.await;
```

=== Notable changes

* https://github.com/oxidecomputer/dropshot/issues/44[#44] The new extractor `UntypedBody` allows API endpoints to accept either raw bytes or a UTF-8 string.
* https://github.com/oxidecomputer/dropshot/pull/90[#90] `HttpError` now impls `std::error::Error`.

== 0.4.0 (released 2021-02-01)

https://github.com/oxidecomputer/dropshot/compare/v0.3.0\...v0.4.0[Full list of commits]

=== Breaking changes

* Dropshot now uses tokio 1.0 and hyper 0.14.  tokio 1.0 is incompatible at runtime with previous versions (0.2 and earlier).  Consumers must update to tokio 1.0 when updating to Dropshot {{version}}.  tokio does not expect to introduce new breaking changes in the foreseeable future, so we do not expect to have to do this again.

=== Deprecated

* `ApiDescription::print_openapi()` is now deprecated.  It's been replaced with `ApiDescription::openapi()`.  See #68 below.

=== Other notable changes

* https://github.com/oxidecomputer/dropshot/issues/68[#68] Improve ergonomics of OpenAPI definition generation.  This change deprecates `ApiDescription::print_openapi()`, replacing it with the easier-to-use `ApiDescription::openapi()`, which provides a builder interface.
* https://github.com/oxidecomputer/dropshot/issues/64[#64] The maximum request size is now configurable.  It defaults to the previously hardcoded value of 1024 bytes.  (The default is aggressive just to ensure test coverage.)
* https://github.com/oxidecomputer/dropshot/issues/61[#61] The schemars dependency is updated to 0.8.  Consumers must be using the same version of schemars.  (See https://github.com/oxidecomputer/dropshot/issues/67[#67].)

== Prior to 0.3.0

Changes not documented.<|MERGE_RESOLUTION|>--- conflicted
+++ resolved
@@ -15,17 +15,13 @@
 
 https://github.com/oxidecomputer/dropshot/compare/v0.8.0\...HEAD[Full list of commits]
 
-<<<<<<< HEAD
-* https://github.com/oxidecomputer/dropshot/pull/504[#504] Dropshot allows TLS configuration to be supplied either by path or as bytes.
-* https://github.com/oxidecomputer/dropshot/pull/502[#502] Dropshot exposes a `refresh_tls` method to update the TLS certificates being used by a running server.
-=======
 === Breaking Changes
 
+* https://github.com/oxidecomputer/dropshot/pull/504[#504] Dropshot allows TLS configuration to be supplied either by path or as bytes. For compatibility, the `AsFile` variant of `ConfigTls` contains the `cert_file` and `key_file` fields, and may be used similarly to the old variant.
 * https://github.com/oxidecomputer/dropshot/pull/502[#502] Dropshot exposes a `refresh_tls` method to update the TLS certificates being used by a running server. If you previously tried to access `DropshotState.tls`, you can access the `DropshotState.using_tls()` method instead.
 
 === Other notable Changes
 
->>>>>>> 219ff7af
 * https://github.com/oxidecomputer/dropshot/pull/452[#452] Dropshot no longer enables the `slog` cargo features `max_level_trace` and `release_max_level_debug`. Previously, clients were unable to set a release log level of `trace`; now they can. However, clients that did not select their own max log levels will see behavior change from the levels Dropshot was choosing to the default levels of `slog` itself (`debug` for debug builds and `info` for release builds).
 * https://github.com/oxidecomputer/dropshot/pull/451[#451] There are now response types to support 302 ("Found"), 303 ("See Other"), and 307 ("Temporary Redirect") HTTP response codes.  See `HttpResponseFound`, `HttpResponseSeeOther`, and `HttpResponseTemporaryRedirect`.
 * https://github.com/oxidecomputer/dropshot/pull/503[#503] Add an optional `deprecated` field to the `#[endpoint]` macro.
