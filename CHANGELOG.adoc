:showtitle:
:toc: left
:icons: font
:toclevels: 1

= Dropshot Changelog

// WARNING: This file is modified programmatically by `cargo release` as
// configured in release.toml.  DO NOT change the format of the headers or the
// list of raw commits.

// cargo-release: next header goes here (do not change this line)

== Unreleased changes (release date TBD)

https://github.com/oxidecomputer/dropshot/compare/v0.14.0\...HEAD[Full list of commits]

== 0.14.0 (released 2024-12-02)

https://github.com/oxidecomputer/dropshot/compare/v0.13.0\...v0.14.0[Full list of commits]

=== Breaking changes

* The `request_body_max_bytes` config has been renamed to `default_request_body_max_bytes`. This is to make its semantics clear with respect to per-endpoint request limits.
+
Defining the old config option will produce an error, guiding you to perform the rename.

* Within `RequestContext`, endpoint-specific metadata has been moved to an `endpoint` field:
** `rqctx.operation_id` is now `rqctx.endpoint.operation_id`.
** `rqctx.path_variables` is now `rqctx.endpoint.variables`.
** `rqctx.body_content_type` is now `rqctx.endpoint.body_content_type`.

<<<<<<< HEAD
* The `HttpError` type now contains a `dropshot::ErrorStatusCode` rather than an
`http::StatusCode`. An `ErrorStatusCode` is a newtype around `http::StatusCode`
that may only be constructed from 4xx or 5xx status codes.
+
Code which uses `http::StatusCode`'s constants for well-known status codes can
be updated to the new API by replacing `http::StatusCode::...` with
`dropshot::ErrorStatusCode`. For example:
+
```rust
dropshot::HttpError {
    status: http::StatusCode::NOT_FOUND,
    // ...
}
```
+
becomes:
+
```rust
dropshot::HttpError {
    status: dropshot::ErrorStatusCode::NOT_FOUND,
    // ...
}
```
+
To represent extension status codes that lack well-known constants, use
`ErrorStatusCode::from_u16` (or the corresponding `TryFrom` implementation).
This is analogous to the similarly-named method on `http::StatusCode`, so this:
+
```rust
http::StatusCode::from_u16(420).expect("420 is a valid status code")
```
+
becomes this:
+
```rust
dropshot::ErrorStatusCode::from_u16(420).expect("420 is a valid 4xx status code")
```
+
Finally, note that `ErrorStatusCode` implements `TryFrom<http::StatusCode>`, so
`StatusCode`s from external sources may be converted into `ErrorStatusCode`s as
necessary.

* The `HttpError::for_status` constructor, which required that the provided
status code be a 4xx client error and panicked if it was not, has been removed.
It has been replaced with a new `HttpError::for_client_error_with_status`
constructor, which takes a `dropshot::ClientErrorStatusCode` type rather than a
`http::StatusCode`. Ensuring that only client errors are passed to this
constructor at the type level removes the often-surprising panic on non-4xx errors.
+
`ClientErrorStatusCode` provides constants for each well known 4xx status code,
similarly to `ErrorStatusCode`. Uses of `HttpError::for_status`
that use a constant status code, like this:
+
```rust
HttpError::for_status(None, http::StatusCode::GONE)
```
+
becomes this:
+
```rust
HttpError::for_client_error_with_status(None, dropshot::ClientErrorStatusCode::GONE)
```
+
Additionally, `ErrorStatusCode` provides an `as_client_error` method that
returns a `ClientErrorStatusCode` if the status code is a client error, or an
error.

=== Other notable changes

* Endpoint handler functions may now return any error type that implements the
new `dropshot::HttpResponseError` trait. Previously, they could only return
`dropshot::HttpError`. This change permits endpoints to return user-defined
error types, and generate OpenAPI response schemas for those types.
+
For details on how to implement `HttpResponseError` for user-defined types, see
the trait documentation, or
https://github.com/oxidecomputer/dropshot/blob/main/dropshot/examples/custom-error.rs[`examples/custom-error.rs`].
=======
=== Other notable changes

* Dropshot now supports per-endpoint size limits, via the `request_body_max_bytes` parameter to `#[endpoint]`. For example, to set a limit of 1 MiB on an endpoint:
+
```rust
#[endpoint {
    method = POST,
    path = "/upload-bundle",
    request_body_max_bytes = 1 * 1024 * 1024,
}]
async fn upload_bundle(
    rqctx: RequestContext<MyContext>,  // or RequestContext<Self::Context> with API traits
    body: UntypedBody,
) -> /* ... */ {
    // ...
}
```
+
If not specified, the limit defaults to the server configuration's `default_request_body_max_bytes`.
>>>>>>> 9c20ce11

== 0.13.0 (released 2024-11-13)

https://github.com/oxidecomputer/dropshot/compare/v0.12.0\...v0.13.0[Full list of commits]

=== Breaking Changes

* Dropshot now expects that APIs use https://semver.org/[Semver] values for their version string.  Concretely, this only means that the `version` argument to `ApiDescription::openapi` (which generates an OpenAPI document) must be a `semver::Version`.  Previously, it was `AsRef<str>`.
* If you're invoking `ApiEndpoint::new` directly or constructing one as a literal (both of which are uncommon), you must provide a new `ApiEndpointVersions` value describing which versions this endpoint implements.  You can use `ApiEndpointVersions::All` if you don't care about versioning.

=== Other notable changes

* https://github.com/oxidecomputer/dropshot/pull/1122[#1122] Adds a new `ServerBuilder` as the primary way of constructing a Dropshot server.  This replaces `HttpServerStarter::new()` and `HttpServerStarter::new_with_tls()`.  These older functions still exist for compatibility.  They may be removed in an upcoming release, along with the `HttpServerStarter`.
+
In this release, using the builder interface is not very different from using these older functions.  But as we look at adding new construction-time options (e.g., for API versioning), those will only be added to the builder.
+
The builder also provides structured errors rather than the `GenericError` provided by these older functions.
+
Most non-TLS callers were using `HttpServerStarter::new()` and then calling `start()` right away.  In that case, you can replace:
+
```rust
HttpServerStarter::new(&config, api, private, &log).map_err(...)?.start()
```
+
with:
+
```rust
ServerBuilder::new(api, private, log).config(config).start().map_err(...)?
```
+
If you were using `HttpServerStarter::new_with_tls()`, you'd similarly replace:
+
```rust
HttpServerStarter::new_with_tls(&config, api, private, &log, tls).map_err(...)?.start()
```
+
with:
+
```rust
ServerBuilder::new(api, private, log).config(config).tls(tls).start().map_err(...)?
```
+
If you were _not_ invoking `start()` immediately before, you can still construct an intermediate starter object with `build_starter()`.  If you were doing this:
+
```rust
let starter = HttpServerStarter::new(&config, api, private, &log).map_err(...)?;
...
starter.start()
```
+
Then you can now do:
+
```rust
let starter = ServerBuilder::new(api, private, log).config(config).build_starter().map_err(...)?;
...
starter.start()
```
+
We'd like to remove the `HttpServerStarter` altogether, so let us know if you're still using it for some reason.

* https://github.com/oxidecomputer/dropshot/pull/1115[#1115] Dropshot now includes **experimental** support for hosting multiple versions of an API at a single server and routing to the correct version based on the incoming request.  See documentation for details.  If you don't care about this, you can mostly ignore it, but see "Breaking Changes" below.
+
By "experimental" we only mean that the API may change in upcoming releases.

== 0.12.0 (released 2024-09-26)

https://github.com/oxidecomputer/dropshot/compare/v0.11.0\...v0.12.0[Full list of commits]

=== Breaking Changes

* https://github.com/oxidecomputer/dropshot/pull/1028[#1028] Updates Dropshot for `hyper` 1.0 and `http` 1.0.  Since consumers provide Dropshot with values from `hyper` and `http`, you'll need to update to `hyper` 1.0 and `http` 1.0 (or newer compatible versions), too.

==== Upgrading to hyper 1.0

1. Update your crate's dependencies on `hyper` and `http` to 1.0 (or a newer compatible version) in Cargo.toml.
2. Replace any references to `hyper::Body` with `dropshot::Body` instead.
3. You may need to update your use of `dropshot::Body`; the `http-body-util` can be helpful.

There are no other known breaking changes in these crates that affect Dropshot.  If you have any trouble with this upgrade, please let us know by filing an issue.

== 0.11.0 (released 2024-08-21)

https://github.com/oxidecomputer/dropshot/compare/v0.10.1\...v0.11.0[Full list of commits]

=== Breaking Changes

* For `ApiEndpoint::register`, the `Err` variant now returns a structured `ApiDescriptionRegisterError` rather than a string.
* https://github.com/oxidecomputer/dropshot/pull/1087[#1087] The
`RequestContext` type now contains the `operation_id`, the name of the endpoint
handler. This is the name of the Rust handler function, if one uses the
`dropshot::endpoint` macro, and the value of the `operationId` field in the
generated OpenAPI spec.
* `TagConfig` field names have changed, for consistency with tag configuration in API traits. The `Deserialize` implementation will still work with the old field names, but the `Serialize` implementation will always produce the new field names.
** `endpoint_tag_policy` is now called `policy`.
** `tag_definitions` is now called `tags`.
* https://github.com/oxidecomputer/dropshot/pull/1060[#1060] Optionally include additional header values in request log

=== Other notable changes

* Trait-based API definitions. See https://docs.rs/dropshot_endpoint/latest/dropshot_endpoint/attr.api_description.html[the documentation] for details.
* https://github.com/oxidecomputer/dropshot/pull/1049[#1049] Added `HttpResponse::status_code()`

== 0.10.1 (released 2024-05-15)

https://github.com/oxidecomputer/dropshot/compare/v0.10.0\...v0.10.1[Full list of commits]

=== Breaking Changes

*None*

=== Other notable changes

* https://github.com/oxidecomputer/dropshot/pull/965[#965] Improved handling of disconnected clients.
* https://github.com/oxidecomputer/dropshot/pull/994[#994] Preserve schema extensions in the OpenAPI output.
* https://github.com/oxidecomputer/dropshot/pull/1003[#1003] Work around schemars 0.8.19 behavior change.
* https://github.com/oxidecomputer/dropshot/pull/1005[#1005] Update edition to 2021.
* https://github.com/oxidecomputer/dropshot/pull/988[#988] Add a spurious, trailing newline to OpenAPI output.

== 0.10.0 (released 2024-02-06)

https://github.com/oxidecomputer/dropshot/compare/v0.9.0\...v0.10.0[Full list of commits]

=== Breaking Changes

* https://github.com/oxidecomputer/dropshot/pull/676[#676] changed how TLS configuration is provided to Dropshot.  **`ConfigDropshotTls` is now no longer part of `ConfigDropshot`.**  If you're using TLS, you need to provide this as a separate argument to `HttpServerStarter::new_tls()`.  See #676 for details.
* https://github.com/oxidecomputer/dropshot/pull/651[#651] The address of the remote peer is now available to request handlers via the `RequestInfo` struct. With this change we've removed the related `From<hyper::Request<B>>` implementation; instead use `RequestInfo::new<B>(&hyper::Request<B>, std::net::SocketAddr)`.
* https://github.com/oxidecomputer/dropshot/pull/701[#701] changes how Dropshot manages the tasks that are used to handle requests.  There are two modes, now configurable server-wide using `HandlerTaskMode`.  Prior to this change, the behavior matched what's now called `HandlerTaskMode::CancelOnDisconnect`: the Future associated with a request handler could be cancelled if, for example, the client disconnected early.  After this change, the default behavior is what's now called `HandlerTaskMode::Detached`, which causes Dropshot to use `tokio::spawn` to run the request handler.  That task will never be cancelled.  This is useful for consumers whose request handlers may not be cancellation-safe.
* https://github.com/oxidecomputer/dropshot/pull/849[#849] updates rustls to 0.22 which is a breaking change due to the dependency on `rustls::ServerConfig`. If your server supplies a `ServerConfig` you will need to apply the appropriate changes.

=== Other notable changes

* https://github.com/oxidecomputer/dropshot/pull/660[#660] The `x-dropshot-pagination` extension used to be simply the value `true`. Now it is an object with a field, `required`, that is an array of parameters that are mandatory on the first invocation.

== 0.9.0 (released 2023-01-20)

https://github.com/oxidecomputer/dropshot/compare/v0.8.0\...v0.9.0[Full list of commits]

=== Breaking Changes

There are a number of breaking changes in this release but we expect they will be easy to manage.  **If you have any trouble updating to this release or want help with it, please do https://github.com/oxidecomputer/dropshot/discussions[start a discussion] or https://github.com/oxidecomputer/dropshot/issues/new[file an issue]!**

* https://github.com/oxidecomputer/dropshot/pull/558[#558] Remove `Arc` around `RequestContext`.  Previously, endpoint functions and extractors accepted `Arc<RequestContext<T>>`.  They now accept just `RequestContext<T>`.  This better reflects the intent that the `RequestContext` is provided for the duration of your endpoint function.
+
We expect this to be an annoying (sorry) but otherwise easy change for consumers to make.  If it's tricky for some reason, please file an issue.
+
**What you need to do:**
+
1. For every endpoint function, change the type of the first argument from `Arc<RequestContext<T>>` to `RequestContext<T>`.  In case it's useful, the following vim command worked to convert most of the cases we've seen: `%s/Arc<RequestContext<\([^>]*\)>>/RequestContext<\1>/gc`.
2. For any type you've defined that impls `Extractor`, you will need to adjust the arguments similarly.  See the next bullet item to fix these for both this change and #556.
* https://github.com/oxidecomputer/dropshot/pull/556[#556] Better type-safety around the use of extractors.  It is now a compile-time error to define an endpoint that accepts two extractors that use the HTTP request body (e.g., to accept both a `TypedBody` and an `UntypedBody`, or two `TypedBody` arguments).  Previously, this would have resulted in a runtime error.  The main change is that the `Extractor` trait has been split into two separate traits: `SharedExtractor` and `ExclusiveExtractor`.  Endpoint functions can still accept 0-3 extractors, but only one can be an `ExclusiveExtractor` and it must be the last one.  The function signatures for `*Extractor::from_request` have also changed.
+
**What you need to do:**
+
1. For any endpoint functions that use a `TypedBody`, `UntypedBody`, or `WebsocketConnection` extractor, this extractor must be the last argument to the function.  Otherwise, you will get a compile error about the extractor not impl'ing `SharedExtractor`.
2. If you have your own type that impls `Extractor`, you will need to change that to either `ExclusiveExtractor` (if the impl needs a `mut` reference to the underlying `hyper::Request`, which is usually because it needs to read the request body) or `SharedExtractor`.  If your extractor only needs to look at the URL or request headers and not the body, it can probably be a `SharedExtractor`.  If it's an exclusive extractor, any function that accepts it must accept it as the last argument to the function.
3. Again if you have your own type that impls `Extractor`, having now updated it to either `SharedExtractor` or `ExclusiveExtractor`, you will also need to change the type signature of the `from_request` method to accept a `&RequestContext<T>` instead of `Arc<RequestContext<T>>`.  (This should not be a problem unless your extractor was hanging on to a reference via the Arc.  We don't know a reason this would be useful.  If you were doing this, please https://github.com/oxidecomputer/dropshot/discussions[start a discussion] or https://github.com/oxidecomputer/dropshot/issues/new[file an issue].  In the meantime, you likely can copy whatever information you need out of the `RequestContext` rather than cloning the Arc.)
* https://github.com/oxidecomputer/dropshot/pull/557[#557] Simpler, safer access to raw request.  Prior to this change, the raw `hyper::Request` (`http::Request`) was accessible to endpoint functions via the `RequestContext`, but behind an `Arc<Mutex<...>>`.  This was a little strange because your endpoint function was usually the only one with a reference to this object.  (You could get into trouble if you defined your own Extractor that cloned one of the `Arc` objects -- your extractor could deadlock with the handler.)  After this change, the raw request is available only through a separate `RawRequest` extractor.  This is an exclusive extractor, which means you cannot use it with `TypedBody` or `UntypedBody`.  As a result, there is no way to wind up with multiple references to the request.  There's no lock and no way to get into this sort of trouble.
+
After this change, the `hyper::Request` is passed as a separate argument to `ExclusiveExtractor::from_request()`.
+
**What you need to do:**
+
1. If you have a request handler that accesses `rqctx.request`, it's typically doing `let request = rqctx.request.lock().await`.
a. If that code is only accessing the HTTP method, URI, headers, or version, then _you can skip this step_.  However, it's recommended that you replace that with `let request = &rqctx.request`.  (That object has methods compatible with `http::Request` for accessing the method, URI, headers, and version.)
b. If that code is accessing other parts of the request (e.g., reading the body or doing a protocol upgrade), then you must instead add a `raw_request: RawRequest` argument to your endpoint function.  Then you can use `let request = raw_request.into_inner()`.
2. If you have an extractor that access `rqctx.request`, then it too is typically doing something like `let request = rqctx.request.lock().await`.
a. If that code is only accessing the HTTP method, URI, headers, or version, then just like above _you can skip this step_, but it's recommended that you replace that with `let request = &rqctx.request`.  This can be done from a `SharedExtractor` or an `ExclusiveExtractor`.
b. If that code is accessing other parts of the request (e.g., reading the body or doing a protocol upgrade), then this extractor must impl `ExclusiveExtractor` (not `SharedExtractor`).  With `ExclusiveExtractor`, the `hyper::Request` is available as an argument to `from_request()`.
+
* https://github.com/oxidecomputer/dropshot/pull/504[#504] Dropshot now allows TLS configuration to be supplied either by path or as bytes. For compatibility, the `AsFile` variant of `ConfigTls` contains the `cert_file` and `key_file` fields, and may be used similarly to the old variant.
* https://github.com/oxidecomputer/dropshot/pull/502[#502] Dropshot exposes a `refresh_tls` method to update the TLS certificates being used by a running server.
+
**What you need to do:** If you previously tried to access `DropshotState.tls`, you can access the `DropshotState.using_tls()` method instead.
* https://github.com/oxidecomputer/dropshot/pull/540[#540] `ConfigDropshot` now uses a https://docs.rs/camino/1.1.1/camino/struct.Utf8PathBuf.html[`camino::Utf8PathBuf`] for its file path. There is no change to the configuration format itself, just its representation in Rust.

We realize this was a lot of breaking changes.  We expect that most of these will affect few people (there don't seem to be a lot of custom extractor impls out there).  The rest are pretty mechanical.  We hope the result will be a safer, easier to use API.

=== Other notable changes

* https://github.com/oxidecomputer/dropshot/pull/522[#522] Dropshot's DTrace
 probes can now be used with a stable compiler on all platforms. This requires
 Rust >= 1.59 for most platforms, or >= 1.66 for macOS.
* https://github.com/oxidecomputer/dropshot/pull/452[#452] Dropshot no longer enables the `slog` cargo features `max_level_trace` and `release_max_level_debug`. Previously, clients were unable to set a release log level of `trace`; now they can. However, clients that did not select their own max log levels will see behavior change from the levels Dropshot was choosing to the default levels of `slog` itself (`debug` for debug builds and `info` for release builds).
* https://github.com/oxidecomputer/dropshot/pull/451[#451] There are now response types to support 302 ("Found"), 303 ("See Other"), and 307 ("Temporary Redirect") HTTP response codes.  See `HttpResponseFound`, `HttpResponseSeeOther`, and `HttpResponseTemporaryRedirect`.
* https://github.com/oxidecomputer/dropshot/pull/503[#503] Add an optional `deprecated` field to the `#[endpoint]` macro.

== 0.8.0 (released 2022-09-09)

https://github.com/oxidecomputer/dropshot/compare/v0.7.0\...v0.8.0[Full list of commits]

=== Breaking Changes

* https://github.com/oxidecomputer/dropshot/pull/403[#403] Dropshot now supports WebSockets.  See the docs for details.
+
As part of this, the `ExtractorMetadata` type has been changed to represent our nonstandard extensions to OpenAPI in a field `extension_mode: ExtensionMode`, rather than `paginated: bool`, which was previously our only nonstandard extension, but is now joined by WebSockets.
+
In any existing code that checked `extractor_metadata.paginated`, you can instead check that `extractor_metadata.extension_mode` is `ExtensionMode::Paginated`.

* https://github.com/oxidecomputer/dropshot/pull/351[#351] The `uuid` crate has been updated to version 1.0.0 from 0.8.0. Consumers will need to update to a compatible version of `uuid`. In addition consumers that were using the `uuid` feature flag of the `schemars` crate (so that `uuid::Uuid` implements `schemars::JsonSchema`) will need to use the `uuid1` feature flag instead to force the use of `uuid` version 1.0.0.

=== Other notable changes

* https://github.com/oxidecomputer/dropshot/pull/363[#363] You can now decode `application/x-www-form-urlencoded` bodies by specifying the `content_type` property when you invoke the `endpoint` macro.  See docs for details.
* https://github.com/oxidecomputer/dropshot/pull/370[#370] You can now define handlers for the `OPTIONS` HTTP method.
* https://github.com/oxidecomputer/dropshot/pull/420[#420] Handlers can now determine whether the request came in over HTTP or HTTPS using `rqctx.server.tls`.

== 0.7.0 (released 2022-05-06)

https://github.com/oxidecomputer/dropshot/compare/v0.6.0\...v0.7.0[Full list of commits]

=== Breaking Changes

* https://github.com/oxidecomputer/dropshot/pull/197[#197] Endpoints using wildcard path params (i.e. those using the `/foo/{bar:.*}` syntax) previously could be included in OpenAPI output albeit in a form that was invalid. Specifying a wildcard path **without** also specifying `unpublished = true` is now a **compile-time error**.
* https://github.com/oxidecomputer/dropshot/pull/204[#204] Rust 1.58.0-nightly introduced a new feature `asm_sym` which the `usdt` crate requires on macOS. As of this change 1.58.0-nightly or later is required to build with the `usdt-probes` feature on macOS.
* https://github.com/oxidecomputer/dropshot/pull/310[#310] changed the name of `HttpResponse::metadata()` to `HttpResponse::response_metadata()`.

=== Other notable changes

* https://github.com/oxidecomputer/dropshot/pull/198[#198] Responses that used `()` (the unit type) as their `Body` type parameter previously (and inaccurately) were represented in OpenAPI as an empty `responseBody`. They are now more accurately represented as a body whose value is `null` (4 bytes). We encourage those use cases to instead use either `HttpResponseUpdatedNoContent` or `HttpResponseDeleted` both of which have empty response bodies. If there are other situations where you would like a response type with no body, please file an issue.
* https://github.com/oxidecomputer/dropshot/pull/252[#252] Endpoints specified with the `##[endpoint ..]` attribute macro now use the first line of a doc comment as the OpenAPI `summary` and subsequent lines as the `description`. Previously all lines were used as the `description`.
* https://github.com/oxidecomputer/dropshot/pull/260[#260] Pulls in a newer serde that changes error messages around parsing NonZeroU32.
* https://github.com/oxidecomputer/dropshot/pull/283[#283] Add support for response headers with the `HttpResponseHeaders` type. Headers may either be defined by a struct type parameter (in which case they appear in the OpenAPI output) or *ad-hoc* added via `HttpResponseHeaders::headers_mut()`.
* https://github.com/oxidecomputer/dropshot/pull/286[#286] OpenAPI output includes descriptions of 4xx and 5xx error responses.
* https://github.com/oxidecomputer/dropshot/pull/296[#296] `ApiDescription` includes a `tag_config` method to specify both predefined tags with descriptions and links as well as a tag policy to ensure that endpoints, for example, only use predefined tags or have at least one tag.
* https://github.com/oxidecomputer/dropshot/pull/317[#317] Allow use of usdt probes with stable Rust. Dropshot consumers can build with USDT probes enabled on stable compilers >= 1.59 (except on MacOS).
* https://github.com/oxidecomputer/dropshot/pull/310[#310] Freeform (and streaming) response bodies may be specified with specific HTTP response codes e.g. by having an endpoint return `Result<HttpResponseOk<FreeformBody>, HttpError>`.
- https://github.com/oxidecomputer/dropshot/pull/325[#325] The example field (if present) for `JsonSchema` objects in the API will be present in the OpenAPI output (and note that no validation of the example is performed)

== 0.6.0 (released 2021-11-18)

https://github.com/oxidecomputer/dropshot/compare/v0.5.1\...v0.6.0[Full list of commits]

=== Breaking Changes

* https://github.com/oxidecomputer/dropshot/pull/100[#100] The type used for the "limit" argument for paginated resources has changed.  This limit refers to the number of items that an HTTP client can ask for in a single request to a paginated endpoint.  The limit is now 4294967295, where it may have previously been larger.  This is not expected to affect consumers because this limit is far larger than practical.  For details, see #100.
* https://github.com/oxidecomputer/dropshot/pull/116[#116] Unused, non-`pub` endpoints from the `&#35;[endpoint { ... }]` macro now produce a lint warning. This is *technically* a breaking change for those who may have had unused endpoints and compiled with `&#35;[deny(warning)]` or `&#35;[deny(dead_code)]` thus implicitly relying on the *absence* of a warning about the endpoint being unused.
* https://github.com/oxidecomputer/dropshot/pull/118[#118] Path handling has changed. Escape sequences are decoded so that path parameters will no longer include those escape sequences. In addition, paths for endpoints added via `ApiDescription::register()` may not contain consecutive "/" characters.
* https://github.com/oxidecomputer/dropshot/pull/161[#161] The `ApiDescription::print_openapi()` interface (previously deprecated) has been removed. Now use `ApiDescription::openapi()` followed by a call to `OpenApiDefinition::write()` for equivalent functionality.
* https://github.com/oxidecomputer/dropshot/pull/103[#103] When the Dropshot server is dropped before having been shut down, Dropshot now attempts to gracefully shut down rather than panic.

=== Other notable changes

* https://github.com/oxidecomputer/dropshot/pull/105[#105] When generating an OpenAPI spec, Dropshot now uses references rather than inline schemas to represent request and response bodies.
* https://github.com/oxidecomputer/dropshot/pull/110[#110] Wildcard paths are now supported. Consumers may take over routing (e.g. for file serving) by annotating a path component: `/static/{path:.*}`. The `path` member should then be of type `Vec<String>` and it will be filled in with all path components following `/static/`.
* https://github.com/oxidecomputer/dropshot/pull/148[#148] Adds local/remote addresses to loggers, including those passed in the context to actual endpoint handlers. This fixes https://github.com/oxidecomputer/dropshot/issues/46[#46], allowing logs for a client to be correlated from connection to completion.
* https://github.com/oxidecomputer/dropshot/pull/164[#164] Add `make_request_with_request` to test utils alongside existing `make_request_with_body`. The caller can specify things like headers by passing in a request.
* https://github.com/oxidecomputer/dropshot/pull/160[#160] Adds DTrace USDT probes for a request start and finish, with details about the request and response.  For more information, see the crate-level documentation.
* https://github.com/oxidecomputer/dropshot/pull/108[#108] The use of permissive schemas (e.g. serde_json::Value) in API types is allowed.
* https://github.com/oxidecomputer/dropshot/pull/123[#123] and https://github.com/oxidecomputer/dropshot/pull/133[#133] add several checks on endpoint function signatures.
* https://github.com/oxidecomputer/dropshot/pull/128[#128] The use of newtype structs in path and query parameters is now supported.


== 0.5.1 (released 2021-03-18)

https://github.com/oxidecomputer/dropshot/compare/v0.5.0\...v0.5.1[Full list of commits]

* Fixes the dependency on the `openapiv3` crate.  Because of this problem, builds against Dropshot 0.5.0 will not work.

== 0.5.0 (released 2021-03-03)

https://github.com/oxidecomputer/dropshot/compare/v0.4.0\...v0.5.0[Full list of commits]

WARNING: This release does not build due to downstream dependencies.  See 0.5.1.

=== Breaking Changes

==== Generic Context

* https://github.com/oxidecomputer/dropshot/pull/86[#86] Dropshot now uses generics to store client context, rather than relying on an internal `Any` object within `RequestContext`. Endpoints signatures are expected to begin with the argument `rqctx: Arc<RequestContext<CallerContext>>`, for some `CallerContext` object, and they may call `rqtcx.context()` to access the inner type.
* To provide this generic context, many Dropshot types are now generic, acting on a specialized context object (this includes `ApiDescription`, `ApiEndpoint`, `OpenApiDefinition`, `HttpServer`, `HttpServerStarter`, and `RequestContext`). For the most part, the specialization is made implicit by passing the context argument to an `HttpServerStarter` (formerly `HttpServer`).

```rust
struct ExampleContext { ... }

// Old Version:
#[endpoint { method = GET, path = "/endpoint" }]
pub async fn example_endpoint(
    rqctx: Arc<RequestContext>,
) -> Result<HttpResponseOk<...>, HttpError> {
    let ctx: Arc<dyn Any + Send + Sync + 'static> = Arc::clone(&rqctx.server.private);
    let example_context = ctx.downcast::<ExampleContext>().expect("Wrong type");
    ...
}

// New Version
#[endpoint { method = GET, path = "/endpoint" }]
pub async fn example_endpoint(
    rqctx: Arc<RequestContext<ExampleContext>>,
) -> Result<HttpResponseOk<...>, HttpError> {
    let example_context = rqctx.context();
    ...
}
```

==== HttpServer

See https://github.com/oxidecomputer/dropshot/pull/81[#81 for details]

===== HttpServer Split in Two
* In the old implementation, `HttpServer` represented both a pending and running server. Callers were expected to invoke `run()` to begin execution of the old server.
* In the new implementation, `HttpServerStarter` may be used to construct a server, and `HttpServer` represents the running server. Invoking `HttpServerStarter::start()` creates and `HttpServer` object, which represents the new server.

===== HttpServer implements Future
* In the old implementation, `HttpServer` returned a `tokio::JoinHandle`, and callers were expected to invoke `wait_for_shutdown` to await the completion of a server.
* In the new implementation, `HttpServer` implements `Future`, and may be `await`-ed directly.

===== Example

```rust
// Old Version:
let mut server = HttpServer::new( /* Arguments are the same between versions */ )
  .map_err(|error| format!("failed to start server: {}", error))?;

let server_task = server.run();
server.wait_for_shutdown(server_task).await;

// New Version
let server = HttpServerStarter::new( /* Arguments are the same between versions */ )
  .map_err(|error| format!("failed to start server: {}", error))?
  .start();

server.await;
```

=== Notable changes

* https://github.com/oxidecomputer/dropshot/issues/44[#44] The new extractor `UntypedBody` allows API endpoints to accept either raw bytes or a UTF-8 string.
* https://github.com/oxidecomputer/dropshot/pull/90[#90] `HttpError` now impls `std::error::Error`.

== 0.4.0 (released 2021-02-01)

https://github.com/oxidecomputer/dropshot/compare/v0.3.0\...v0.4.0[Full list of commits]

=== Breaking changes

* Dropshot now uses tokio 1.0 and hyper 0.14.  tokio 1.0 is incompatible at runtime with previous versions (0.2 and earlier).  Consumers must update to tokio 1.0 when updating to Dropshot {{version}}.  tokio does not expect to introduce new breaking changes in the foreseeable future, so we do not expect to have to do this again.

=== Deprecated

* `ApiDescription::print_openapi()` is now deprecated.  It's been replaced with `ApiDescription::openapi()`.  See #68 below.

=== Other notable changes

* https://github.com/oxidecomputer/dropshot/issues/68[#68] Improve ergonomics of OpenAPI definition generation.  This change deprecates `ApiDescription::print_openapi()`, replacing it with the easier-to-use `ApiDescription::openapi()`, which provides a builder interface.
* https://github.com/oxidecomputer/dropshot/issues/64[#64] The maximum request size is now configurable.  It defaults to the previously hardcoded value of 1024 bytes.  (The default is aggressive just to ensure test coverage.)
* https://github.com/oxidecomputer/dropshot/issues/61[#61] The schemars dependency is updated to 0.8.  Consumers must be using the same version of schemars.  (See https://github.com/oxidecomputer/dropshot/issues/67[#67].)

== Prior to 0.3.0

Changes not documented.<|MERGE_RESOLUTION|>--- conflicted
+++ resolved
@@ -30,7 +30,6 @@
 ** `rqctx.path_variables` is now `rqctx.endpoint.variables`.
 ** `rqctx.body_content_type` is now `rqctx.endpoint.body_content_type`.
 
-<<<<<<< HEAD
 * The `HttpError` type now contains a `dropshot::ErrorStatusCode` rather than an
 `http::StatusCode`. An `ErrorStatusCode` is a newtype around `http::StatusCode`
 that may only be constructed from 4xx or 5xx status codes.
@@ -108,8 +107,6 @@
 For details on how to implement `HttpResponseError` for user-defined types, see
 the trait documentation, or
 https://github.com/oxidecomputer/dropshot/blob/main/dropshot/examples/custom-error.rs[`examples/custom-error.rs`].
-=======
-=== Other notable changes
 
 * Dropshot now supports per-endpoint size limits, via the `request_body_max_bytes` parameter to `#[endpoint]`. For example, to set a limit of 1 MiB on an endpoint:
 +
@@ -128,7 +125,6 @@
 ```
 +
 If not specified, the limit defaults to the server configuration's `default_request_body_max_bytes`.
->>>>>>> 9c20ce11
 
 == 0.13.0 (released 2024-11-13)
 
