--- conflicted
+++ resolved
@@ -15,7 +15,6 @@
 // configured in release.toml.  DO NOT change the format of the headers or the
 // list of raw commits.
 
-<<<<<<< HEAD
 === Breaking Changes
 
 ==== HttpServer
@@ -45,11 +44,10 @@
 
 server.await;
 ```
-=======
+
 === Notable changes
 
 * https://github.com/oxidecomputer/dropshot/issues/44[#44] The new extractor `UntypedBody` allows API endpoints to accept either raw bytes or a UTF-8 string.
->>>>>>> f8fe4ab9
 
 == 0.4.0 (released 2021-02-01)
 
