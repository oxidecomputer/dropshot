--- conflicted
+++ resolved
@@ -17,23 +17,6 @@
 
 === Breaking Changes
 
-<<<<<<< HEAD
-// XXX-dap TODO need update here
-// Extractor -> {Shared,Exclusive}Extractor
-// type signature of from_request() changed
-//   both: accept &RequestContext instead of Arc
-//   now: no other change.  future: exclusive one will get a hyper::Request
-// exclusive extractors must appear last in the argument list
-
-// XXX-dap TODO more updates for RawRequest extractor
-// also update crate-level docs and other places we talk about TypedBody, etc.
-// maybe add an example?
-
-// XXX-dap TODO need update for removal of Arc around RequestContext
-
-* https://github.com/oxidecomputer/dropshot/pull/504[#504] Dropshot allows TLS configuration to be supplied either by path or as bytes. For compatibility, the `AsFile` variant of `ConfigTls` contains the `cert_file` and `key_file` fields, and may be used similarly to the old variant.
-* https://github.com/oxidecomputer/dropshot/pull/502[#502] Dropshot exposes a `refresh_tls` method to update the TLS certificates being used by a running server. If you previously tried to access `DropshotState.tls`, you can access the `DropshotState.using_tls()` method instead.
-=======
 There are a number of breaking changes in this release but we expect they will be easy to manage.  **If you have any trouble updating to this release or want help with it, please do https://github.com/oxidecomputer/dropshot/discussions[start a discussion] or https://github.com/oxidecomputer/dropshot/issues/new[file an issue]!**
 
 * https://github.com/oxidecomputer/dropshot/pull/556[#556] Better type-safety around the use of extractors.  It is now a compile-time error to define an endpoint that accepts two extractors that use the HTTP request body (e.g., to accept both a `TypedBody` and an `UntypedBody`, or two `TypedBody` arguments).  Previously, this would have resulted in a runtime error.  The main change is that the `Extractor` trait has been split into two separate traits: `SharedExtractor` and `ExclusiveExtractor`.  Endpoint functions can still accept 0-3 extractors, but only one can be an `ExclusiveExtractor` and it must be the last one.  The function signatures for `*Extractor::from_request` have also changed.
@@ -60,7 +43,6 @@
 * https://github.com/oxidecomputer/dropshot/pull/502[#502] Dropshot exposes a `refresh_tls` method to update the TLS certificates being used by a running server.
 +
 **What you need to do:** If you previously tried to access `DropshotState.tls`, you can access the `DropshotState.using_tls()` method instead.
->>>>>>> 7847891f
 * https://github.com/oxidecomputer/dropshot/pull/540[#540] `ConfigDropshot` now uses a [`camino::Utf8PathBuf`](https://docs.rs/camino/1.1.1/camino/struct.Utf8PathBuf.html) for its file path. There is no change to the configuration format itself, just its representation in Rust.
 
 === Other notable Changes
